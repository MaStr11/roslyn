--- conflicted
+++ resolved
@@ -8,11 +8,7 @@
     <MajorVersion>3</MajorVersion>
     <MinorVersion>6</MinorVersion>
     <PatchVersion>0</PatchVersion>
-<<<<<<< HEAD
-    <PreReleaseVersionLabel>beta3</PreReleaseVersionLabel>
-=======
     <PreReleaseVersionLabel>beta1</PreReleaseVersionLabel>
->>>>>>> bf27478e
     <VersionPrefix>$(MajorVersion).$(MinorVersion).$(PatchVersion)</VersionPrefix>
     <SemanticVersioningV1>true</SemanticVersioningV1>
     <!-- 

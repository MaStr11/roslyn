--- conflicted
+++ resolved
@@ -20,13 +20,8 @@
         public ExtractMethodCommandHandler(
             IThreadingContext threadingContext,
             ITextBufferUndoManagerProvider undoManager,
-<<<<<<< HEAD
-            IInlineRenameService renameService) 
+            IInlineRenameService renameService)
             : base(threadingContext, undoManager, renameService)
-=======
-            IInlineRenameService renameService)
-            : base(undoManager, renameService)
->>>>>>> 51eae37c
         {
         }
     }

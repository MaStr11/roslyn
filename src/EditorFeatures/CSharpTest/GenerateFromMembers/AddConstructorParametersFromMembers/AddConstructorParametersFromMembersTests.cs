--- conflicted
+++ resolved
@@ -3,7 +3,6 @@
 using System.Threading.Tasks;
 using Microsoft.CodeAnalysis.AddConstructorParametersFromMembers;
 using Microsoft.CodeAnalysis.CodeRefactorings;
-using Microsoft.CodeAnalysis.CSharp.Test.Utilities;
 using Microsoft.CodeAnalysis.Editor.CSharp.UnitTests.CodeRefactorings;
 using Roslyn.Test.Utilities;
 using Xunit;
@@ -15,7 +14,8 @@
         protected override CodeRefactoringProvider CreateCodeRefactoringProvider(Workspace workspace, TestParameters parameters)
             => new AddConstructorParametersFromMembersCodeRefactoringProvider();
 
-        [Fact, WorkItem(308077, "http://vstfdevdiv:8080/DevDiv2/DevDiv/_workitems/edit/308077"), Trait(Traits.Feature, Traits.Features.CodeActionsAddConstructorParametersFromMembers)]
+        [WorkItem(308077, "http://vstfdevdiv:8080/DevDiv2/DevDiv/_workitems/edit/308077")]
+        [Fact, Trait(Traits.Feature, Traits.Features.CodeActionsAddConstructorParametersFromMembers)]
         public async Task TestAdd1()
         {
             await TestInRegularAndScriptAsync(
@@ -46,7 +46,8 @@
 }");
         }
 
-        [Fact, WorkItem(308077, "http://vstfdevdiv:8080/DevDiv2/DevDiv/_workitems/edit/308077"), Trait(Traits.Feature, Traits.Features.CodeActionsAddConstructorParametersFromMembers)]
+        [WorkItem(308077, "http://vstfdevdiv:8080/DevDiv2/DevDiv/_workitems/edit/308077")]
+        [Fact, Trait(Traits.Feature, Traits.Features.CodeActionsAddConstructorParametersFromMembers)]
         public async Task TestAddOptional1()
         {
             await TestInRegularAndScriptAsync(
@@ -78,7 +79,8 @@
 index: 1);
         }
 
-        [Fact, WorkItem(308077, "http://vstfdevdiv:8080/DevDiv2/DevDiv/_workitems/edit/308077"), Trait(Traits.Feature, Traits.Features.CodeActionsAddConstructorParametersFromMembers)]
+        [WorkItem(308077, "http://vstfdevdiv:8080/DevDiv2/DevDiv/_workitems/edit/308077")]
+        [Fact, Trait(Traits.Feature, Traits.Features.CodeActionsAddConstructorParametersFromMembers)]
         public async Task TestAddToConstructorWithMostMatchingParameters1()
         {
             await TestInRegularAndScriptAsync(
@@ -121,7 +123,8 @@
 }");
         }
 
-        [Fact, WorkItem(308077, "http://vstfdevdiv:8080/DevDiv2/DevDiv/_workitems/edit/308077"), Trait(Traits.Feature, Traits.Features.CodeActionsAddConstructorParametersFromMembers)]
+        [WorkItem(308077, "http://vstfdevdiv:8080/DevDiv2/DevDiv/_workitems/edit/308077")]
+        [Fact, Trait(Traits.Feature, Traits.Features.CodeActionsAddConstructorParametersFromMembers)]
         public async Task TestAddOptionalToConstructorWithMostMatchingParameters1()
         {
             await TestInRegularAndScriptAsync(
@@ -181,12 +184,7 @@
         this.b = b;
     }
 }",
-<<<<<<< HEAD
-string.Format(FeaturesResources.Add_parameters_to_0, "Program(bool)"),
-index: 0);
-=======
-string.Format(FeaturesResources.Add_parameters_to_0_1, "Program", "bool"));
->>>>>>> 5961e610
+string.Format(FeaturesResources.Add_parameters_to_0, "Program(bool)"));
         }
 
         [Fact, Trait(Traits.Feature, Traits.Features.CodeActionsAddConstructorParametersFromMembers)]

﻿// Licensed to the .NET Foundation under one or more agreements.
// The .NET Foundation licenses this file to you under the MIT license.
// See the LICENSE file in the project root for more information.

#nullable disable

using System;
using System.Collections.Generic;
using System.Threading.Tasks;
using Microsoft.CodeAnalysis.Completion.Providers;
using Microsoft.CodeAnalysis.CSharp;
using Microsoft.CodeAnalysis.CSharp.Completion.Providers;
using Microsoft.CodeAnalysis.Editor.CSharp.UnitTests.Completion.CompletionProviders;
using Microsoft.CodeAnalysis.Editor.Implementation.IntelliSense.AsyncCompletion;
using Microsoft.CodeAnalysis.Experiments;
using Microsoft.CodeAnalysis.Test.Utilities;
using Microsoft.VisualStudio.Language.Intellisense.AsyncCompletion.Data;
using Roslyn.Test.Utilities;
using Xunit;

namespace Microsoft.CodeAnalysis.Editor.CSharp.UnitTests.Completion.CompletionSetSources
{

    [UseExportProvider]
    public partial class SymbolCompletionProviderTests : AbstractCSharpCompletionProviderTests
    {
        internal override Type GetCompletionProviderType()
            => typeof(SymbolCompletionProvider);

        protected override TestComposition GetComposition()
            => base.GetComposition().AddParts(typeof(TestExperimentationService));

        [Theory, Trait(Traits.Feature, Traits.Features.Completion)]
        [InlineData(SourceCodeKind.Regular)]
        [InlineData(SourceCodeKind.Script)]
        public async Task EmptyFile(SourceCodeKind sourceCodeKind)
        {
            await VerifyItemIsAbsentAsync(@"$$", @"String", expectedDescriptionOrNull: null, sourceCodeKind: sourceCodeKind);
            await VerifyItemExistsAsync(@"$$", @"System", expectedDescriptionOrNull: null, sourceCodeKind: sourceCodeKind);
        }

        [Theory, Trait(Traits.Feature, Traits.Features.Completion)]
        [InlineData(SourceCodeKind.Regular)]
        [InlineData(SourceCodeKind.Script)]
        public async Task EmptyFileWithUsing(SourceCodeKind sourceCodeKind)
        {
            await VerifyItemExistsAsync(@"using System;
$$", @"String", expectedDescriptionOrNull: null, sourceCodeKind: sourceCodeKind);
            await VerifyItemExistsAsync(@"using System;
$$", @"System", expectedDescriptionOrNull: null, sourceCodeKind: sourceCodeKind);
        }

        [Fact, Trait(Traits.Feature, Traits.Features.Completion)]
        public async Task NotAfterHashR()
            => await VerifyItemIsAbsentAsync(@"#r $$", "@System", expectedDescriptionOrNull: null, sourceCodeKind: SourceCodeKind.Script);

        [Fact, Trait(Traits.Feature, Traits.Features.Completion)]
        public async Task NotAfterHashLoad()
            => await VerifyItemIsAbsentAsync(@"#load $$", "@System", expectedDescriptionOrNull: null, sourceCodeKind: SourceCodeKind.Script);

        [Fact, Trait(Traits.Feature, Traits.Features.Completion)]
        public async Task UsingDirective()
        {
            await VerifyItemIsAbsentAsync(@"using $$", @"String");
            await VerifyItemIsAbsentAsync(@"using $$ = System", @"System");
            await VerifyItemExistsAsync(@"using $$", @"System");
            await VerifyItemExistsAsync(@"using T = $$", @"System");
        }

        [Fact, Trait(Traits.Feature, Traits.Features.Completion)]
        public async Task InactiveRegion()
        {
            await VerifyItemIsAbsentAsync(@"class C {
#if false 
$$
#endif", @"String");
            await VerifyItemIsAbsentAsync(@"class C {
#if false 
$$
#endif", @"System");
        }

        [Fact, Trait(Traits.Feature, Traits.Features.Completion)]
        public async Task ActiveRegion()
        {
            await VerifyItemIsAbsentAsync(@"class C {
#if true 
$$
#endif", @"String");
            await VerifyItemExistsAsync(@"class C {
#if true 
$$
#endif", @"System");
        }

        [Fact, Trait(Traits.Feature, Traits.Features.Completion)]
        public async Task InactiveRegionWithUsing()
        {
            await VerifyItemIsAbsentAsync(@"using System;

class C {
#if false 
$$
#endif", @"String");
            await VerifyItemIsAbsentAsync(@"using System;

class C {
#if false 
$$
#endif", @"System");
        }

        [Fact, Trait(Traits.Feature, Traits.Features.Completion)]
        public async Task ActiveRegionWithUsing()
        {
            await VerifyItemExistsAsync(@"using System;

class C {
#if true 
$$
#endif", @"String");
            await VerifyItemExistsAsync(@"using System;

class C {
#if true 
$$
#endif", @"System");
        }

        [Fact, Trait(Traits.Feature, Traits.Features.Completion)]
        public async Task SingleLineComment1()
        {
            await VerifyItemIsAbsentAsync(@"using System;

class C {
// $$", @"String");
            await VerifyItemIsAbsentAsync(@"using System;

class C {
// $$", @"System");
        }

        [Fact, Trait(Traits.Feature, Traits.Features.Completion)]
        public async Task SingleLineComment2()
        {
            await VerifyItemIsAbsentAsync(@"using System;

class C {
// $$
", @"String");
            await VerifyItemIsAbsentAsync(@"using System;

class C {
// $$
", @"System");
            await VerifyItemIsAbsentAsync(@"using System;

class C {
  // $$
", @"System");
        }

        [Fact, Trait(Traits.Feature, Traits.Features.Completion)]
        public async Task MultiLineComment()
        {
            await VerifyItemIsAbsentAsync(@"using System;

class C {
/*  $$", @"String");
            await VerifyItemIsAbsentAsync(@"using System;

class C {
/*  $$", @"System");
            await VerifyItemIsAbsentAsync(@"using System;

class C {
/*  $$   */", @"String");
            await VerifyItemIsAbsentAsync(@"using System;

class C {
/*  $$   */", @"System");
            await VerifyItemExistsAsync(@"using System;

class C {
/*    */$$", @"System");
            await VerifyItemExistsAsync(@"using System;

class C {
/*    */$$
", @"System");
            await VerifyItemExistsAsync(@"using System;

class C {
  /*    */$$
", @"System");
        }

        [Fact, Trait(Traits.Feature, Traits.Features.Completion)]
        public async Task SingleLineXmlComment1()
        {
            await VerifyItemIsAbsentAsync(@"using System;

class C {
/// $$", @"String");
            await VerifyItemIsAbsentAsync(@"using System;

class C {
/// $$", @"System");
        }

        [Fact, Trait(Traits.Feature, Traits.Features.Completion)]
        public async Task SingleLineXmlComment2()
        {
            await VerifyItemIsAbsentAsync(@"using System;

class C {
/// $$
", @"String");
            await VerifyItemIsAbsentAsync(@"using System;

class C {
/// $$
", @"System");
            await VerifyItemIsAbsentAsync(@"using System;

class C {
  /// $$
", @"System");
        }

        [Fact, Trait(Traits.Feature, Traits.Features.Completion)]
        public async Task MultiLineXmlComment()
        {
            await VerifyItemIsAbsentAsync(@"using System;

class C {
/**  $$   */", @"String");
            await VerifyItemIsAbsentAsync(@"using System;

class C {
/**  $$   */", @"System");
            await VerifyItemExistsAsync(@"using System;

class C {
/**     */$$", @"System");
            await VerifyItemExistsAsync(@"using System;

class C {
/**     */$$
", @"System");
            await VerifyItemExistsAsync(@"using System;

class C {
  /**     */$$
", @"System");
        }

        [Fact, Trait(Traits.Feature, Traits.Features.Completion)]
        public async Task OpenStringLiteral()
        {
            await VerifyItemIsAbsentAsync(AddUsingDirectives("using System;", AddInsideMethod("string s = \"$$")), @"String");
            await VerifyItemIsAbsentAsync(AddUsingDirectives("using System;", AddInsideMethod("string s = \"$$")), @"System");
        }

        [Fact, Trait(Traits.Feature, Traits.Features.Completion)]
        public async Task OpenStringLiteralInDirective()
        {
            await VerifyItemIsAbsentAsync("#r \"$$", "String", expectedDescriptionOrNull: null, sourceCodeKind: SourceCodeKind.Script);
            await VerifyItemIsAbsentAsync("#r \"$$", "System", expectedDescriptionOrNull: null, sourceCodeKind: SourceCodeKind.Script);
        }

        [Fact, Trait(Traits.Feature, Traits.Features.Completion)]
        public async Task StringLiteral()
        {
            await VerifyItemIsAbsentAsync(AddUsingDirectives("using System;", AddInsideMethod("string s = \"$$\";")), @"System");
            await VerifyItemIsAbsentAsync(AddUsingDirectives("using System;", AddInsideMethod("string s = \"$$\";")), @"String");
        }

        [Fact, Trait(Traits.Feature, Traits.Features.Completion)]
        public async Task StringLiteralInDirective()
        {
            await VerifyItemIsAbsentAsync("#r \"$$\"", "String", expectedDescriptionOrNull: null, sourceCodeKind: SourceCodeKind.Script);
            await VerifyItemIsAbsentAsync("#r \"$$\"", "System", expectedDescriptionOrNull: null, sourceCodeKind: SourceCodeKind.Script);
        }

        [Fact, Trait(Traits.Feature, Traits.Features.Completion)]
        public async Task OpenCharLiteral()
        {
            await VerifyItemIsAbsentAsync(AddUsingDirectives("using System;", AddInsideMethod("char c = '$$")), @"System");
            await VerifyItemIsAbsentAsync(AddUsingDirectives("using System;", AddInsideMethod("char c = '$$")), @"String");
        }

        [Fact, Trait(Traits.Feature, Traits.Features.Completion)]
        public async Task AssemblyAttribute1()
        {
            await VerifyItemExistsAsync(@"[assembly: $$]", @"System");
            await VerifyItemIsAbsentAsync(@"[assembly: $$]", @"String");
        }

        [Fact, Trait(Traits.Feature, Traits.Features.Completion)]
        public async Task AssemblyAttribute2()
        {
            await VerifyItemExistsAsync(AddUsingDirectives("using System;", @"[assembly: $$]"), @"System");
            await VerifyItemExistsAsync(AddUsingDirectives("using System;", @"[assembly: $$]"), @"AttributeUsage");
        }

        [Fact, Trait(Traits.Feature, Traits.Features.Completion)]
        public async Task SystemAttributeIsNotAnAttribute()
        {
            var content = @"[$$]
class CL {}";

            await VerifyItemIsAbsentAsync(AddUsingDirectives("using System;", content), @"Attribute");
        }

        [Fact, Trait(Traits.Feature, Traits.Features.Completion)]
        public async Task TypeAttribute()
        {
            var content = @"[$$]
class CL {}";

            await VerifyItemExistsAsync(AddUsingDirectives("using System;", content), @"AttributeUsage");
            await VerifyItemExistsAsync(AddUsingDirectives("using System;", content), @"System");
        }

        [Fact, Trait(Traits.Feature, Traits.Features.Completion)]
        public async Task TypeParamAttribute()
        {
            await VerifyItemExistsAsync(AddUsingDirectives("using System;", @"class CL<[A$$]T> {}"), @"AttributeUsage");
            await VerifyItemExistsAsync(AddUsingDirectives("using System;", @"class CL<[A$$]T> {}"), @"System");
        }

        [Fact, Trait(Traits.Feature, Traits.Features.Completion)]
        public async Task MethodAttribute()
        {
            var content = @"class CL {
    [$$]
    void Method() {}
}";
            await VerifyItemExistsAsync(AddUsingDirectives("using System;", content), @"AttributeUsage");
            await VerifyItemExistsAsync(AddUsingDirectives("using System;", content), @"System");
        }

        [Fact, Trait(Traits.Feature, Traits.Features.Completion)]
        public async Task MethodTypeParamAttribute()
        {
            var content = @"class CL{
    void Method<[A$$]T> () {}
}";
            await VerifyItemExistsAsync(AddUsingDirectives("using System;", content), @"AttributeUsage");
            await VerifyItemExistsAsync(AddUsingDirectives("using System;", content), @"System");
        }

        [Fact, Trait(Traits.Feature, Traits.Features.Completion)]
        public async Task MethodParamAttribute()
        {
            var content = @"class CL{
    void Method ([$$]int i) {}
}";
            await VerifyItemExistsAsync(AddUsingDirectives("using System;", content), @"AttributeUsage");
            await VerifyItemExistsAsync(AddUsingDirectives("using System;", content), @"System");
        }

        [WorkItem(7213, "https://github.com/dotnet/roslyn/issues/7213")]
        [Fact, Trait(Traits.Feature, Traits.Features.Completion)]
        public async Task NamespaceName_EmptyNameSpan_TopLevel()
        {
            var source = @"namespace $$ { }";

            await VerifyItemExistsAsync(source, "System", sourceCodeKind: SourceCodeKind.Regular);
        }

        [WorkItem(7213, "https://github.com/dotnet/roslyn/issues/7213")]
        [Fact, Trait(Traits.Feature, Traits.Features.Completion)]
        public async Task NamespaceName_EmptyNameSpan_Nested()
        {
            var source = @";
namespace System
{
    namespace $$ { }
}";

            await VerifyItemExistsAsync(source, "Runtime", sourceCodeKind: SourceCodeKind.Regular);
        }

        [WorkItem(7213, "https://github.com/dotnet/roslyn/issues/7213")]
        [Fact, Trait(Traits.Feature, Traits.Features.Completion)]
        public async Task NamespaceName_Unqualified_TopLevelNoPeers()
        {
            var source = @"using System;

namespace $$";

            await VerifyItemExistsAsync(source, "System", sourceCodeKind: SourceCodeKind.Regular);
            await VerifyItemIsAbsentAsync(source, "String", sourceCodeKind: SourceCodeKind.Regular);
        }

        [WorkItem(7213, "https://github.com/dotnet/roslyn/issues/7213")]
        [Fact, Trait(Traits.Feature, Traits.Features.Completion)]
        public async Task NamespaceName_Unqualified_TopLevelWithPeer()
        {
            var source = @"
namespace A { }

namespace $$";

            await VerifyItemExistsAsync(source, "A", sourceCodeKind: SourceCodeKind.Regular);
        }

        [WorkItem(7213, "https://github.com/dotnet/roslyn/issues/7213")]
        [Fact, Trait(Traits.Feature, Traits.Features.Completion)]
        public async Task NamespaceName_Unqualified_NestedWithNoPeers()
        {
            var source = @"
namespace A
{
    namespace $$
}";

            await VerifyNoItemsExistAsync(source, sourceCodeKind: SourceCodeKind.Regular);
        }

        [WorkItem(7213, "https://github.com/dotnet/roslyn/issues/7213")]
        [Fact, Trait(Traits.Feature, Traits.Features.Completion)]
        public async Task NamespaceName_Unqualified_NestedWithPeer()
        {
            var source = @"
namespace A
{
    namespace B { }

    namespace $$
}";

            await VerifyItemIsAbsentAsync(source, "A", sourceCodeKind: SourceCodeKind.Regular);
            await VerifyItemExistsAsync(source, "B", sourceCodeKind: SourceCodeKind.Regular);
        }

        [WorkItem(7213, "https://github.com/dotnet/roslyn/issues/7213")]
        [Fact, Trait(Traits.Feature, Traits.Features.Completion)]
        public async Task NamespaceName_Unqualified_ExcludesCurrentDeclaration()
        {
            var source = @"namespace N$$S";

            await VerifyItemIsAbsentAsync(source, "NS", sourceCodeKind: SourceCodeKind.Regular);
        }

        [WorkItem(7213, "https://github.com/dotnet/roslyn/issues/7213")]
        [Fact, Trait(Traits.Feature, Traits.Features.Completion)]
        public async Task NamespaceName_Unqualified_WithNested()
        {
            var source = @"
namespace A
{
    namespace $$
    {
        namespace B { }
    }
}";

            await VerifyItemIsAbsentAsync(source, "A", sourceCodeKind: SourceCodeKind.Regular);
            await VerifyItemIsAbsentAsync(source, "B", sourceCodeKind: SourceCodeKind.Regular);
        }

        [WorkItem(7213, "https://github.com/dotnet/roslyn/issues/7213")]
        [Fact, Trait(Traits.Feature, Traits.Features.Completion)]
        public async Task NamespaceName_Unqualified_WithNestedAndMatchingPeer()
        {
            var source = @"
namespace A.B { }

namespace A
{
    namespace $$
    {
        namespace B { }
    }
}";

            await VerifyItemIsAbsentAsync(source, "A", sourceCodeKind: SourceCodeKind.Regular);
            await VerifyItemExistsAsync(source, "B", sourceCodeKind: SourceCodeKind.Regular);
        }

        [WorkItem(7213, "https://github.com/dotnet/roslyn/issues/7213")]
        [Fact, Trait(Traits.Feature, Traits.Features.Completion)]
        public async Task NamespaceName_Unqualified_InnerCompletionPosition()
        {
            var source = @"namespace Sys$$tem { }";

            await VerifyItemExistsAsync(source, "System", sourceCodeKind: SourceCodeKind.Regular);
            await VerifyItemIsAbsentAsync(source, "Runtime", sourceCodeKind: SourceCodeKind.Regular);
        }

        [WorkItem(7213, "https://github.com/dotnet/roslyn/issues/7213")]
        [Fact, Trait(Traits.Feature, Traits.Features.Completion)]
        public async Task NamespaceName_Unqualified_IncompleteDeclaration()
        {
            var source = @"
namespace A
{
    namespace B
    {
        namespace $$

        namespace C1 { }
    }

    namespace B.C2 { }
}

namespace A.B.C3 { }";

            // Ideally, all the C* namespaces would be recommended but, because of how the parser
            // recovers from the missing braces, they end up with the following qualified names...
            //
            //     C1 => A.B.?.C1
            //     C2 => A.B.B.C2
            //     C3 => A.A.B.C3
            //
            // ...none of which are found by the current algorithm.
            await VerifyItemIsAbsentAsync(source, "C1", sourceCodeKind: SourceCodeKind.Regular);
            await VerifyItemIsAbsentAsync(source, "C2", sourceCodeKind: SourceCodeKind.Regular);
            await VerifyItemIsAbsentAsync(source, "C3", sourceCodeKind: SourceCodeKind.Regular);

            await VerifyItemIsAbsentAsync(source, "A", sourceCodeKind: SourceCodeKind.Regular);

            // Because of the above, B does end up in the completion list
            // since A.B.B appears to be a peer of the new declaration
            await VerifyItemExistsAsync(source, "B", sourceCodeKind: SourceCodeKind.Regular);
        }

        [WorkItem(7213, "https://github.com/dotnet/roslyn/issues/7213")]
        [Fact, Trait(Traits.Feature, Traits.Features.Completion)]
        public async Task NamespaceName_Qualified_NoPeers()
        {
            var source = @"namespace A.$$";

            await VerifyNoItemsExistAsync(source, sourceCodeKind: SourceCodeKind.Regular);
        }

        [WorkItem(7213, "https://github.com/dotnet/roslyn/issues/7213")]
        [Fact, Trait(Traits.Feature, Traits.Features.Completion)]
        public async Task NamespaceName_Qualified_TopLevelWithPeer()
        {
            var source = @"
namespace A.B { }

namespace A.$$";

            await VerifyItemExistsAsync(source, "B", sourceCodeKind: SourceCodeKind.Regular);
        }

        [WorkItem(7213, "https://github.com/dotnet/roslyn/issues/7213")]
        [Fact, Trait(Traits.Feature, Traits.Features.Completion)]
        public async Task NamespaceName_Qualified_NestedWithPeer()
        {
            var source = @"
namespace A
{
    namespace B.C { }

    namespace B.$$
}";

            await VerifyItemIsAbsentAsync(source, "A", sourceCodeKind: SourceCodeKind.Regular);
            await VerifyItemIsAbsentAsync(source, "B", sourceCodeKind: SourceCodeKind.Regular);
            await VerifyItemExistsAsync(source, "C", sourceCodeKind: SourceCodeKind.Regular);
        }

        [WorkItem(7213, "https://github.com/dotnet/roslyn/issues/7213")]
        [Fact, Trait(Traits.Feature, Traits.Features.Completion)]
        public async Task NamespaceName_Qualified_WithNested()
        {
            var source = @"
namespace A.$$
{
    namespace B { }
}
";

            await VerifyItemIsAbsentAsync(source, "A", sourceCodeKind: SourceCodeKind.Regular);
            await VerifyItemIsAbsentAsync(source, "B", sourceCodeKind: SourceCodeKind.Regular);
        }

        [WorkItem(7213, "https://github.com/dotnet/roslyn/issues/7213")]
        [Fact, Trait(Traits.Feature, Traits.Features.Completion)]
        public async Task NamespaceName_Qualified_WithNestedAndMatchingPeer()
        {
            var source = @"
namespace A.B { }

namespace A.$$
{
    namespace B { }
}
";

            await VerifyItemIsAbsentAsync(source, "A", sourceCodeKind: SourceCodeKind.Regular);
            await VerifyItemExistsAsync(source, "B", sourceCodeKind: SourceCodeKind.Regular);
        }

        [WorkItem(7213, "https://github.com/dotnet/roslyn/issues/7213")]
        [Fact, Trait(Traits.Feature, Traits.Features.Completion)]
        public async Task NamespaceName_Qualified_InnerCompletionPosition()
        {
            var source = @"namespace Sys$$tem.Runtime { }";

            await VerifyItemExistsAsync(source, "System", sourceCodeKind: SourceCodeKind.Regular);
            await VerifyItemIsAbsentAsync(source, "Runtime", sourceCodeKind: SourceCodeKind.Regular);
        }

        [WorkItem(7213, "https://github.com/dotnet/roslyn/issues/7213")]
        [Fact, Trait(Traits.Feature, Traits.Features.Completion)]
        public async Task NamespaceName_OnKeyword()
        {
            var source = @"name$$space System { }";

            await VerifyItemExistsAsync(source, "System", sourceCodeKind: SourceCodeKind.Regular);
        }

        [WorkItem(7213, "https://github.com/dotnet/roslyn/issues/7213")]
        [Fact, Trait(Traits.Feature, Traits.Features.Completion)]
        public async Task NamespaceName_OnNestedKeyword()
        {
            var source = @"
namespace System
{
    name$$space Runtime { }
}";

            await VerifyItemIsAbsentAsync(source, "System", sourceCodeKind: SourceCodeKind.Regular);
            await VerifyItemIsAbsentAsync(source, "Runtime", sourceCodeKind: SourceCodeKind.Regular);
        }

        [WorkItem(7213, "https://github.com/dotnet/roslyn/issues/7213")]
        [Fact, Trait(Traits.Feature, Traits.Features.Completion)]
        public async Task NamespaceName_Qualified_IncompleteDeclaration()
        {
            var source = @"
namespace A
{
    namespace B
    {
        namespace C.$$

        namespace C.D1 { }
    }

    namespace B.C.D2 { }
}

namespace A.B.C.D3 { }";

            await VerifyItemIsAbsentAsync(source, "A", sourceCodeKind: SourceCodeKind.Regular);
            await VerifyItemIsAbsentAsync(source, "B", sourceCodeKind: SourceCodeKind.Regular);
            await VerifyItemIsAbsentAsync(source, "C", sourceCodeKind: SourceCodeKind.Regular);

            // Ideally, all the D* namespaces would be recommended but, because of how the parser
            // recovers from the missing braces, they end up with the following qualified names...
            //
            //     D1 => A.B.C.C.?.D1
            //     D2 => A.B.B.C.D2
            //     D3 => A.A.B.C.D3
            //
            // ...none of which are found by the current algorithm.
            await VerifyItemIsAbsentAsync(source, "D1", sourceCodeKind: SourceCodeKind.Regular);
            await VerifyItemIsAbsentAsync(source, "D2", sourceCodeKind: SourceCodeKind.Regular);
            await VerifyItemIsAbsentAsync(source, "D3", sourceCodeKind: SourceCodeKind.Regular);
        }

        [Fact, Trait(Traits.Feature, Traits.Features.Completion)]
        public async Task UnderNamespace()
        {
            await VerifyItemIsAbsentAsync(@"namespace NS { $$", @"String");
            await VerifyItemIsAbsentAsync(@"namespace NS { $$", @"System");
        }

        [Fact, Trait(Traits.Feature, Traits.Features.Completion)]
        public async Task OutsideOfType1()
        {
            await VerifyItemIsAbsentAsync(@"namespace NS {
class CL {}
$$", @"String");
            await VerifyItemIsAbsentAsync(@"namespace NS {
class CL {}
$$", @"System");
        }

        [Fact, Trait(Traits.Feature, Traits.Features.Completion)]
        public async Task OutsideOfType2()
        {
            var content = @"namespace NS {
class CL {}
$$";
            await VerifyItemIsAbsentAsync(AddUsingDirectives("using System;", content), @"String");
            await VerifyItemIsAbsentAsync(AddUsingDirectives("using System;", content), @"System");
        }

        [Fact, Trait(Traits.Feature, Traits.Features.Completion)]
        public async Task CompletionInsideProperty()
        {
            var content = @"class C
{
    private string name;
    public string Name
    {
        set
        {
            name = $$";
            await VerifyItemExistsAsync(content, @"value");
            await VerifyItemExistsAsync(content, @"C");
        }

        [Fact, Trait(Traits.Feature, Traits.Features.Completion)]
        public async Task AfterDot()
        {
            await VerifyItemIsAbsentAsync(AddUsingDirectives("using System;", @"[assembly: A.$$"), @"String");
            await VerifyItemIsAbsentAsync(AddUsingDirectives("using System;", @"[assembly: A.$$"), @"System");
        }

        [Fact, Trait(Traits.Feature, Traits.Features.Completion)]
        public async Task UsingAlias()
        {
            await VerifyItemIsAbsentAsync(AddUsingDirectives("using System;", @"using MyType = $$"), @"String");
            await VerifyItemExistsAsync(AddUsingDirectives("using System;", @"using MyType = $$"), @"System");
        }

        [Fact, Trait(Traits.Feature, Traits.Features.Completion)]
        public async Task IncompleteMember()
        {
            var content = @"class CL {
    $$
";
            await VerifyItemExistsAsync(AddUsingDirectives("using System;", content), @"String");
            await VerifyItemExistsAsync(AddUsingDirectives("using System;", content), @"System");
        }

        [Fact, Trait(Traits.Feature, Traits.Features.Completion)]
        public async Task IncompleteMemberAccessibility()
        {
            var content = @"class CL {
    public $$
";
            await VerifyItemExistsAsync(AddUsingDirectives("using System;", content), @"String");
            await VerifyItemExistsAsync(AddUsingDirectives("using System;", content), @"System");
        }

        [Fact, Trait(Traits.Feature, Traits.Features.Completion)]
        public async Task BadStatement()
        {
            await VerifyItemExistsAsync(AddUsingDirectives("using System;", AddInsideMethod(@"var t = $$)c")), @"String");
            await VerifyItemExistsAsync(AddUsingDirectives("using System;", AddInsideMethod(@"var t = $$)c")), @"System");
        }

        [Fact, Trait(Traits.Feature, Traits.Features.Completion)]
        public async Task TypeTypeParameter()
        {
            await VerifyItemIsAbsentAsync(AddUsingDirectives("using System;", @"class CL<$$"), @"String");
            await VerifyItemIsAbsentAsync(AddUsingDirectives("using System;", @"class CL<$$"), @"System");
        }

        [Fact, Trait(Traits.Feature, Traits.Features.Completion)]
        public async Task TypeTypeParameterList()
        {
            await VerifyItemIsAbsentAsync(AddUsingDirectives("using System;", @"class CL<T, $$"), @"String");
            await VerifyItemIsAbsentAsync(AddUsingDirectives("using System;", @"class CL<T, $$"), @"System");
        }

        [Fact, Trait(Traits.Feature, Traits.Features.Completion)]
        public async Task CastExpressionTypePart()
        {
            await VerifyItemExistsAsync(AddUsingDirectives("using System;", AddInsideMethod(@"var t = ($$)c")), @"String");
            await VerifyItemExistsAsync(AddUsingDirectives("using System;", AddInsideMethod(@"var t = ($$)c")), @"System");
        }

        [Fact, Trait(Traits.Feature, Traits.Features.Completion)]
        public async Task ObjectCreationExpression()
        {
            await VerifyItemExistsAsync(AddUsingDirectives("using System;", AddInsideMethod(@"var t = new $$")), @"String");
            await VerifyItemExistsAsync(AddUsingDirectives("using System;", AddInsideMethod(@"var t = new $$")), @"System");
        }

        [Fact, Trait(Traits.Feature, Traits.Features.Completion)]
        public async Task ArrayCreationExpression()
        {
            await VerifyItemExistsAsync(AddUsingDirectives("using System;", AddInsideMethod(@"var t = new $$ [")), @"String");
            await VerifyItemExistsAsync(AddUsingDirectives("using System;", AddInsideMethod(@"var t = new $$ [")), @"System");
        }

        [Fact, Trait(Traits.Feature, Traits.Features.Completion)]
        public async Task StackAllocArrayCreationExpression()
        {
            await VerifyItemExistsAsync(AddUsingDirectives("using System;", AddInsideMethod(@"var t = stackalloc $$")), @"String");
            await VerifyItemExistsAsync(AddUsingDirectives("using System;", AddInsideMethod(@"var t = stackalloc $$")), @"System");
        }

        [Fact, Trait(Traits.Feature, Traits.Features.Completion)]
        public async Task FromClauseTypeOptPart()
        {
            await VerifyItemExistsAsync(AddUsingDirectives("using System;", AddInsideMethod(@"var t = from $$ c")), @"String");
            await VerifyItemExistsAsync(AddUsingDirectives("using System;", AddInsideMethod(@"var t = from $$ c")), @"System");
        }

        [Fact, Trait(Traits.Feature, Traits.Features.Completion)]
        public async Task JoinClause()
        {
            await VerifyItemExistsAsync(AddUsingDirectives("using System;", AddInsideMethod(@"var t = from c in C join $$ j")), @"String");
            await VerifyItemExistsAsync(AddUsingDirectives("using System;", AddInsideMethod(@"var t = from c in C join $$ j")), @"System");
        }

        [Fact, Trait(Traits.Feature, Traits.Features.Completion)]
        public async Task DeclarationStatement()
        {
            await VerifyItemExistsAsync(AddUsingDirectives("using System;", AddInsideMethod(@"$$ i =")), @"String");
            await VerifyItemExistsAsync(AddUsingDirectives("using System;", AddInsideMethod(@"$$ i =")), @"System");
        }

        [Fact, Trait(Traits.Feature, Traits.Features.Completion)]
        public async Task VariableDeclaration()
        {
            await VerifyItemExistsAsync(AddUsingDirectives("using System;", AddInsideMethod(@"fixed($$")), @"String");
            await VerifyItemExistsAsync(AddUsingDirectives("using System;", AddInsideMethod(@"fixed($$")), @"System");
        }

        [Fact, Trait(Traits.Feature, Traits.Features.Completion)]
        public async Task ForEachStatement()
        {
            await VerifyItemExistsAsync(AddUsingDirectives("using System;", AddInsideMethod(@"foreach($$")), @"String");
            await VerifyItemExistsAsync(AddUsingDirectives("using System;", AddInsideMethod(@"foreach($$")), @"System");
        }

        [Fact, Trait(Traits.Feature, Traits.Features.Completion)]
        public async Task ForEachStatementNoToken()
        {
            await VerifyItemIsAbsentAsync(AddUsingDirectives("using System;", AddInsideMethod(@"foreach $$")), @"String");
            await VerifyItemIsAbsentAsync(AddUsingDirectives("using System;", AddInsideMethod(@"foreach $$")), @"System");
        }

        [Fact, Trait(Traits.Feature, Traits.Features.Completion)]
        public async Task CatchDeclaration()
        {
            await VerifyItemExistsAsync(AddUsingDirectives("using System;", AddInsideMethod(@"try {} catch($$")), @"String");
            await VerifyItemExistsAsync(AddUsingDirectives("using System;", AddInsideMethod(@"try {} catch($$")), @"System");
        }

        [Fact, Trait(Traits.Feature, Traits.Features.Completion)]
        public async Task FieldDeclaration()
        {
            var content = @"class CL {
    $$ i";
            await VerifyItemExistsAsync(AddUsingDirectives("using System;", content), @"String");
            await VerifyItemExistsAsync(AddUsingDirectives("using System;", content), @"System");
        }

        [Fact, Trait(Traits.Feature, Traits.Features.Completion)]
        public async Task EventFieldDeclaration()
        {
            var content = @"class CL {
    event $$";
            await VerifyItemExistsAsync(AddUsingDirectives("using System;", content), @"String");
            await VerifyItemExistsAsync(AddUsingDirectives("using System;", content), @"System");
        }

        [Fact, Trait(Traits.Feature, Traits.Features.Completion)]
        public async Task ConversionOperatorDeclaration()
        {
            var content = @"class CL {
    explicit operator $$";
            await VerifyItemExistsAsync(AddUsingDirectives("using System;", content), @"String");
            await VerifyItemExistsAsync(AddUsingDirectives("using System;", content), @"System");
        }

        [Fact, Trait(Traits.Feature, Traits.Features.Completion)]
        public async Task ConversionOperatorDeclarationNoToken()
        {
            var content = @"class CL {
    explicit $$";
            await VerifyItemIsAbsentAsync(AddUsingDirectives("using System;", content), @"String");
            await VerifyItemIsAbsentAsync(AddUsingDirectives("using System;", content), @"System");
        }

        [Fact, Trait(Traits.Feature, Traits.Features.Completion)]
        public async Task PropertyDeclaration()
        {
            var content = @"class CL {
    $$ Prop {";
            await VerifyItemExistsAsync(AddUsingDirectives("using System;", content), @"String");
            await VerifyItemExistsAsync(AddUsingDirectives("using System;", content), @"System");
        }

        [Fact, Trait(Traits.Feature, Traits.Features.Completion)]
        public async Task EventDeclaration()
        {
            var content = @"class CL {
    event $$ Event {";
            await VerifyItemExistsAsync(AddUsingDirectives("using System;", content), @"String");
            await VerifyItemExistsAsync(AddUsingDirectives("using System;", content), @"System");
        }

        [Fact, Trait(Traits.Feature, Traits.Features.Completion)]
        public async Task IndexerDeclaration()
        {
            var content = @"class CL {
    $$ this";
            await VerifyItemExistsAsync(AddUsingDirectives("using System;", content), @"String");
            await VerifyItemExistsAsync(AddUsingDirectives("using System;", content), @"System");
        }

        [Fact, Trait(Traits.Feature, Traits.Features.Completion)]
        public async Task Parameter()
        {
            var content = @"class CL {
    void Method($$";
            await VerifyItemExistsAsync(AddUsingDirectives("using System;", content), @"String");
            await VerifyItemExistsAsync(AddUsingDirectives("using System;", content), @"System");
        }

        [Fact, Trait(Traits.Feature, Traits.Features.Completion)]
        public async Task ArrayType()
        {
            var content = @"class CL {
    $$ [";
            await VerifyItemExistsAsync(AddUsingDirectives("using System;", content), @"String");
            await VerifyItemExistsAsync(AddUsingDirectives("using System;", content), @"System");
        }

        [Fact, Trait(Traits.Feature, Traits.Features.Completion)]
        public async Task PointerType()
        {
            var content = @"class CL {
    $$ *";
            await VerifyItemExistsAsync(AddUsingDirectives("using System;", content), @"String");
            await VerifyItemExistsAsync(AddUsingDirectives("using System;", content), @"System");
        }

        [Fact, Trait(Traits.Feature, Traits.Features.Completion)]
        public async Task NullableType()
        {
            var content = @"class CL {
    $$ ?";
            await VerifyItemExistsAsync(AddUsingDirectives("using System;", content), @"String");
            await VerifyItemExistsAsync(AddUsingDirectives("using System;", content), @"System");
        }

        [Fact, Trait(Traits.Feature, Traits.Features.Completion)]
        public async Task DelegateDeclaration()
        {
            var content = @"class CL {
    delegate $$";
            await VerifyItemExistsAsync(AddUsingDirectives("using System;", content), @"String");
            await VerifyItemExistsAsync(AddUsingDirectives("using System;", content), @"System");
        }

        [Fact, Trait(Traits.Feature, Traits.Features.Completion)]
        public async Task MethodDeclaration()
        {
            var content = @"class CL {
    $$ M(";
            await VerifyItemExistsAsync(AddUsingDirectives("using System;", content), @"String");
            await VerifyItemExistsAsync(AddUsingDirectives("using System;", content), @"System");
        }

        [Fact, Trait(Traits.Feature, Traits.Features.Completion)]
        public async Task OperatorDeclaration()
        {
            var content = @"class CL {
    $$ operator";
            await VerifyItemExistsAsync(AddUsingDirectives("using System;", content), @"String");
            await VerifyItemExistsAsync(AddUsingDirectives("using System;", content), @"System");
        }

        [Fact, Trait(Traits.Feature, Traits.Features.Completion)]
        public async Task ParenthesizedExpression()
        {
            await VerifyItemExistsAsync(AddUsingDirectives("using System;", AddInsideMethod(@"($$")), @"String");
            await VerifyItemExistsAsync(AddUsingDirectives("using System;", AddInsideMethod(@"($$")), @"System");
        }

        [Fact, Trait(Traits.Feature, Traits.Features.Completion)]
        public async Task InvocationExpression()
        {
            await VerifyItemExistsAsync(AddUsingDirectives("using System;", AddInsideMethod(@"$$(")), @"String");
            await VerifyItemExistsAsync(AddUsingDirectives("using System;", AddInsideMethod(@"$$(")), @"System");
        }

        [Fact, Trait(Traits.Feature, Traits.Features.Completion)]
        public async Task ElementAccessExpression()
        {
            await VerifyItemExistsAsync(AddUsingDirectives("using System;", AddInsideMethod(@"$$[")), @"String");
            await VerifyItemExistsAsync(AddUsingDirectives("using System;", AddInsideMethod(@"$$[")), @"System");
        }

        [Fact, Trait(Traits.Feature, Traits.Features.Completion)]
        public async Task Argument()
        {
            await VerifyItemExistsAsync(AddUsingDirectives("using System;", AddInsideMethod(@"i[$$")), @"String");
            await VerifyItemExistsAsync(AddUsingDirectives("using System;", AddInsideMethod(@"i[$$")), @"System");
        }

        [Fact, Trait(Traits.Feature, Traits.Features.Completion)]
        public async Task CastExpressionExpressionPart()
        {
            await VerifyItemExistsAsync(AddUsingDirectives("using System;", AddInsideMethod(@"(c)$$")), @"String");
            await VerifyItemExistsAsync(AddUsingDirectives("using System;", AddInsideMethod(@"(c)$$")), @"System");
        }

        [Fact, Trait(Traits.Feature, Traits.Features.Completion)]
        public async Task FromClauseInPart()
        {
            await VerifyItemExistsAsync(AddUsingDirectives("using System;", AddInsideMethod(@"var t = from c in $$")), @"String");
            await VerifyItemExistsAsync(AddUsingDirectives("using System;", AddInsideMethod(@"var t = from c in $$")), @"System");
        }

        [Fact, Trait(Traits.Feature, Traits.Features.Completion)]
        public async Task LetClauseExpressionPart()
        {
            await VerifyItemExistsAsync(AddUsingDirectives("using System;", AddInsideMethod(@"var t = from c in C let n = $$")), @"String");
            await VerifyItemExistsAsync(AddUsingDirectives("using System;", AddInsideMethod(@"var t = from c in C let n = $$")), @"System");
        }

        [Fact, Trait(Traits.Feature, Traits.Features.Completion)]
        public async Task OrderingExpressionPart()
        {
            await VerifyItemExistsAsync(AddUsingDirectives("using System;", AddInsideMethod(@"var t = from c in C orderby $$")), @"String");
            await VerifyItemExistsAsync(AddUsingDirectives("using System;", AddInsideMethod(@"var t = from c in C orderby $$")), @"System");
        }

        [Fact, Trait(Traits.Feature, Traits.Features.Completion)]
        public async Task SelectClauseExpressionPart()
        {
            await VerifyItemExistsAsync(AddUsingDirectives("using System;", AddInsideMethod(@"var t = from c in C select $$")), @"String");
            await VerifyItemExistsAsync(AddUsingDirectives("using System;", AddInsideMethod(@"var t = from c in C select $$")), @"System");
        }

        [Fact, Trait(Traits.Feature, Traits.Features.Completion)]
        public async Task ExpressionStatement()
        {
            await VerifyItemExistsAsync(AddUsingDirectives("using System;", AddInsideMethod(@"$$")), @"String");
            await VerifyItemExistsAsync(AddUsingDirectives("using System;", AddInsideMethod(@"$$")), @"System");
        }

        [Fact, Trait(Traits.Feature, Traits.Features.Completion)]
        public async Task ReturnStatement()
        {
            await VerifyItemExistsAsync(AddUsingDirectives("using System;", AddInsideMethod(@"return $$")), @"String");
            await VerifyItemExistsAsync(AddUsingDirectives("using System;", AddInsideMethod(@"return $$")), @"System");
        }

        [Fact, Trait(Traits.Feature, Traits.Features.Completion)]
        public async Task ThrowStatement()
        {
            await VerifyItemExistsAsync(AddUsingDirectives("using System;", AddInsideMethod(@"throw $$")), @"String");
            await VerifyItemExistsAsync(AddUsingDirectives("using System;", AddInsideMethod(@"throw $$")), @"System");
        }

        [WorkItem(760097, "http://vstfdevdiv:8080/DevDiv2/DevDiv/_workitems/edit/760097")]
        [Fact, Trait(Traits.Feature, Traits.Features.Completion)]
        public async Task YieldReturnStatement()
        {
            await VerifyItemExistsAsync(AddUsingDirectives("using System;", AddInsideMethod(@"yield return $$")), @"String");
            await VerifyItemExistsAsync(AddUsingDirectives("using System;", AddInsideMethod(@"yield return $$")), @"System");
        }

        [Fact, Trait(Traits.Feature, Traits.Features.Completion)]
        public async Task ForEachStatementExpressionPart()
        {
            await VerifyItemExistsAsync(AddUsingDirectives("using System;", AddInsideMethod(@"foreach(T t in $$")), @"String");
            await VerifyItemExistsAsync(AddUsingDirectives("using System;", AddInsideMethod(@"foreach(T t in $$")), @"System");
        }

        [Fact, Trait(Traits.Feature, Traits.Features.Completion)]
        public async Task UsingStatementExpressionPart()
        {
            await VerifyItemExistsAsync(AddUsingDirectives("using System;", AddInsideMethod(@"using($$")), @"String");
            await VerifyItemExistsAsync(AddUsingDirectives("using System;", AddInsideMethod(@"using($$")), @"System");
        }

        [Fact, Trait(Traits.Feature, Traits.Features.Completion)]
        public async Task LockStatement()
        {
            await VerifyItemExistsAsync(AddUsingDirectives("using System;", AddInsideMethod(@"lock($$")), @"String");
            await VerifyItemExistsAsync(AddUsingDirectives("using System;", AddInsideMethod(@"lock($$")), @"System");
        }

        [Fact, Trait(Traits.Feature, Traits.Features.Completion)]
        public async Task EqualsValueClause()
        {
            await VerifyItemExistsAsync(AddUsingDirectives("using System;", AddInsideMethod(@"var i = $$")), @"String");
            await VerifyItemExistsAsync(AddUsingDirectives("using System;", AddInsideMethod(@"var i = $$")), @"System");
        }

        [Fact, Trait(Traits.Feature, Traits.Features.Completion)]
        public async Task ForStatementInitializersPart()
        {
            await VerifyItemExistsAsync(AddUsingDirectives("using System;", AddInsideMethod(@"for($$")), @"String");
            await VerifyItemExistsAsync(AddUsingDirectives("using System;", AddInsideMethod(@"for($$")), @"System");
        }

        [Fact, Trait(Traits.Feature, Traits.Features.Completion)]
        public async Task ForStatementConditionOptPart()
        {
            await VerifyItemExistsAsync(AddUsingDirectives("using System;", AddInsideMethod(@"for(i=0;$$")), @"String");
            await VerifyItemExistsAsync(AddUsingDirectives("using System;", AddInsideMethod(@"for(i=0;$$")), @"System");
        }

        [Fact, Trait(Traits.Feature, Traits.Features.Completion)]
        public async Task ForStatementIncrementorsPart()
        {
            await VerifyItemExistsAsync(AddUsingDirectives("using System;", AddInsideMethod(@"for(i=0;i>10;$$")), @"String");
            await VerifyItemExistsAsync(AddUsingDirectives("using System;", AddInsideMethod(@"for(i=0;i>10;$$")), @"System");
        }

        [Fact, Trait(Traits.Feature, Traits.Features.Completion)]
        public async Task DoStatementConditionPart()
        {
            await VerifyItemExistsAsync(AddUsingDirectives("using System;", AddInsideMethod(@"do {} while($$")), @"String");
            await VerifyItemExistsAsync(AddUsingDirectives("using System;", AddInsideMethod(@"do {} while($$")), @"System");
        }

        [Fact, Trait(Traits.Feature, Traits.Features.Completion)]
        public async Task WhileStatementConditionPart()
        {
            await VerifyItemExistsAsync(AddUsingDirectives("using System;", AddInsideMethod(@"while($$")), @"String");
            await VerifyItemExistsAsync(AddUsingDirectives("using System;", AddInsideMethod(@"while($$")), @"System");
        }

        [Fact, Trait(Traits.Feature, Traits.Features.Completion)]
        public async Task ArrayRankSpecifierSizesPart()
        {
            await VerifyItemExistsAsync(AddUsingDirectives("using System;", AddInsideMethod(@"int [$$")), @"String");
            await VerifyItemExistsAsync(AddUsingDirectives("using System;", AddInsideMethod(@"int [$$")), @"System");
        }

        [Fact, Trait(Traits.Feature, Traits.Features.Completion)]
        public async Task PrefixUnaryExpression()
        {
            await VerifyItemExistsAsync(AddUsingDirectives("using System;", AddInsideMethod(@"+$$")), @"String");
            await VerifyItemExistsAsync(AddUsingDirectives("using System;", AddInsideMethod(@"+$$")), @"System");
        }

        [Fact, Trait(Traits.Feature, Traits.Features.Completion)]
        public async Task PostfixUnaryExpression()
        {
            await VerifyItemExistsAsync(AddUsingDirectives("using System;", AddInsideMethod(@"$$++")), @"String");
            await VerifyItemExistsAsync(AddUsingDirectives("using System;", AddInsideMethod(@"$$++")), @"System");
        }

        [Fact, Trait(Traits.Feature, Traits.Features.Completion)]
        public async Task BinaryExpressionLeftPart()
        {
            await VerifyItemExistsAsync(AddUsingDirectives("using System;", AddInsideMethod(@"$$ + 1")), @"String");
            await VerifyItemExistsAsync(AddUsingDirectives("using System;", AddInsideMethod(@"$$ + 1")), @"System");
        }

        [Fact, Trait(Traits.Feature, Traits.Features.Completion)]
        public async Task BinaryExpressionRightPart()
        {
            await VerifyItemExistsAsync(AddUsingDirectives("using System;", AddInsideMethod(@"1 + $$")), @"String");
            await VerifyItemExistsAsync(AddUsingDirectives("using System;", AddInsideMethod(@"1 + $$")), @"System");
        }

        [Fact, Trait(Traits.Feature, Traits.Features.Completion)]
        public async Task AssignmentExpressionLeftPart()
        {
            await VerifyItemExistsAsync(AddUsingDirectives("using System;", AddInsideMethod(@"$$ = 1")), @"String");
            await VerifyItemExistsAsync(AddUsingDirectives("using System;", AddInsideMethod(@"$$ = 1")), @"System");
        }

        [Fact, Trait(Traits.Feature, Traits.Features.Completion)]
        public async Task AssignmentExpressionRightPart()
        {
            await VerifyItemExistsAsync(AddUsingDirectives("using System;", AddInsideMethod(@"1 = $$")), @"String");
            await VerifyItemExistsAsync(AddUsingDirectives("using System;", AddInsideMethod(@"1 = $$")), @"System");
        }

        [Fact, Trait(Traits.Feature, Traits.Features.Completion)]
        public async Task ConditionalExpressionConditionPart()
        {
            await VerifyItemExistsAsync(AddUsingDirectives("using System;", AddInsideMethod(@"$$? 1:")), @"String");
            await VerifyItemExistsAsync(AddUsingDirectives("using System;", AddInsideMethod(@"$$? 1:")), @"System");
        }

        [Fact, Trait(Traits.Feature, Traits.Features.Completion)]
        public async Task ConditionalExpressionWhenTruePart()
        {
            await VerifyItemExistsAsync(AddUsingDirectives("using System;", AddInsideMethod(@"true? $$:")), @"String");
            await VerifyItemExistsAsync(AddUsingDirectives("using System;", AddInsideMethod(@"true? $$:")), @"System");
        }

        [Fact, Trait(Traits.Feature, Traits.Features.Completion)]
        public async Task ConditionalExpressionWhenFalsePart()
        {
            await VerifyItemExistsAsync(AddUsingDirectives("using System;", AddInsideMethod(@"true? 1:$$")), @"String");
            await VerifyItemExistsAsync(AddUsingDirectives("using System;", AddInsideMethod(@"true? 1:$$")), @"System");
        }

        [Fact, Trait(Traits.Feature, Traits.Features.Completion)]
        public async Task JoinClauseInExpressionPart()
        {
            await VerifyItemExistsAsync(AddUsingDirectives("using System;", AddInsideMethod(@"var t = from c in C join p in $$")), @"String");
            await VerifyItemExistsAsync(AddUsingDirectives("using System;", AddInsideMethod(@"var t = from c in C join p in $$")), @"System");
        }

        [Fact, Trait(Traits.Feature, Traits.Features.Completion)]
        public async Task JoinClauseLeftExpressionPart()
        {
            await VerifyItemExistsAsync(AddUsingDirectives("using System;", AddInsideMethod(@"var t = from c in C join p in P on $$")), @"String");
            await VerifyItemExistsAsync(AddUsingDirectives("using System;", AddInsideMethod(@"var t = from c in C join p in P on $$")), @"System");
        }

        [Fact, Trait(Traits.Feature, Traits.Features.Completion)]
        public async Task JoinClauseRightExpressionPart()
        {
            await VerifyItemExistsAsync(AddUsingDirectives("using System;", AddInsideMethod(@"var t = from c in C join p in P on id equals $$")), @"String");
            await VerifyItemExistsAsync(AddUsingDirectives("using System;", AddInsideMethod(@"var t = from c in C join p in P on id equals $$")), @"System");
        }

        [Fact, Trait(Traits.Feature, Traits.Features.Completion)]
        public async Task WhereClauseConditionPart()
        {
            await VerifyItemExistsAsync(AddUsingDirectives("using System;", AddInsideMethod(@"var t = from c in C where $$")), @"String");
            await VerifyItemExistsAsync(AddUsingDirectives("using System;", AddInsideMethod(@"var t = from c in C where $$")), @"System");
        }

        [Fact, Trait(Traits.Feature, Traits.Features.Completion)]
        public async Task GroupClauseGroupExpressionPart()
        {
            await VerifyItemExistsAsync(AddUsingDirectives("using System;", AddInsideMethod(@"var t = from c in C group $$")), @"String");
            await VerifyItemExistsAsync(AddUsingDirectives("using System;", AddInsideMethod(@"var t = from c in C group $$")), @"System");
        }

        [Fact, Trait(Traits.Feature, Traits.Features.Completion)]
        public async Task GroupClauseByExpressionPart()
        {
            await VerifyItemExistsAsync(AddUsingDirectives("using System;", AddInsideMethod(@"var t = from c in C group g by $$")), @"String");
            await VerifyItemExistsAsync(AddUsingDirectives("using System;", AddInsideMethod(@"var t = from c in C group g by $$")), @"System");
        }

        [Fact, Trait(Traits.Feature, Traits.Features.Completion)]
        public async Task IfStatement()
        {
            await VerifyItemExistsAsync(AddUsingDirectives("using System;", AddInsideMethod(@"if ($$")), @"String");
            await VerifyItemExistsAsync(AddUsingDirectives("using System;", AddInsideMethod(@"if ($$")), @"System");
        }

        [Fact, Trait(Traits.Feature, Traits.Features.Completion)]
        public async Task SwitchStatement()
        {
            await VerifyItemExistsAsync(AddUsingDirectives("using System;", AddInsideMethod(@"switch($$")), @"String");
            await VerifyItemExistsAsync(AddUsingDirectives("using System;", AddInsideMethod(@"switch($$")), @"System");
        }

        [Fact, Trait(Traits.Feature, Traits.Features.Completion)]
        public async Task SwitchLabelCase()
        {
            var content = @"switch(i) { case $$";
            await VerifyItemExistsAsync(AddUsingDirectives("using System;", AddInsideMethod(content)), @"String");
            await VerifyItemExistsAsync(AddUsingDirectives("using System;", AddInsideMethod(content)), @"System");
        }

        [Fact, Trait(Traits.Feature, Traits.Features.Completion)]
        public async Task SwitchPatternLabelCase()
        {
            var content = @"switch(i) { case $$ when";
            await VerifyItemExistsAsync(AddUsingDirectives("using System;", AddInsideMethod(content)), @"String");
            await VerifyItemExistsAsync(AddUsingDirectives("using System;", AddInsideMethod(content)), @"System");
        }

        [Fact, Trait(Traits.Feature, Traits.Features.Completion)]
        [WorkItem(33915, "https://github.com/dotnet/roslyn/issues/33915")]
        public async Task SwitchExpressionFirstBranch()
        {
            var content = @"i switch { $$";
            await VerifyItemExistsAsync(AddUsingDirectives("using System;", AddInsideMethod(content)), @"String");
            await VerifyItemExistsAsync(AddUsingDirectives("using System;", AddInsideMethod(content)), @"System");
        }

        [Fact, Trait(Traits.Feature, Traits.Features.Completion)]
        [WorkItem(33915, "https://github.com/dotnet/roslyn/issues/33915")]
        public async Task SwitchExpressionSecondBranch()
        {
            var content = @"i switch { 1 => true, $$";
            await VerifyItemExistsAsync(AddUsingDirectives("using System;", AddInsideMethod(content)), @"String");
            await VerifyItemExistsAsync(AddUsingDirectives("using System;", AddInsideMethod(content)), @"System");
        }

        [Fact, Trait(Traits.Feature, Traits.Features.Completion)]
        [WorkItem(33915, "https://github.com/dotnet/roslyn/issues/33915")]
        public async Task PositionalPatternFirstPosition()
        {
            var content = @"i is ($$";
            await VerifyItemExistsAsync(AddUsingDirectives("using System;", AddInsideMethod(content)), @"String");
            await VerifyItemExistsAsync(AddUsingDirectives("using System;", AddInsideMethod(content)), @"System");
        }

        [Fact, Trait(Traits.Feature, Traits.Features.Completion)]
        [WorkItem(33915, "https://github.com/dotnet/roslyn/issues/33915")]
        public async Task PositionalPatternSecondPosition()
        {
            var content = @"i is (1, $$";
            await VerifyItemExistsAsync(AddUsingDirectives("using System;", AddInsideMethod(content)), @"String");
            await VerifyItemExistsAsync(AddUsingDirectives("using System;", AddInsideMethod(content)), @"System");
        }

        [Fact, Trait(Traits.Feature, Traits.Features.Completion)]
        [WorkItem(33915, "https://github.com/dotnet/roslyn/issues/33915")]
        public async Task PropertyPatternFirstPosition()
        {
            var content = @"i is { P: $$";
            await VerifyItemExistsAsync(AddUsingDirectives("using System;", AddInsideMethod(content)), @"String");
            await VerifyItemExistsAsync(AddUsingDirectives("using System;", AddInsideMethod(content)), @"System");
        }

        [Fact, Trait(Traits.Feature, Traits.Features.Completion)]
        [WorkItem(33915, "https://github.com/dotnet/roslyn/issues/33915")]
        public async Task PropertyPatternSecondPosition()
        {
            var content = @"i is { P1: 1, P2: $$";
            await VerifyItemExistsAsync(AddUsingDirectives("using System;", AddInsideMethod(content)), @"String");
            await VerifyItemExistsAsync(AddUsingDirectives("using System;", AddInsideMethod(content)), @"System");
        }

        [Fact, Trait(Traits.Feature, Traits.Features.Completion)]
        public async Task InitializerExpression()
        {
            await VerifyItemExistsAsync(AddUsingDirectives("using System;", AddInsideMethod(@"var t = new [] { $$")), @"String");
            await VerifyItemExistsAsync(AddUsingDirectives("using System;", AddInsideMethod(@"var t = new [] { $$")), @"System");
        }

        [Fact, Trait(Traits.Feature, Traits.Features.Completion)]
        public async Task TypeParameterConstraintClause()
        {
            await VerifyItemExistsAsync(AddUsingDirectives("using System;", @"class CL<T> where T : $$"), @"String");
            await VerifyItemExistsAsync(AddUsingDirectives("using System;", @"class CL<T> where T : $$"), @"System");
        }

        [Fact, Trait(Traits.Feature, Traits.Features.Completion)]
        public async Task TypeParameterConstraintClauseList()
        {
            await VerifyItemExistsAsync(AddUsingDirectives("using System;", @"class CL<T> where T : A, $$"), @"String");
            await VerifyItemExistsAsync(AddUsingDirectives("using System;", @"class CL<T> where T : A, $$"), @"System");
        }

        [Fact, Trait(Traits.Feature, Traits.Features.Completion)]
        public async Task TypeParameterConstraintClauseAnotherWhere()
        {
            await VerifyItemIsAbsentAsync(AddUsingDirectives("using System;", @"class CL<T> where T : A where$$"), @"System");
            await VerifyItemIsAbsentAsync(AddUsingDirectives("using System;", @"class CL<T> where T : A where$$"), @"String");
        }

        [Fact, Trait(Traits.Feature, Traits.Features.Completion)]
        public async Task TypeSymbolOfTypeParameterConstraintClause1()
        {
            await VerifyItemExistsAsync(@"class CL<T> where $$", @"T");
            await VerifyItemExistsAsync(@"class CL{ delegate void F<T>() where $$} ", @"T");
            await VerifyItemExistsAsync(@"class CL{ void F<T>() where $$", @"T");
        }

        [Fact, Trait(Traits.Feature, Traits.Features.Completion)]
        public async Task TypeSymbolOfTypeParameterConstraintClause2()
        {
            await VerifyItemIsAbsentAsync(@"class CL<T> where $$", @"System");
            await VerifyItemIsAbsentAsync(AddUsingDirectives("using System;", @"class CL<T> where $$"), @"String");
        }

        [Fact, Trait(Traits.Feature, Traits.Features.Completion)]
        public async Task TypeSymbolOfTypeParameterConstraintClause3()
        {
            await VerifyItemIsAbsentAsync(@"class CL<T1> { void M<T2> where $$", @"T1");
            await VerifyItemExistsAsync(@"class CL<T1> { void M<T2>() where $$", @"T2");
        }

        [Fact, Trait(Traits.Feature, Traits.Features.Completion)]
        public async Task BaseList1()
        {
            await VerifyItemExistsAsync(AddUsingDirectives("using System;", @"class CL : $$"), @"String");
            await VerifyItemExistsAsync(AddUsingDirectives("using System;", @"class CL : $$"), @"System");
        }

        [Fact, Trait(Traits.Feature, Traits.Features.Completion)]
        public async Task BaseList2()
        {
            await VerifyItemExistsAsync(AddUsingDirectives("using System;", @"class CL : B, $$"), @"String");
            await VerifyItemExistsAsync(AddUsingDirectives("using System;", @"class CL : B, $$"), @"System");
        }

        [Fact, Trait(Traits.Feature, Traits.Features.Completion)]
        public async Task BaseListWhere()
        {
            await VerifyItemIsAbsentAsync(AddUsingDirectives("using System;", @"class CL<T> : B where$$"), @"String");
            await VerifyItemIsAbsentAsync(AddUsingDirectives("using System;", @"class CL<T> : B where$$"), @"System");
        }

        [Fact, Trait(Traits.Feature, Traits.Features.Completion)]
        public async Task AliasedName()
        {
            await VerifyItemIsAbsentAsync(AddUsingDirectives("using System;", AddInsideMethod(@"global::$$")), @"String");
            await VerifyItemExistsAsync(AddUsingDirectives("using System;", AddInsideMethod(@"global::$$")), @"System");
        }

        [Fact, Trait(Traits.Feature, Traits.Features.Completion)]
        public async Task AliasedNamespace()
            => await VerifyItemExistsAsync(AddUsingDirectives("using S = System;", AddInsideMethod(@"S.$$")), @"String");

        [Fact, Trait(Traits.Feature, Traits.Features.Completion)]
        public async Task AliasedType()
            => await VerifyItemExistsAsync(AddUsingDirectives("using S = System.String;", AddInsideMethod(@"S.$$")), @"Empty");

        [Fact, Trait(Traits.Feature, Traits.Features.Completion)]
        public async Task ConstructorInitializer()
        {
            await VerifyItemIsAbsentAsync(AddUsingDirectives("using System;", @"class C { C() : $$"), @"String");
            await VerifyItemIsAbsentAsync(AddUsingDirectives("using System;", @"class C { C() : $$"), @"System");
        }

        [Fact, Trait(Traits.Feature, Traits.Features.Completion)]
        public async Task Typeof1()
        {
            await VerifyItemExistsAsync(AddUsingDirectives("using System;", AddInsideMethod(@"typeof($$")), @"String");
            await VerifyItemExistsAsync(AddUsingDirectives("using System;", AddInsideMethod(@"typeof($$")), @"System");
        }

        [Fact, Trait(Traits.Feature, Traits.Features.Completion)]
        public async Task Typeof2()
            => await VerifyItemIsAbsentAsync(AddInsideMethod(@"var x = 0; typeof($$"), @"x");

        [Fact, Trait(Traits.Feature, Traits.Features.Completion)]
        public async Task Sizeof1()
        {
            await VerifyItemExistsAsync(AddUsingDirectives("using System;", AddInsideMethod(@"sizeof($$")), @"String");
            await VerifyItemExistsAsync(AddUsingDirectives("using System;", AddInsideMethod(@"sizeof($$")), @"System");
        }

        [Fact, Trait(Traits.Feature, Traits.Features.Completion)]
        public async Task Sizeof2()
            => await VerifyItemIsAbsentAsync(AddInsideMethod(@"var x = 0; sizeof($$"), @"x");

        [Fact, Trait(Traits.Feature, Traits.Features.Completion)]
        public async Task Default1()
        {
            await VerifyItemExistsAsync(AddUsingDirectives("using System;", AddInsideMethod(@"default($$")), @"String");
            await VerifyItemExistsAsync(AddUsingDirectives("using System;", AddInsideMethod(@"default($$")), @"System");
        }

        [Fact, Trait(Traits.Feature, Traits.Features.Completion)]
        public async Task Default2()
            => await VerifyItemIsAbsentAsync(AddInsideMethod(@"var x = 0; default($$"), @"x");

        [WorkItem(543819, "http://vstfdevdiv:8080/DevDiv2/DevDiv/_workitems/edit/543819")]
        [Fact, Trait(Traits.Feature, Traits.Features.Completion)]
        public async Task Checked()
            => await VerifyItemExistsAsync(AddInsideMethod(@"var x = 0; checked($$"), @"x");

        [WorkItem(543819, "http://vstfdevdiv:8080/DevDiv2/DevDiv/_workitems/edit/543819")]
        [Fact, Trait(Traits.Feature, Traits.Features.Completion)]
        public async Task Unchecked()
            => await VerifyItemExistsAsync(AddInsideMethod(@"var x = 0; unchecked($$"), @"x");

        [Fact, Trait(Traits.Feature, Traits.Features.Completion)]
        public async Task Locals()
            => await VerifyItemExistsAsync(@"class c { void M() { string goo; $$", "goo");

        [Fact, Trait(Traits.Feature, Traits.Features.Completion)]
        public async Task Parameters()
            => await VerifyItemExistsAsync(@"class c { void M(string args) { $$", "args");

        [Fact, Trait(Traits.Feature, Traits.Features.Completion)]
        public async Task LambdaDiscardParameters()
            => await VerifyItemIsAbsentAsync(@"class C { void M() { System.Func<int, string, int> f = (int _, string _) => 1 + $$", "_");

        [Fact, Trait(Traits.Feature, Traits.Features.Completion)]
        public async Task AnonymousMethodDiscardParameters()
            => await VerifyItemIsAbsentAsync(@"class C { void M() { System.Func<int, string, int> f = delegate(int _, string _) { return 1 + $$ }; } }", "_");

        [Fact, Trait(Traits.Feature, Traits.Features.Completion)]
        public async Task CommonTypesInNewExpressionContext()
            => await VerifyItemExistsAsync(AddUsingDirectives("using System;", @"class c { void M() { new $$"), "Exception");

        [Fact, Trait(Traits.Feature, Traits.Features.Completion)]
        public async Task NoCompletionForUnboundTypes()
            => await VerifyItemIsAbsentAsync(AddUsingDirectives("using System;", @"class c { void M() { goo.$$"), "Equals");

        [Fact, Trait(Traits.Feature, Traits.Features.Completion)]
        public async Task NoParametersInTypeOf()
            => await VerifyItemIsAbsentAsync(AddUsingDirectives("using System;", @"class c { void M(int x) { typeof($$"), "x");

        [Fact, Trait(Traits.Feature, Traits.Features.Completion)]
        public async Task NoParametersInDefault()
            => await VerifyItemIsAbsentAsync(AddUsingDirectives("using System;", @"class c { void M(int x) { default($$"), "x");

        [Fact, Trait(Traits.Feature, Traits.Features.Completion)]
        public async Task NoParametersInSizeOf()
            => await VerifyItemIsAbsentAsync(AddUsingDirectives("using System;", @"public class C { void M(int x) { unsafe { sizeof($$"), "x");

        [Fact, Trait(Traits.Feature, Traits.Features.Completion)]
        public async Task NoParametersInGenericParameterList()
            => await VerifyItemIsAbsentAsync(AddUsingDirectives("using System;", @"public class Generic<T> { void M(int x) { Generic<$$"), "x");

        [Fact, Trait(Traits.Feature, Traits.Features.Completion)]
        public async Task NoMembersAfterNullLiteral()
            => await VerifyItemIsAbsentAsync(AddUsingDirectives("using System;", @"public class C { void M() { null.$$"), "Equals");

        [Fact, Trait(Traits.Feature, Traits.Features.Completion)]
        public async Task MembersAfterTrueLiteral()
            => await VerifyItemExistsAsync(AddUsingDirectives("using System;", @"public class C { void M() { true.$$"), "Equals");

        [Fact, Trait(Traits.Feature, Traits.Features.Completion)]
        public async Task MembersAfterFalseLiteral()
            => await VerifyItemExistsAsync(AddUsingDirectives("using System;", @"public class C { void M() { false.$$"), "Equals");

        [Fact, Trait(Traits.Feature, Traits.Features.Completion)]
        public async Task MembersAfterCharLiteral()
            => await VerifyItemExistsAsync(AddUsingDirectives("using System;", @"public class C { void M() { 'c'.$$"), "Equals");

        [Fact, Trait(Traits.Feature, Traits.Features.Completion)]
        public async Task MembersAfterStringLiteral()
            => await VerifyItemExistsAsync(AddUsingDirectives("using System;", @"public class C { void M() { """".$$"), "Equals");

        [Fact, Trait(Traits.Feature, Traits.Features.Completion)]
        public async Task MembersAfterVerbatimStringLiteral()
            => await VerifyItemExistsAsync(AddUsingDirectives("using System;", @"public class C { void M() { @"""".$$"), "Equals");

        [Fact, Trait(Traits.Feature, Traits.Features.Completion)]
        public async Task MembersAfterNumericLiteral()
        {
            // NOTE: the Completion command handler will suppress this case if the user types '.',
            // but we still need to show members if the user specifically invokes statement completion here.
            await VerifyItemExistsAsync(AddUsingDirectives("using System;", @"public class C { void M() { 2.$$"), "Equals");
        }

        [Fact, Trait(Traits.Feature, Traits.Features.Completion)]
        public async Task NoMembersAfterParenthesizedNullLiteral()
            => await VerifyItemIsAbsentAsync(AddUsingDirectives("using System;", @"public class C { void M() { (null).$$"), "Equals");

        [Fact, Trait(Traits.Feature, Traits.Features.Completion)]
        public async Task MembersAfterParenthesizedTrueLiteral()
            => await VerifyItemExistsAsync(AddUsingDirectives("using System;", @"public class C { void M() { (true).$$"), "Equals");

        [Fact, Trait(Traits.Feature, Traits.Features.Completion)]
        public async Task MembersAfterParenthesizedFalseLiteral()
            => await VerifyItemExistsAsync(AddUsingDirectives("using System;", @"public class C { void M() { (false).$$"), "Equals");

        [Fact, Trait(Traits.Feature, Traits.Features.Completion)]
        public async Task MembersAfterParenthesizedCharLiteral()
            => await VerifyItemExistsAsync(AddUsingDirectives("using System;", @"public class C { void M() { ('c').$$"), "Equals");

        [Fact, Trait(Traits.Feature, Traits.Features.Completion)]
        public async Task MembersAfterParenthesizedStringLiteral()
            => await VerifyItemExistsAsync(AddUsingDirectives("using System;", @"public class C { void M() { ("""").$$"), "Equals");

        [Fact, Trait(Traits.Feature, Traits.Features.Completion)]
        public async Task MembersAfterParenthesizedVerbatimStringLiteral()
            => await VerifyItemExistsAsync(AddUsingDirectives("using System;", @"public class C { void M() { (@"""").$$"), "Equals");

        [Fact, Trait(Traits.Feature, Traits.Features.Completion)]
        public async Task MembersAfterParenthesizedNumericLiteral()
            => await VerifyItemExistsAsync(AddUsingDirectives("using System;", @"public class C { void M() { (2).$$"), "Equals");

        [Fact, Trait(Traits.Feature, Traits.Features.Completion)]
        public async Task MembersAfterArithmeticExpression()
            => await VerifyItemExistsAsync(AddUsingDirectives("using System;", @"public class C { void M() { (1 + 1).$$"), "Equals");

        [WorkItem(539332, "http://vstfdevdiv:8080/DevDiv2/DevDiv/_workitems/edit/539332")]
        [Fact, Trait(Traits.Feature, Traits.Features.Completion)]
        public async Task InstanceTypesAvailableInUsingAlias()
            => await VerifyItemExistsAsync(@"using S = System.$$", "String");

        [WorkItem(539812, "http://vstfdevdiv:8080/DevDiv2/DevDiv/_workitems/edit/539812")]
        [Fact, Trait(Traits.Feature, Traits.Features.Completion)]
        public async Task InheritedMember1()
        {
            var markup = @"
class A
{
    private void Hidden() { }
    protected void Goo() { }
}
class B : A
{
    void Bar()
    {
        $$
    }
}
";
            await VerifyItemIsAbsentAsync(markup, "Hidden");
            await VerifyItemExistsAsync(markup, "Goo");
        }

        [WorkItem(539812, "http://vstfdevdiv:8080/DevDiv2/DevDiv/_workitems/edit/539812")]
        [Fact, Trait(Traits.Feature, Traits.Features.Completion)]
        public async Task InheritedMember2()
        {
            var markup = @"
class A
{
    private void Hidden() { }
    protected void Goo() { }
}
class B : A
{
    void Bar()
    {
        this.$$
    }
}
";
            await VerifyItemIsAbsentAsync(markup, "Hidden");
            await VerifyItemExistsAsync(markup, "Goo");
        }

        [WorkItem(539812, "http://vstfdevdiv:8080/DevDiv2/DevDiv/_workitems/edit/539812")]
        [Fact, Trait(Traits.Feature, Traits.Features.Completion)]
        public async Task InheritedMember3()
        {
            var markup = @"
class A
{
    private void Hidden() { }
    protected void Goo() { }
}
class B : A
{
    void Bar()
    {
        base.$$
    }
}
";
            await VerifyItemIsAbsentAsync(markup, "Hidden");
            await VerifyItemExistsAsync(markup, "Goo");
            await VerifyItemIsAbsentAsync(markup, "Bar");
        }

        [WorkItem(539812, "http://vstfdevdiv:8080/DevDiv2/DevDiv/_workitems/edit/539812")]
        [Fact, Trait(Traits.Feature, Traits.Features.Completion)]
        public async Task InheritedStaticMember1()
        {
            var markup = @"
class A
{
    private static void Hidden() { }
    protected static void Goo() { }
}
class B : A
{
    void Bar()
    {
        $$
    }
}
";
            await VerifyItemIsAbsentAsync(markup, "Hidden");
            await VerifyItemExistsAsync(markup, "Goo");
        }

        [WorkItem(539812, "http://vstfdevdiv:8080/DevDiv2/DevDiv/_workitems/edit/539812")]
        [Fact, Trait(Traits.Feature, Traits.Features.Completion)]
        public async Task InheritedStaticMember2()
        {
            var markup = @"
class A
{
    private static void Hidden() { }
    protected static void Goo() { }
}
class B : A
{
    void Bar()
    {
        B.$$
    }
}
";
            await VerifyItemIsAbsentAsync(markup, "Hidden");
            await VerifyItemExistsAsync(markup, "Goo");
        }

        [WorkItem(539812, "http://vstfdevdiv:8080/DevDiv2/DevDiv/_workitems/edit/539812")]
        [Fact, Trait(Traits.Feature, Traits.Features.Completion)]
        public async Task InheritedStaticMember3()
        {
            var markup = @"
class A
{
     private static void Hidden() { }
     protected static void Goo() { }
}
class B : A
{
    void Bar()
    {
        A.$$
    }
}
";
            await VerifyItemIsAbsentAsync(markup, "Hidden");
            await VerifyItemExistsAsync(markup, "Goo");
        }

        [WorkItem(539812, "http://vstfdevdiv:8080/DevDiv2/DevDiv/_workitems/edit/539812")]
        [Fact, Trait(Traits.Feature, Traits.Features.Completion)]
        public async Task InheritedInstanceAndStaticMembers()
        {
            var markup = @"
class A
{
     private static void HiddenStatic() { }
     protected static void GooStatic() { }

     private void HiddenInstance() { }
     protected void GooInstance() { }
}
class B : A
{
    void Bar()
    {
        $$
    }
}
";
            await VerifyItemIsAbsentAsync(markup, "HiddenStatic");
            await VerifyItemExistsAsync(markup, "GooStatic");
            await VerifyItemIsAbsentAsync(markup, "HiddenInstance");
            await VerifyItemExistsAsync(markup, "GooInstance");
        }

        [WorkItem(540155, "http://vstfdevdiv:8080/DevDiv2/DevDiv/_workitems/edit/540155")]
        [Fact, Trait(Traits.Feature, Traits.Features.Completion)]
        public async Task ForLoopIndexer1()
        {
            var markup = @"
class C
{
    void M()
    {
        for (int i = 0; $$
";
            await VerifyItemExistsAsync(markup, "i");
        }

        [WorkItem(540155, "http://vstfdevdiv:8080/DevDiv2/DevDiv/_workitems/edit/540155")]
        [Fact, Trait(Traits.Feature, Traits.Features.Completion)]
        public async Task ForLoopIndexer2()
        {
            var markup = @"
class C
{
    void M()
    {
        for (int i = 0; i < 10; $$
";
            await VerifyItemExistsAsync(markup, "i");
        }

        [WorkItem(540012, "http://vstfdevdiv:8080/DevDiv2/DevDiv/_workitems/edit/540012")]
        [Fact, Trait(Traits.Feature, Traits.Features.Completion)]
        public async Task NoInstanceMembersAfterType1()
        {
            var markup = @"
class C
{
    void M()
    {
        System.IDisposable.$$
";

            await VerifyItemIsAbsentAsync(markup, "Dispose");
        }

        [WorkItem(540012, "http://vstfdevdiv:8080/DevDiv2/DevDiv/_workitems/edit/540012")]
        [Fact, Trait(Traits.Feature, Traits.Features.Completion)]
        public async Task NoInstanceMembersAfterType2()
        {
            var markup = @"
class C
{
    void M()
    {
        (System.IDisposable).$$
";
            await VerifyItemIsAbsentAsync(markup, "Dispose");
        }

        [WorkItem(540012, "http://vstfdevdiv:8080/DevDiv2/DevDiv/_workitems/edit/540012")]
        [Fact, Trait(Traits.Feature, Traits.Features.Completion)]
        public async Task NoInstanceMembersAfterType3()
        {
            var markup = @"
using System;
class C
{
    void M()
    {
        IDisposable.$$
";

            await VerifyItemIsAbsentAsync(markup, "Dispose");
        }

        [WorkItem(540012, "http://vstfdevdiv:8080/DevDiv2/DevDiv/_workitems/edit/540012")]
        [Fact, Trait(Traits.Feature, Traits.Features.Completion)]
        public async Task NoInstanceMembersAfterType4()
        {
            var markup = @"
using System;
class C
{
    void M()
    {
        (IDisposable).$$
";

            await VerifyItemIsAbsentAsync(markup, "Dispose");
        }

        [WorkItem(540012, "http://vstfdevdiv:8080/DevDiv2/DevDiv/_workitems/edit/540012")]
        [Fact, Trait(Traits.Feature, Traits.Features.Completion)]
        public async Task StaticMembersAfterType1()
        {
            var markup = @"
class C
{
    void M()
    {
        System.IDisposable.$$
";

            await VerifyItemExistsAsync(markup, "ReferenceEquals");
        }

        [WorkItem(540012, "http://vstfdevdiv:8080/DevDiv2/DevDiv/_workitems/edit/540012")]
        [Fact, Trait(Traits.Feature, Traits.Features.Completion)]
        public async Task StaticMembersAfterType2()
        {
            var markup = @"
class C
{
    void M()
    {
        (System.IDisposable).$$
";
            await VerifyItemIsAbsentAsync(markup, "ReferenceEquals");
        }

        [WorkItem(540012, "http://vstfdevdiv:8080/DevDiv2/DevDiv/_workitems/edit/540012")]
        [Fact, Trait(Traits.Feature, Traits.Features.Completion)]
        public async Task StaticMembersAfterType3()
        {
            var markup = @"
using System;
class C
{
    void M()
    {
        IDisposable.$$
";

            await VerifyItemExistsAsync(markup, "ReferenceEquals");
        }

        [WorkItem(540012, "http://vstfdevdiv:8080/DevDiv2/DevDiv/_workitems/edit/540012")]
        [Fact, Trait(Traits.Feature, Traits.Features.Completion)]
        public async Task StaticMembersAfterType4()
        {
            var markup = @"
using System;
class C
{
    void M()
    {
        (IDisposable).$$
";

            await VerifyItemIsAbsentAsync(markup, "ReferenceEquals");
        }

        [WorkItem(540197, "http://vstfdevdiv:8080/DevDiv2/DevDiv/_workitems/edit/540197")]
        [Fact, Trait(Traits.Feature, Traits.Features.Completion)]
        public async Task TypeParametersInClass()
        {
            var markup = @"
class C<T, R>
{
    $$
}
";
            await VerifyItemExistsAsync(markup, "T");
        }

        [WorkItem(540212, "http://vstfdevdiv:8080/DevDiv2/DevDiv/_workitems/edit/540212")]
        [Fact, Trait(Traits.Feature, Traits.Features.Completion)]
        public async Task AfterRefInLambda_TypeOnly()
        {
            var markup = @"
using System;
class C
{
    void M(String parameter)
    {
        Func<int, int> f = (ref $$
    }
}
";
            await VerifyItemExistsAsync(markup, "String");
            await VerifyItemIsAbsentAsync(markup, "parameter");
        }

        [WorkItem(540212, "http://vstfdevdiv:8080/DevDiv2/DevDiv/_workitems/edit/540212")]
        [Fact, Trait(Traits.Feature, Traits.Features.Completion)]
        public async Task AfterOutInLambda_TypeOnly()
        {
            var markup = @"
using System;
class C
{
    void M(String parameter)
    {
        Func<int, int> f = (out $$
    }
}
";
            await VerifyItemExistsAsync(markup, "String");
            await VerifyItemIsAbsentAsync(markup, "parameter");
        }

        [Fact, Trait(Traits.Feature, Traits.Features.Completion)]
        [WorkItem(24326, "https://github.com/dotnet/roslyn/issues/24326")]
        public async Task AfterInInLambda_TypeOnly()
        {
            var markup = @"
using System;
class C
{
    void M(String parameter)
    {
        Func<int, int> f = (in $$
    }
}
";
            await VerifyItemExistsAsync(markup, "String");
            await VerifyItemIsAbsentAsync(markup, "parameter");
        }

        [Fact, Trait(Traits.Feature, Traits.Features.Completion)]
        public async Task AfterRefInMethodDeclaration_TypeOnly()
        {
            var markup = @"
using System;
class C
{
    String field;
    void M(ref $$)
    {
    }
}
";
            await VerifyItemExistsAsync(markup, "String");
            await VerifyItemIsAbsentAsync(markup, "field");
        }

        [Fact, Trait(Traits.Feature, Traits.Features.Completion)]
        public async Task AfterOutInMethodDeclaration_TypeOnly()
        {
            var markup = @"
using System;
class C
{
    String field;
    void M(out $$)
    {
    }
}
";
            await VerifyItemExistsAsync(markup, "String");
            await VerifyItemIsAbsentAsync(markup, "field");
        }

        [Fact, Trait(Traits.Feature, Traits.Features.Completion)]
        [WorkItem(24326, "https://github.com/dotnet/roslyn/issues/24326")]
        public async Task AfterInInMethodDeclaration_TypeOnly()
        {
            var markup = @"
using System;
class C
{
    String field;
    void M(in $$)
    {
    }
}
";
            await VerifyItemExistsAsync(markup, "String");
            await VerifyItemIsAbsentAsync(markup, "field");
        }

        [Fact, Trait(Traits.Feature, Traits.Features.Completion)]
        public async Task AfterRefInInvocation_TypeAndVariable()
        {
            var markup = @"
using System;
class C
{
    void M(ref String parameter)
    {
        M(ref $$
    }
}
";
            await VerifyItemExistsAsync(markup, "String");
            await VerifyItemExistsAsync(markup, "parameter");
        }

        [Fact, Trait(Traits.Feature, Traits.Features.Completion)]
        public async Task AfterOutInInvocation_TypeAndVariable()
        {
            var markup = @"
using System;
class C
{
    void M(out String parameter)
    {
        M(out $$
    }
}
";
            await VerifyItemExistsAsync(markup, "String");
            await VerifyItemExistsAsync(markup, "parameter");
        }

        [Fact, Trait(Traits.Feature, Traits.Features.Completion)]
        [WorkItem(24326, "https://github.com/dotnet/roslyn/issues/24326")]
        public async Task AfterInInInvocation_TypeAndVariable()
        {
            var markup = @"
using System;
class C
{
    void M(in String parameter)
    {
        M(in $$
    }
}
";
            await VerifyItemExistsAsync(markup, "String");
            await VerifyItemExistsAsync(markup, "parameter");
        }

        [Fact, Trait(Traits.Feature, Traits.Features.Completion)]
        [WorkItem(25569, "https://github.com/dotnet/roslyn/issues/25569")]
        public async Task AfterRefExpression_TypeAndVariable()
        {
            var markup = @"
using System;
class C
{
    void M(String parameter)
    {
        ref var x = ref $$
    }
}
";
            await VerifyItemExistsAsync(markup, "String");
            await VerifyItemExistsAsync(markup, "parameter");
        }

        [Fact, Trait(Traits.Feature, Traits.Features.Completion)]
        [WorkItem(25569, "https://github.com/dotnet/roslyn/issues/25569")]
        public async Task AfterRefInStatementContext_TypeOnly()
        {
            var markup = @"
using System;
class C
{
    void M(String parameter)
    {
        ref $$
    }
}
";
            await VerifyItemExistsAsync(markup, "String");
            await VerifyItemIsAbsentAsync(markup, "parameter");
        }

        [Fact, Trait(Traits.Feature, Traits.Features.Completion)]
        [WorkItem(25569, "https://github.com/dotnet/roslyn/issues/25569")]
        public async Task AfterRefReadonlyInStatementContext_TypeOnly()
        {
            var markup = @"
using System;
class C
{
    void M(String parameter)
    {
        ref readonly $$
    }
}
";
            await VerifyItemExistsAsync(markup, "String");
            await VerifyItemIsAbsentAsync(markup, "parameter");
        }

        [Fact, Trait(Traits.Feature, Traits.Features.Completion)]
        public async Task AfterRefLocalDeclaration_TypeOnly()
        {
            var markup = @"
using System;
class C
{
    void M(String parameter)
    {
        ref $$ int local;
    }
}
";
            await VerifyItemExistsAsync(markup, "String");
            await VerifyItemIsAbsentAsync(markup, "parameter");
        }

        [Fact, Trait(Traits.Feature, Traits.Features.Completion)]
        public async Task AfterRefReadonlyLocalDeclaration_TypeOnly()
        {
            var markup = @"
using System;
class C
{
    void M(String parameter)
    {
        ref readonly $$ int local;
    }
}
";
            await VerifyItemExistsAsync(markup, "String");
            await VerifyItemIsAbsentAsync(markup, "parameter");
        }

        [Fact, Trait(Traits.Feature, Traits.Features.Completion)]
        public async Task AfterRefLocalFunction_TypeOnly()
        {
            var markup = @"
using System;
class C
{
    void M(String parameter)
    {
        ref $$ int Function();
    }
}
";
            await VerifyItemExistsAsync(markup, "String");
            await VerifyItemIsAbsentAsync(markup, "parameter");
        }

        [Fact, Trait(Traits.Feature, Traits.Features.Completion)]
        public async Task AfterRefReadonlyLocalFunction_TypeOnly()
        {
            var markup = @"
using System;
class C
{
    void M(String parameter)
    {
        ref readonly $$ int Function();
    }
}
";
            await VerifyItemExistsAsync(markup, "String");
            await VerifyItemIsAbsentAsync(markup, "parameter");
        }

        [Fact, Trait(Traits.Feature, Traits.Features.Completion)]
        [WorkItem(25569, "https://github.com/dotnet/roslyn/issues/25569")]
        public async Task AfterRefInMemberContext_TypeOnly()
        {
            var markup = @"
using System;
class C
{
    String field;
    ref $$
}
";
            await VerifyItemExistsAsync(markup, "String");
            await VerifyItemIsAbsentAsync(markup, "field");
        }

        [Fact, Trait(Traits.Feature, Traits.Features.Completion)]
        [WorkItem(25569, "https://github.com/dotnet/roslyn/issues/25569")]
        public async Task AfterRefReadonlyInMemberContext_TypeOnly()
        {
            var markup = @"
using System;
class C
{
    String field;
    ref readonly $$
}
";
            await VerifyItemExistsAsync(markup, "String");
            await VerifyItemIsAbsentAsync(markup, "field");
        }

        [WorkItem(539217, "http://vstfdevdiv:8080/DevDiv2/DevDiv/_workitems/edit/539217")]
        [Fact, Trait(Traits.Feature, Traits.Features.Completion)]
        public async Task NestedType1()
        {
            var markup = @"
class Q
{
    $$
    class R
    {

    }
}
";
            await VerifyItemExistsAsync(markup, "Q");
            await VerifyItemExistsAsync(markup, "R");
        }

        [WorkItem(539217, "http://vstfdevdiv:8080/DevDiv2/DevDiv/_workitems/edit/539217")]
        [Fact, Trait(Traits.Feature, Traits.Features.Completion)]
        public async Task NestedType2()
        {
            var markup = @"
class Q
{
    class R
    {
        $$
    }
}
";
            await VerifyItemExistsAsync(markup, "Q");
            await VerifyItemExistsAsync(markup, "R");
        }

        [WorkItem(539217, "http://vstfdevdiv:8080/DevDiv2/DevDiv/_workitems/edit/539217")]
        [Fact, Trait(Traits.Feature, Traits.Features.Completion)]
        public async Task NestedType3()
        {
            var markup = @"
class Q
{
    class R
    {
    }
    $$
}
";
            await VerifyItemExistsAsync(markup, "Q");
            await VerifyItemExistsAsync(markup, "R");
        }

        [WorkItem(539217, "http://vstfdevdiv:8080/DevDiv2/DevDiv/_workitems/edit/539217")]
        [Fact, Trait(Traits.Feature, Traits.Features.Completion)]
        public async Task NestedType4_Regular()
        {
            var markup = @"
class Q
{
    class R
    {
    }
}
$$"; // At EOF

            // Top-level statements are not allowed to follow classes, but we still offer it in completion for a few
            // reasons:
            //
            // 1. The code is simpler
            // 2. It's a relatively rare coding practice to define types outside of namespaces
            // 3. It allows the compiler to produce a better error message when users type things in the wrong order
            await VerifyItemExistsAsync(markup, "Q", expectedDescriptionOrNull: null, sourceCodeKind: SourceCodeKind.Regular);
            await VerifyItemIsAbsentAsync(markup, "R", expectedDescriptionOrNull: null, sourceCodeKind: SourceCodeKind.Regular);
        }

        [WorkItem(539217, "http://vstfdevdiv:8080/DevDiv2/DevDiv/_workitems/edit/539217")]
        [Fact, Trait(Traits.Feature, Traits.Features.Completion)]
        public async Task NestedType4_Script()
        {
            var markup = @"
class Q
{
    class R
    {
    }
}
$$"; // At EOF
            await VerifyItemExistsAsync(markup, "Q", expectedDescriptionOrNull: null, sourceCodeKind: SourceCodeKind.Script);
            await VerifyItemIsAbsentAsync(markup, "R", expectedDescriptionOrNull: null, sourceCodeKind: SourceCodeKind.Script);
        }

        [WorkItem(539217, "http://vstfdevdiv:8080/DevDiv2/DevDiv/_workitems/edit/539217")]
        [Fact, Trait(Traits.Feature, Traits.Features.Completion)]
        public async Task NestedType5()
        {
            var markup = @"
class Q
{
    class R
    {
    }
    $$"; // At EOF
            await VerifyItemExistsAsync(markup, "Q");
            await VerifyItemExistsAsync(markup, "R");
        }

        [WorkItem(539217, "http://vstfdevdiv:8080/DevDiv2/DevDiv/_workitems/edit/539217")]
        [Fact, Trait(Traits.Feature, Traits.Features.Completion)]
        public async Task NestedType6()
        {
            var markup = @"
class Q
{
    class R
    {
        $$"; // At EOF
            await VerifyItemExistsAsync(markup, "Q");
            await VerifyItemExistsAsync(markup, "R");
        }

        [WorkItem(540574, "http://vstfdevdiv:8080/DevDiv2/DevDiv/_workitems/edit/540574")]
        [Fact, Trait(Traits.Feature, Traits.Features.Completion)]
        public async Task AmbiguityBetweenTypeAndLocal()
        {
            var markup = @"
using System;
using System.Collections.Generic;
using System.Linq;

class Program
{
    public void goo() {
        int i = 5;
        i.$$
        List<string> ml = new List<string>();
    }
}";

            await VerifyItemExistsAsync(markup, "CompareTo");
        }

        [WorkItem(21596, "https://github.com/dotnet/roslyn/issues/21596")]
        [Fact, Trait(Traits.Feature, Traits.Features.Completion)]
        public async Task AmbiguityBetweenExpressionAndLocalFunctionReturnType()
        {
            var markup = @"
using System;
using System.Collections.Generic;
using System.Linq;
using System.Text;
using System.Threading.Tasks;

class Program
{
    static void Main(string[] args)
    {
        AwaitTest test = new AwaitTest();
        test.Test1().Wait();
    }
}

class AwaitTest
{
    List<string> stringList = new List<string>();

    public async Task<bool> Test1()
    {
        stringList.$$

        await Test2();

        return true;
    }

    public async Task<bool> Test2()
    {
        return true;
    }
}";

            await VerifyItemExistsAsync(markup, "Add");
        }

        [WorkItem(540750, "http://vstfdevdiv:8080/DevDiv2/DevDiv/_workitems/edit/540750")]
        [Fact, Trait(Traits.Feature, Traits.Features.Completion)]
        public async Task CompletionAfterNewInScript()
        {
            var markup = @"
using System;

new $$";

            await VerifyItemExistsAsync(markup, "String", expectedDescriptionOrNull: null, sourceCodeKind: SourceCodeKind.Script);
        }

        [WorkItem(540933, "http://vstfdevdiv:8080/DevDiv2/DevDiv/_workitems/edit/540933")]
        [Fact, Trait(Traits.Feature, Traits.Features.Completion)]
        public async Task ExtensionMethodsInScript()
        {
            var markup = @"
using System.Linq;
var a = new int[] { 1, 2 };
a.$$";

            await VerifyItemExistsAsync(markup, "ElementAt", displayTextSuffix: "<>", expectedDescriptionOrNull: null, sourceCodeKind: SourceCodeKind.Script);
        }

        [WorkItem(541019, "http://vstfdevdiv:8080/DevDiv2/DevDiv/_workitems/edit/541019")]
        [Fact, Trait(Traits.Feature, Traits.Features.Completion)]
        public async Task ExpressionsInForLoopInitializer()
        {
            var markup = @"
public class C
{
    public void M()
    {
        int count = 0;
        for ($$
";

            await VerifyItemExistsAsync(markup, "count");
        }

        [WorkItem(541108, "http://vstfdevdiv:8080/DevDiv2/DevDiv/_workitems/edit/541108")]
        [Fact, Trait(Traits.Feature, Traits.Features.Completion)]
        public async Task AfterLambdaExpression1()
        {
            var markup = @"
public class C
{
    public void M()
    {
        System.Func<int, int> f = arg => { arg = 2; return arg; }.$$
    }
}
";

            await VerifyItemIsAbsentAsync(markup, "ToString");
        }

        [WorkItem(541108, "http://vstfdevdiv:8080/DevDiv2/DevDiv/_workitems/edit/541108")]
        [Fact, Trait(Traits.Feature, Traits.Features.Completion)]
        public async Task AfterLambdaExpression2()
        {
            var markup = @"
public class C
{
    public void M()
    {
        ((System.Func<int, int>)(arg => { arg = 2; return arg; })).$$
    }
}
";

            await VerifyItemExistsAsync(markup, "ToString");
            await VerifyItemExistsAsync(markup, "Invoke");
        }

        [WorkItem(541216, "http://vstfdevdiv:8080/DevDiv2/DevDiv/_workitems/edit/541216")]
        [Fact, Trait(Traits.Feature, Traits.Features.Completion)]
        public async Task InMultiLineCommentAtEndOfFile()
        {
            var markup = @"
using System;
/*$$";

            await VerifyItemIsAbsentAsync(markup, "Console", expectedDescriptionOrNull: null, sourceCodeKind: SourceCodeKind.Script);
        }

        [WorkItem(541218, "http://vstfdevdiv:8080/DevDiv2/DevDiv/_workitems/edit/541218")]
        [Fact, Trait(Traits.Feature, Traits.Features.Completion)]
        public async Task TypeParametersAtEndOfFile()
        {
            var markup = @"
using System;
using System.Collections.Generic;
using System.Linq;

class Outer<T>
{
class Inner<U>
{
static void F(T t, U u)
{
return;
}
public static void F(T t)
{
Outer<$$";

            await VerifyItemExistsAsync(markup, "T");
        }

        [WorkItem(552717, "http://vstfdevdiv:8080/DevDiv2/DevDiv/_workitems/edit/552717")]
        [Fact, Trait(Traits.Feature, Traits.Features.Completion)]
        public async Task LabelInCaseSwitchAbsentForCase()
        {
            var markup = @"
class Program
{
    static void Main()
    {
        int x;
        switch (x)
        {
            case 0:
                goto $$";

            await VerifyItemIsAbsentAsync(markup, "case 0:");
        }

        [WorkItem(552717, "http://vstfdevdiv:8080/DevDiv2/DevDiv/_workitems/edit/552717")]
        [Fact, Trait(Traits.Feature, Traits.Features.Completion)]
        public async Task LabelInCaseSwitchAbsentForDefaultWhenAbsent()
        {
            var markup = @"
class Program
{
    static void Main()
    {
        int x;
        switch (x)
        {
            case 0:
                goto $$";

            await VerifyItemIsAbsentAsync(markup, "default:");
        }

        [WorkItem(552717, "http://vstfdevdiv:8080/DevDiv2/DevDiv/_workitems/edit/552717")]
        [Fact, Trait(Traits.Feature, Traits.Features.Completion)]
        public async Task LabelInCaseSwitchPresentForDefault()
        {
            var markup = @"
class Program
{
    static void Main()
    {
        int x;
        switch (x)
        {
            default:
                goto $$";

            await VerifyItemExistsAsync(markup, "default");
        }

        [Fact, Trait(Traits.Feature, Traits.Features.Completion)]
        public async Task LabelAfterGoto1()
        {
            var markup = @"
class Program
{
    static void Main()
    {
    Goo:
        int Goo;
        goto $$";

            await VerifyItemExistsAsync(markup, "Goo");
        }

        [Fact, Trait(Traits.Feature, Traits.Features.Completion)]
        public async Task LabelAfterGoto2()
        {
            var markup = @"
class Program
{
    static void Main()
    {
    Goo:
        int Goo;
        goto Goo $$";

            await VerifyItemIsAbsentAsync(markup, "Goo");
        }

        [WorkItem(542225, "http://vstfdevdiv:8080/DevDiv2/DevDiv/_workitems/edit/542225")]
        [Fact, Trait(Traits.Feature, Traits.Features.Completion)]
        public async Task AttributeName()
        {
            var markup = @"
using System;
[$$";

            await VerifyItemExistsAsync(markup, "CLSCompliant");
            await VerifyItemIsAbsentAsync(markup, "CLSCompliantAttribute");
        }

        [WorkItem(542225, "http://vstfdevdiv:8080/DevDiv2/DevDiv/_workitems/edit/542225")]
        [Fact, Trait(Traits.Feature, Traits.Features.Completion)]
        public async Task AttributeNameAfterSpecifier()
        {
            var markup = @"
using System;
[assembly:$$
";

            await VerifyItemExistsAsync(markup, "CLSCompliant");
            await VerifyItemIsAbsentAsync(markup, "CLSCompliantAttribute");
        }

        [WorkItem(542225, "http://vstfdevdiv:8080/DevDiv2/DevDiv/_workitems/edit/542225")]
        [Fact, Trait(Traits.Feature, Traits.Features.Completion)]
        public async Task AttributeNameInAttributeList()
        {
            var markup = @"
using System;
[CLSCompliant, $$";

            await VerifyItemExistsAsync(markup, "CLSCompliant");
            await VerifyItemIsAbsentAsync(markup, "CLSCompliantAttribute");
        }

        [WorkItem(542225, "http://vstfdevdiv:8080/DevDiv2/DevDiv/_workitems/edit/542225")]
        [Fact, Trait(Traits.Feature, Traits.Features.Completion)]
        public async Task AttributeNameBeforeClass()
        {
            var markup = @"
using System;
[$$
class C { }";

            await VerifyItemExistsAsync(markup, "CLSCompliant");
            await VerifyItemIsAbsentAsync(markup, "CLSCompliantAttribute");
        }

        [WorkItem(542225, "http://vstfdevdiv:8080/DevDiv2/DevDiv/_workitems/edit/542225")]
        [Fact, Trait(Traits.Feature, Traits.Features.Completion)]
        public async Task AttributeNameAfterSpecifierBeforeClass()
        {
            var markup = @"
using System;
[assembly:$$
class C { }";

            await VerifyItemExistsAsync(markup, "CLSCompliant");
            await VerifyItemIsAbsentAsync(markup, "CLSCompliantAttribute");
        }

        [WorkItem(542225, "http://vstfdevdiv:8080/DevDiv2/DevDiv/_workitems/edit/542225")]
        [Fact, Trait(Traits.Feature, Traits.Features.Completion)]
        public async Task AttributeNameInAttributeArgumentList()
        {
            var markup = @"
using System;
[CLSCompliant($$
class C { }";

            await VerifyItemExistsAsync(markup, "CLSCompliantAttribute");
            await VerifyItemIsAbsentAsync(markup, "CLSCompliant");
        }

        [WorkItem(542225, "http://vstfdevdiv:8080/DevDiv2/DevDiv/_workitems/edit/542225")]
        [Fact, Trait(Traits.Feature, Traits.Features.Completion)]
        public async Task AttributeNameInsideClass()
        {
            var markup = @"
using System;
class C { $$ }";

            await VerifyItemExistsAsync(markup, "CLSCompliantAttribute");
            await VerifyItemIsAbsentAsync(markup, "CLSCompliant");
        }

        [WorkItem(542954, "http://vstfdevdiv:8080/DevDiv2/DevDiv/_workitems/edit/542954")]
        [Fact, Trait(Traits.Feature, Traits.Features.Completion)]
        public async Task NamespaceAliasInAttributeName1()
        {
            var markup = @"
using Alias = System;

[$$
class C { }";

            await VerifyItemExistsAsync(markup, "Alias");
        }

        [WorkItem(542954, "http://vstfdevdiv:8080/DevDiv2/DevDiv/_workitems/edit/542954")]
        [Fact, Trait(Traits.Feature, Traits.Features.Completion)]
        public async Task NamespaceAliasInAttributeName2()
        {
            var markup = @"
using Alias = Goo;

namespace Goo { }

[$$
class C { }";

            await VerifyItemIsAbsentAsync(markup, "Alias");
        }

        [WorkItem(542954, "http://vstfdevdiv:8080/DevDiv2/DevDiv/_workitems/edit/542954")]
        [Fact, Trait(Traits.Feature, Traits.Features.Completion)]
        public async Task NamespaceAliasInAttributeName3()
        {
            var markup = @"
using Alias = Goo;

namespace Goo { class A : System.Attribute { } }

[$$
class C { }";

            await VerifyItemExistsAsync(markup, "Alias");
        }

        [Fact]
        [WorkItem(545121, "http://vstfdevdiv:8080/DevDiv2/DevDiv/_workitems/edit/545121")]
        [Trait(Traits.Feature, Traits.Features.Completion)]
        public async Task AttributeNameAfterNamespace()
        {
            var markup = @"
namespace Test
{
    class MyAttribute : System.Attribute { }
    [Test.$$
    class Program { }
}";
            await VerifyItemExistsAsync(markup, "My");
            await VerifyItemIsAbsentAsync(markup, "MyAttribute");
        }

        [Fact]
        [WorkItem(545121, "http://vstfdevdiv:8080/DevDiv2/DevDiv/_workitems/edit/545121")]
        [Trait(Traits.Feature, Traits.Features.Completion)]
        public async Task AttributeNameAfterNamespace2()
        {
            var markup = @"
namespace Test
{
    namespace Two
    {
        class MyAttribute : System.Attribute { }
        [Test.Two.$$
        class Program { }
    }
}";
            await VerifyItemExistsAsync(markup, "My");
            await VerifyItemIsAbsentAsync(markup, "MyAttribute");
        }

        [Fact]
        [WorkItem(545121, "http://vstfdevdiv:8080/DevDiv2/DevDiv/_workitems/edit/545121")]
        [Trait(Traits.Feature, Traits.Features.Completion)]
        public async Task AttributeNameWhenSuffixlessFormIsKeyword()
        {
            var markup = @"
namespace Test
{
    class namespaceAttribute : System.Attribute { }
    [$$
    class Program { }
}";
            await VerifyItemExistsAsync(markup, "namespaceAttribute");
            await VerifyItemIsAbsentAsync(markup, "namespace");
            await VerifyItemIsAbsentAsync(markup, "@namespace");
        }

        [Fact]
        [WorkItem(545121, "http://vstfdevdiv:8080/DevDiv2/DevDiv/_workitems/edit/545121")]
        [Trait(Traits.Feature, Traits.Features.Completion)]
        public async Task AttributeNameAfterNamespaceWhenSuffixlessFormIsKeyword()
        {
            var markup = @"
namespace Test
{
    class namespaceAttribute : System.Attribute { }
    [Test.$$
    class Program { }
}";
            await VerifyItemExistsAsync(markup, "namespaceAttribute");
            await VerifyItemIsAbsentAsync(markup, "namespace");
            await VerifyItemIsAbsentAsync(markup, "@namespace");
        }

        [Fact]
        [WorkItem(545348, "http://vstfdevdiv:8080/DevDiv2/DevDiv/_workitems/edit/545348")]
        [Trait(Traits.Feature, Traits.Features.Completion)]
        public async Task KeywordsUsedAsLocals()
        {
            var markup = @"
class C
{
    void M()
    {
        var error = 0;
        var method = 0;
        var @int = 0;
        Console.Write($$
    }
}";

            // preprocessor keyword
            await VerifyItemExistsAsync(markup, "error");
            await VerifyItemIsAbsentAsync(markup, "@error");

            // contextual keyword
            await VerifyItemExistsAsync(markup, "method");
            await VerifyItemIsAbsentAsync(markup, "@method");

            // full keyword
            await VerifyItemExistsAsync(markup, "@int");
            await VerifyItemIsAbsentAsync(markup, "int");
        }

        [Fact]
        [WorkItem(545348, "http://vstfdevdiv:8080/DevDiv2/DevDiv/_workitems/edit/545348")]
        [Trait(Traits.Feature, Traits.Features.Completion)]
        public async Task QueryContextualKeywords1()
        {
            var markup = @"
class C
{
    void M()
    {
        var from = new[]{1,2,3};
        var r = from x in $$
    }
}";

            await VerifyItemExistsAsync(markup, "@from");
            await VerifyItemIsAbsentAsync(markup, "from");
        }

        [Fact]
        [WorkItem(545348, "http://vstfdevdiv:8080/DevDiv2/DevDiv/_workitems/edit/545348")]
        [Trait(Traits.Feature, Traits.Features.Completion)]
        public async Task QueryContextualKeywords2()
        {
            var markup = @"
class C
{
    void M()
    {
        var where = new[] { 1, 2, 3 };
        var x = from @from in @where
                where $$ == @where.Length
                select @from;
    }
}";

            await VerifyItemExistsAsync(markup, "@from");
            await VerifyItemIsAbsentAsync(markup, "from");
            await VerifyItemExistsAsync(markup, "@where");
            await VerifyItemIsAbsentAsync(markup, "where");
        }

        [Fact]
        [WorkItem(545348, "http://vstfdevdiv:8080/DevDiv2/DevDiv/_workitems/edit/545348")]
        [Trait(Traits.Feature, Traits.Features.Completion)]
        public async Task QueryContextualKeywords3()
        {
            var markup = @"
class C
{
    void M()
    {
        var where = new[] { 1, 2, 3 };
        var x = from @from in @where
                where @from == @where.Length
                select $$;
    }
}";

            await VerifyItemExistsAsync(markup, "@from");
            await VerifyItemIsAbsentAsync(markup, "from");
            await VerifyItemExistsAsync(markup, "@where");
            await VerifyItemIsAbsentAsync(markup, "where");
        }

        [Fact]
        [WorkItem(545121, "http://vstfdevdiv:8080/DevDiv2/DevDiv/_workitems/edit/545121")]
        [Trait(Traits.Feature, Traits.Features.Completion)]
        public async Task AttributeNameAfterGlobalAlias()
        {
            var markup = @"
class MyAttribute : System.Attribute { }
[global::$$
class Program { }";
            await VerifyItemExistsAsync(markup, "My", sourceCodeKind: SourceCodeKind.Regular);
            await VerifyItemIsAbsentAsync(markup, "MyAttribute", sourceCodeKind: SourceCodeKind.Regular);
        }

        [Fact]
        [WorkItem(545121, "http://vstfdevdiv:8080/DevDiv2/DevDiv/_workitems/edit/545121")]
        [Trait(Traits.Feature, Traits.Features.Completion)]
        public async Task AttributeNameAfterGlobalAliasWhenSuffixlessFormIsKeyword()
        {
            var markup = @"
class namespaceAttribute : System.Attribute { }
[global::$$
class Program { }";
            await VerifyItemExistsAsync(markup, "namespaceAttribute", sourceCodeKind: SourceCodeKind.Regular);
            await VerifyItemIsAbsentAsync(markup, "namespace", sourceCodeKind: SourceCodeKind.Regular);
            await VerifyItemIsAbsentAsync(markup, "@namespace", sourceCodeKind: SourceCodeKind.Regular);
        }

        [WorkItem(25589, "https://github.com/dotnet/roslyn/issues/25589")]
        [Fact, Trait(Traits.Feature, Traits.Features.Completion)]
        public async Task AttributeSearch_NamespaceWithNestedAttribute1()
        {
            var markup = @"
namespace Namespace1
{
    namespace Namespace2 { class NonAttribute { } }
    namespace Namespace3.Namespace4 { class CustomAttribute : System.Attribute { } }
}

[$$]";
            await VerifyItemExistsAsync(markup, "Namespace1");
        }

        [Fact, Trait(Traits.Feature, Traits.Features.Completion)]
        public async Task AttributeSearch_NamespaceWithNestedAttribute2()
        {
            var markup = @"
namespace Namespace1
{
    namespace Namespace2 { class NonAttribute { } }
    namespace Namespace3.Namespace4 { class CustomAttribute : System.Attribute { } }
}

[Namespace1.$$]";
            await VerifyItemIsAbsentAsync(markup, "Namespace2");
            await VerifyItemExistsAsync(markup, "Namespace3");
        }

        [Fact, Trait(Traits.Feature, Traits.Features.Completion)]
        public async Task AttributeSearch_NamespaceWithNestedAttribute3()
        {
            var markup = @"
namespace Namespace1
{
    namespace Namespace2 { class NonAttribute { } }
    namespace Namespace3.Namespace4 { class CustomAttribute : System.Attribute { } }
}

[Namespace1.Namespace3.$$]";
            await VerifyItemExistsAsync(markup, "Namespace4");
        }

        [Fact, Trait(Traits.Feature, Traits.Features.Completion)]
        public async Task AttributeSearch_NamespaceWithNestedAttribute4()
        {
            var markup = @"
namespace Namespace1
{
    namespace Namespace2 { class NonAttribute { } }
    namespace Namespace3.Namespace4 { class CustomAttribute : System.Attribute { } }
}

[Namespace1.Namespace3.Namespace4.$$]";
            await VerifyItemExistsAsync(markup, "Custom");
        }

        [Fact, Trait(Traits.Feature, Traits.Features.Completion)]
        public async Task AttributeSearch_NamespaceWithNestedAttribute_NamespaceAlias()
        {
            var markup = @"
using Namespace1Alias = Namespace1;
using Namespace2Alias = Namespace1.Namespace2;
using Namespace3Alias = Namespace1.Namespace3;
using Namespace4Alias = Namespace1.Namespace3.Namespace4;

namespace Namespace1
{
    namespace Namespace2 { class NonAttribute { } }
    namespace Namespace3.Namespace4 { class CustomAttribute : System.Attribute { } }
}

[$$]";
            await VerifyItemExistsAsync(markup, "Namespace1Alias");
            await VerifyItemIsAbsentAsync(markup, "Namespace2Alias");
            await VerifyItemExistsAsync(markup, "Namespace3Alias");
            await VerifyItemExistsAsync(markup, "Namespace4Alias");
        }

        [Fact, Trait(Traits.Feature, Traits.Features.Completion)]
        public async Task AttributeSearch_NamespaceWithoutNestedAttribute()
        {
            var markup = @"
namespace Namespace1
{
    namespace Namespace2 { class NonAttribute { } }
    namespace Namespace3.Namespace4 { class NonAttribute : System.NonAttribute { } }
}

[$$]";
            await VerifyItemIsAbsentAsync(markup, "Namespace1");
        }

        [WorkItem(542230, "http://vstfdevdiv:8080/DevDiv2/DevDiv/_workitems/edit/542230")]
        [Fact, Trait(Traits.Feature, Traits.Features.Completion)]
        public async Task RangeVariableInQuerySelect()
        {
            var markup = @"
using System.Linq;
class P
{
    void M()
    {
        var src = new string[] { ""Goo"", ""Bar"" };
        var q = from x in src
                select x.$$";

            await VerifyItemExistsAsync(markup, "Length");
        }

        [Fact, Trait(Traits.Feature, Traits.Features.Completion)]
        public async Task ConstantsInIsExpression()
        {
            var markup = @"
class C
{
    public const int MAX_SIZE = 10;
    void M()
    {
        int i = 10;
        if (i is $$ int"; // 'int' to force this to be parsed as an IsExpression rather than IsPatternExpression

            await VerifyItemExistsAsync(markup, "MAX_SIZE");
        }

        [Fact, Trait(Traits.Feature, Traits.Features.Completion)]
        public async Task ConstantsInIsPatternExpression()
        {
            var markup = @"
class C
{
    public const int MAX_SIZE = 10;
    void M()
    {
        int i = 10;
        if (i is $$ 1";

            await VerifyItemExistsAsync(markup, "MAX_SIZE");
        }

        [WorkItem(542429, "http://vstfdevdiv:8080/DevDiv2/DevDiv/_workitems/edit/542429")]
        [Fact, Trait(Traits.Feature, Traits.Features.Completion)]
        public async Task ConstantsInSwitchCase()
        {
            var markup = @"
class C
{
    public const int MAX_SIZE = 10;
    void M()
    {
        int i = 10;
        switch (i)
        {
            case $$";

            await VerifyItemExistsAsync(markup, "MAX_SIZE");
        }

        [WorkItem(25084, "https://github.com/dotnet/roslyn/issues/25084#issuecomment-370148553")]
        [Fact, Trait(Traits.Feature, Traits.Features.Completion)]
        public async Task ConstantsInSwitchPatternCase()
        {
            var markup = @"
class C
{
    public const int MAX_SIZE = 10;
    void M()
    {
        int i = 10;
        switch (i)
        {
            case $$ when";

            await VerifyItemExistsAsync(markup, "MAX_SIZE");
        }

        [WorkItem(542429, "http://vstfdevdiv:8080/DevDiv2/DevDiv/_workitems/edit/542429")]
        [Fact, Trait(Traits.Feature, Traits.Features.Completion)]
        public async Task ConstantsInSwitchGotoCase()
        {
            var markup = @"
class C
{
    public const int MAX_SIZE = 10;
    void M()
    {
        int i = 10;
        switch (i)
        {
            case MAX_SIZE:
                break;
            case GOO:
                goto case $$";

            await VerifyItemExistsAsync(markup, "MAX_SIZE");
        }

        [WorkItem(542429, "http://vstfdevdiv:8080/DevDiv2/DevDiv/_workitems/edit/542429")]
        [Fact, Trait(Traits.Feature, Traits.Features.Completion)]
        public async Task ConstantsInEnumMember()
        {
            var markup = @"
class C
{
    public const int GOO = 0;
    enum E
    {
        A = $$";

            await VerifyItemExistsAsync(markup, "GOO");
        }

        [WorkItem(542429, "http://vstfdevdiv:8080/DevDiv2/DevDiv/_workitems/edit/542429")]
        [Fact, Trait(Traits.Feature, Traits.Features.Completion)]
        public async Task ConstantsInAttribute1()
        {
            var markup = @"
class C
{
    public const int GOO = 0;
    [System.AttributeUsage($$";

            await VerifyItemExistsAsync(markup, "GOO");
        }

        [WorkItem(542429, "http://vstfdevdiv:8080/DevDiv2/DevDiv/_workitems/edit/542429")]
        [Fact, Trait(Traits.Feature, Traits.Features.Completion)]
        public async Task ConstantsInAttribute2()
        {
            var markup = @"
class C
{
    public const int GOO = 0;
    [System.AttributeUsage(GOO, $$";

            await VerifyItemExistsAsync(markup, "GOO");
        }

        [WorkItem(542429, "http://vstfdevdiv:8080/DevDiv2/DevDiv/_workitems/edit/542429")]
        [Fact, Trait(Traits.Feature, Traits.Features.Completion)]
        public async Task ConstantsInAttribute3()
        {
            var markup = @"
class C
{
    public const int GOO = 0;
    [System.AttributeUsage(validOn: $$";

            await VerifyItemExistsAsync(markup, "GOO");
        }

        [WorkItem(542429, "http://vstfdevdiv:8080/DevDiv2/DevDiv/_workitems/edit/542429")]
        [Fact, Trait(Traits.Feature, Traits.Features.Completion)]
        public async Task ConstantsInAttribute4()
        {
            var markup = @"
class C
{
    public const int GOO = 0;
    [System.AttributeUsage(AllowMultiple = $$";

            await VerifyItemExistsAsync(markup, "GOO");
        }

        [WorkItem(542429, "http://vstfdevdiv:8080/DevDiv2/DevDiv/_workitems/edit/542429")]
        [Fact, Trait(Traits.Feature, Traits.Features.Completion)]
        public async Task ConstantsInParameterDefaultValue()
        {
            var markup = @"
class C
{
    public const int GOO = 0;
    void M(int x = $$";

            await VerifyItemExistsAsync(markup, "GOO");
        }

        [WorkItem(542429, "http://vstfdevdiv:8080/DevDiv2/DevDiv/_workitems/edit/542429")]
        [Fact, Trait(Traits.Feature, Traits.Features.Completion)]
        public async Task ConstantsInConstField()
        {
            var markup = @"
class C
{
    public const int GOO = 0;
    const int BAR = $$";

            await VerifyItemExistsAsync(markup, "GOO");
        }

        [WorkItem(542429, "http://vstfdevdiv:8080/DevDiv2/DevDiv/_workitems/edit/542429")]
        [Fact, Trait(Traits.Feature, Traits.Features.Completion)]
        public async Task ConstantsInConstLocal()
        {
            var markup = @"
class C
{
    public const int GOO = 0;
    void M()
    {
        const int BAR = $$";

            await VerifyItemExistsAsync(markup, "GOO");
        }

        [Fact, Trait(Traits.Feature, Traits.Features.Completion)]
        public async Task DescriptionWith1Overload()
        {
            var markup = @"
class C
{
    void M(int i) { }
    void M()
    {
        $$";

            await VerifyItemExistsAsync(markup, "M", expectedDescriptionOrNull: $"void C.M(int i) (+ 1 {FeaturesResources.overload})");
        }

        [Fact, Trait(Traits.Feature, Traits.Features.Completion)]
        public async Task DescriptionWith2Overloads()
        {
            var markup = @"
class C
{
    void M(int i) { }
    void M(out int i) { }
    void M()
    {
        $$";

            await VerifyItemExistsAsync(markup, "M", expectedDescriptionOrNull: $"void C.M(int i) (+ 2 {FeaturesResources.overloads_})");
        }

        [Fact, Trait(Traits.Feature, Traits.Features.Completion)]
        public async Task DescriptionWith1GenericOverload()
        {
            var markup = @"
class C
{
    void M<T>(T i) { }
    void M<T>()
    {
        $$";

            await VerifyItemExistsAsync(markup, "M", displayTextSuffix: "<>", expectedDescriptionOrNull: $"void C.M<T>(T i) (+ 1 {FeaturesResources.generic_overload})");
        }

        [Fact, Trait(Traits.Feature, Traits.Features.Completion)]
        public async Task DescriptionWith2GenericOverloads()
        {
            var markup = @"
class C
{
    void M<T>(int i) { }
    void M<T>(out int i) { }
    void M<T>()
    {
        $$";

            await VerifyItemExistsAsync(markup, "M", displayTextSuffix: "<>", expectedDescriptionOrNull: $"void C.M<T>(int i) (+ 2 {FeaturesResources.generic_overloads})");
        }

        [Fact, Trait(Traits.Feature, Traits.Features.Completion)]
        public async Task DescriptionNamedGenericType()
        {
            var markup = @"
class C<T>
{
    void M()
    {
        $$";

            await VerifyItemExistsAsync(markup, "C", displayTextSuffix: "<>", expectedDescriptionOrNull: "class C<T>");
        }

        [Fact, Trait(Traits.Feature, Traits.Features.Completion)]
        public async Task DescriptionParameter()
        {
            var markup = @"
class C<T>
{
    void M(T goo)
    {
        $$";

            await VerifyItemExistsAsync(markup, "goo", expectedDescriptionOrNull: $"({FeaturesResources.parameter}) T goo");
        }

        [Fact, Trait(Traits.Feature, Traits.Features.Completion)]
        public async Task DescriptionGenericTypeParameter()
        {
            var markup = @"
class C<T>
{
    void M()
    {
        $$";

            await VerifyItemExistsAsync(markup, "T", expectedDescriptionOrNull: $"T {FeaturesResources.in_} C<T>");
        }

        [Fact, Trait(Traits.Feature, Traits.Features.Completion)]
        public async Task DescriptionAnonymousType()
        {
            var markup = @"
class C
{
    void M()
    {
        var a = new { };
        $$
";

            var expectedDescription =
$@"({FeaturesResources.local_variable}) 'a a

{FeaturesResources.Anonymous_Types_colon}
    'a {FeaturesResources.is_} new {{  }}";

            await VerifyItemExistsAsync(markup, "a", expectedDescription);
        }

        [WorkItem(543288, "http://vstfdevdiv:8080/DevDiv2/DevDiv/_workitems/edit/543288")]
        [Fact, Trait(Traits.Feature, Traits.Features.Completion)]
        public async Task AfterNewInAnonymousType()
        {
            var markup = @"
class Program {
    string field = 0;
    static void Main()     {
        var an = new {  new $$  }; 
    }
}
";

            await VerifyItemExistsAsync(markup, "Program");
        }

        [WorkItem(543601, "http://vstfdevdiv:8080/DevDiv2/DevDiv/_workitems/edit/543601")]
        [Fact, Trait(Traits.Feature, Traits.Features.Completion)]
        public async Task NoInstanceFieldsInStaticMethod()
        {
            var markup = @"
class C
{
    int x = 0;
    static void M()
    {
        $$
    }
}
";

            await VerifyItemIsAbsentAsync(markup, "x");
        }

        [WorkItem(543601, "http://vstfdevdiv:8080/DevDiv2/DevDiv/_workitems/edit/543601")]
        [Fact, Trait(Traits.Feature, Traits.Features.Completion)]
        public async Task NoInstanceFieldsInStaticFieldInitializer()
        {
            var markup = @"
class C
{
    int x = 0;
    static int y = $$
}
";

            await VerifyItemIsAbsentAsync(markup, "x");
        }

        [WorkItem(543601, "http://vstfdevdiv:8080/DevDiv2/DevDiv/_workitems/edit/543601")]
        [Fact, Trait(Traits.Feature, Traits.Features.Completion)]
        public async Task StaticFieldsInStaticMethod()
        {
            var markup = @"
class C
{
    static int x = 0;
    static void M()
    {
        $$
    }
}
";

            await VerifyItemExistsAsync(markup, "x");
        }

        [WorkItem(543601, "http://vstfdevdiv:8080/DevDiv2/DevDiv/_workitems/edit/543601")]
        [Fact, Trait(Traits.Feature, Traits.Features.Completion)]
        public async Task StaticFieldsInStaticFieldInitializer()
        {
            var markup = @"
class C
{
    static int x = 0;
    static int y = $$
}
";

            await VerifyItemExistsAsync(markup, "x");
        }

        [WorkItem(543680, "http://vstfdevdiv:8080/DevDiv2/DevDiv/_workitems/edit/543680")]
        [Fact, Trait(Traits.Feature, Traits.Features.Completion)]
        public async Task NoInstanceFieldsFromOuterClassInInstanceMethod()
        {
            var markup = @"
class outer
{
    int i;
    class inner
    {
        void M()
        {
            $$
        }
    }
}
";

            await VerifyItemIsAbsentAsync(markup, "i");
        }

        [WorkItem(543680, "http://vstfdevdiv:8080/DevDiv2/DevDiv/_workitems/edit/543680")]
        [Fact, Trait(Traits.Feature, Traits.Features.Completion)]
        public async Task StaticFieldsFromOuterClassInInstanceMethod()
        {
            var markup = @"
class outer
{
    static int i;
    class inner
    {
        void M()
        {
            $$
        }
    }
}
";

            await VerifyItemExistsAsync(markup, "i");
        }

        [WorkItem(543104, "http://vstfdevdiv:8080/DevDiv2/DevDiv/_workitems/edit/543104")]
        [Fact, Trait(Traits.Feature, Traits.Features.Completion)]
        public async Task OnlyEnumMembersInEnumMemberAccess()
        {
            var markup = @"
class C
{
    enum x {a,b,c}
    void M()
    {
        x.$$
    }
}
";

            await VerifyItemExistsAsync(markup, "a");
            await VerifyItemExistsAsync(markup, "b");
            await VerifyItemExistsAsync(markup, "c");
            await VerifyItemIsAbsentAsync(markup, "Equals");
        }

        [WorkItem(543104, "http://vstfdevdiv:8080/DevDiv2/DevDiv/_workitems/edit/543104")]
        [Fact, Trait(Traits.Feature, Traits.Features.Completion)]
        public async Task NoEnumMembersInEnumLocalAccess()
        {
            var markup = @"
class C
{
    enum x {a,b,c}
    void M()
    {
        var y = x.a;
        y.$$
    }
}
";

            await VerifyItemIsAbsentAsync(markup, "a");
            await VerifyItemIsAbsentAsync(markup, "b");
            await VerifyItemIsAbsentAsync(markup, "c");
            await VerifyItemExistsAsync(markup, "Equals");
        }

        [WorkItem(529138, "http://vstfdevdiv:8080/DevDiv2/DevDiv/_workitems/edit/529138")]
        [Fact, Trait(Traits.Feature, Traits.Features.Completion)]
        public async Task AfterLambdaParameterDot()
        {
            var markup = @"
using System;
using System.Linq;
class A
{
    public event Func<String, String> E;
}
 
class Program
{
    static void Main(string[] args)
    {
        new A().E += ss => ss.$$
    }
}
";

            await VerifyItemExistsAsync(markup, "Substring");
        }

        [Fact, Trait(Traits.Feature, Traits.Features.Completion)]
        public async Task ValueNotAtRoot_Interactive()
        {
            await VerifyItemIsAbsentAsync(
@"$$",
"value",
expectedDescriptionOrNull: null, sourceCodeKind: SourceCodeKind.Script);
        }

        [Fact, Trait(Traits.Feature, Traits.Features.Completion)]
        public async Task ValueNotAfterClass_Interactive()
        {
            await VerifyItemIsAbsentAsync(
@"class C { }
$$",
"value",
expectedDescriptionOrNull: null, sourceCodeKind: SourceCodeKind.Script);
        }

        [Fact, Trait(Traits.Feature, Traits.Features.Completion)]
        public async Task ValueNotAfterGlobalStatement_Interactive()
        {
            await VerifyItemIsAbsentAsync(
@"System.Console.WriteLine();
$$",
"value",
expectedDescriptionOrNull: null, sourceCodeKind: SourceCodeKind.Script);
        }

        [Fact, Trait(Traits.Feature, Traits.Features.Completion)]
        public async Task ValueNotAfterGlobalVariableDeclaration_Interactive()
        {
            await VerifyItemIsAbsentAsync(
@"int i = 0;
$$",
"value",
expectedDescriptionOrNull: null, sourceCodeKind: SourceCodeKind.Script);
        }

        [Fact, Trait(Traits.Feature, Traits.Features.Completion)]
        public async Task ValueNotInUsingAlias()
        {
            await VerifyItemIsAbsentAsync(
@"using Goo = $$",
"value");
        }

        [Fact, Trait(Traits.Feature, Traits.Features.Completion)]
        public async Task ValueNotInEmptyStatement()
        {
            await VerifyItemIsAbsentAsync(AddInsideMethod(
@"$$"),
"value");
        }

        [Fact, Trait(Traits.Feature, Traits.Features.Completion)]
        public async Task ValueInsideSetter()
        {
            await VerifyItemExistsAsync(
@"class C {
    int Goo {
      set {
        $$",
"value");
        }

        [Fact, Trait(Traits.Feature, Traits.Features.Completion)]
        public async Task ValueInsideAdder()
        {
            await VerifyItemExistsAsync(
@"class C {
    event int Goo {
      add {
        $$",
"value");
        }

        [Fact, Trait(Traits.Feature, Traits.Features.Completion)]
        public async Task ValueInsideRemover()
        {
            await VerifyItemExistsAsync(
@"class C {
    event int Goo {
      remove {
        $$",
"value");
        }

        [Fact, Trait(Traits.Feature, Traits.Features.Completion)]
        public async Task ValueNotAfterDot()
        {
            await VerifyItemIsAbsentAsync(
@"class C {
    int Goo {
      set {
        this.$$",
"value");
        }

        [Fact, Trait(Traits.Feature, Traits.Features.Completion)]
        public async Task ValueNotAfterArrow()
        {
            await VerifyItemIsAbsentAsync(
@"class C {
    int Goo {
      set {
        a->$$",
"value");
        }

        [Fact, Trait(Traits.Feature, Traits.Features.Completion)]
        public async Task ValueNotAfterColonColon()
        {
            await VerifyItemIsAbsentAsync(
@"class C {
    int Goo {
      set {
        a::$$",
"value");
        }

        [Fact, Trait(Traits.Feature, Traits.Features.Completion)]
        public async Task ValueNotInGetter()
        {
            await VerifyItemIsAbsentAsync(
@"class C {
    int Goo {
      get {
        $$",
"value");
        }

        [WorkItem(544205, "http://vstfdevdiv:8080/DevDiv2/DevDiv/_workitems/edit/544205")]
        [Fact, Trait(Traits.Feature, Traits.Features.Completion)]
        public async Task NotAfterNullableType()
        {
            await VerifyItemIsAbsentAsync(
@"class C {
    void M() {
        int goo = 0;
        C? $$",
"goo");
        }

        [WorkItem(544205, "http://vstfdevdiv:8080/DevDiv2/DevDiv/_workitems/edit/544205")]
        [Fact, Trait(Traits.Feature, Traits.Features.Completion)]
        public async Task NotAfterNullableTypeAlias()
        {
            await VerifyItemIsAbsentAsync(
@"using A = System.Int32;
class C {
    void M() {
        int goo = 0;
        A? $$",
"goo");
        }

        [WorkItem(544205, "http://vstfdevdiv:8080/DevDiv2/DevDiv/_workitems/edit/544205")]
        [Fact, Trait(Traits.Feature, Traits.Features.KeywordRecommending)]
        public async Task NotAfterNullableTypeAndPartialIdentifier()
        {
            await VerifyItemIsAbsentAsync(
@"class C {
    void M() {
        int goo = 0;
        C? f$$",
"goo");
        }

        [WorkItem(544205, "http://vstfdevdiv:8080/DevDiv2/DevDiv/_workitems/edit/544205")]
        [Fact, Trait(Traits.Feature, Traits.Features.Completion)]
        public async Task AfterQuestionMarkInConditional()
        {
            await VerifyItemExistsAsync(
@"class C {
    void M() {
        bool b = false;
        int goo = 0;
        b? $$",
"goo");
        }

        [WorkItem(544205, "http://vstfdevdiv:8080/DevDiv2/DevDiv/_workitems/edit/544205")]
        [Fact, Trait(Traits.Feature, Traits.Features.Completion)]
        public async Task AfterQuestionMarkAndPartialIdentifierInConditional()
        {
            await VerifyItemExistsAsync(
@"class C {
    void M() {
        bool b = false;
        int goo = 0;
        b? f$$",
"goo");
        }

        [WorkItem(544205, "http://vstfdevdiv:8080/DevDiv2/DevDiv/_workitems/edit/544205")]
        [Fact, Trait(Traits.Feature, Traits.Features.Completion)]
        public async Task NotAfterPointerType()
        {
            await VerifyItemIsAbsentAsync(
@"class C {
    void M() {
        int goo = 0;
        C* $$",
"goo");
        }

        [WorkItem(544205, "http://vstfdevdiv:8080/DevDiv2/DevDiv/_workitems/edit/544205")]
        [Fact, Trait(Traits.Feature, Traits.Features.Completion)]
        public async Task NotAfterPointerTypeAlias()
        {
            await VerifyItemIsAbsentAsync(
@"using A = System.Int32;
class C {
    void M() {
        int goo = 0;
        A* $$",
"goo");
        }

        [WorkItem(544205, "http://vstfdevdiv:8080/DevDiv2/DevDiv/_workitems/edit/544205")]
        [Fact, Trait(Traits.Feature, Traits.Features.Completion)]
        public async Task NotAfterPointerTypeAndPartialIdentifier()
        {
            await VerifyItemIsAbsentAsync(
@"class C {
    void M() {
        int goo = 0;
        C* f$$",
"goo");
        }

        [WorkItem(544205, "http://vstfdevdiv:8080/DevDiv2/DevDiv/_workitems/edit/544205")]
        [Fact, Trait(Traits.Feature, Traits.Features.Completion)]
        public async Task AfterAsteriskInMultiplication()
        {
            await VerifyItemExistsAsync(
@"class C {
    void M() {
        int i = 0;
        int goo = 0;
        i* $$",
"goo");
        }

        [WorkItem(544205, "http://vstfdevdiv:8080/DevDiv2/DevDiv/_workitems/edit/544205")]
        [Fact, Trait(Traits.Feature, Traits.Features.Completion)]
        public async Task AfterAsteriskAndPartialIdentifierInMultiplication()
        {
            await VerifyItemExistsAsync(
@"class C {
    void M() {
        int i = 0;
        int goo = 0;
        i* f$$",
"goo");
        }

        [WorkItem(543868, "http://vstfdevdiv:8080/DevDiv2/DevDiv/_workitems/edit/543868")]
        [Fact, Trait(Traits.Feature, Traits.Features.Completion)]
        public async Task AfterEventFieldDeclaredInSameType()
        {
            await VerifyItemExistsAsync(
@"class C {
    public event System.EventHandler E;
    void M() {
        E.$$",
"Invoke");
        }

        [WorkItem(543868, "http://vstfdevdiv:8080/DevDiv2/DevDiv/_workitems/edit/543868")]
        [Fact, Trait(Traits.Feature, Traits.Features.Completion)]
        public async Task NotAfterFullEventDeclaredInSameType()
        {
            await VerifyItemIsAbsentAsync(
@"class C {
        public event System.EventHandler E { add { } remove { } }
    void M() {
        E.$$",
"Invoke");
        }

        [WorkItem(543868, "http://vstfdevdiv:8080/DevDiv2/DevDiv/_workitems/edit/543868")]
        [Fact, Trait(Traits.Feature, Traits.Features.Completion)]
        public async Task NotAfterEventDeclaredInDifferentType()
        {
            await VerifyItemIsAbsentAsync(
@"class C {
    void M() {
        System.Console.CancelKeyPress.$$",
"Invoke");
        }

        [WorkItem(544219, "http://vstfdevdiv:8080/DevDiv2/DevDiv/_workitems/edit/544219")]
        [Fact, Trait(Traits.Feature, Traits.Features.KeywordRecommending)]
        public async Task NotInObjectInitializerMemberContext()
        {
            await VerifyItemIsAbsentAsync(@"
class C
{
    public int x, y;
    void M()
    {
        var c = new C { x = 2, y = 3, $$",
"x");
        }

        [WorkItem(544219, "http://vstfdevdiv:8080/DevDiv2/DevDiv/_workitems/edit/544219")]
        [Fact, Trait(Traits.Feature, Traits.Features.KeywordRecommending)]
        public async Task AfterPointerMemberAccess()
        {
            await VerifyItemExistsAsync(@"
struct MyStruct
{
    public int MyField;
}

class Program
{
    static unsafe void Main(string[] args)
    {
        MyStruct s = new MyStruct();
        MyStruct* ptr = &s;
        ptr->$$
    }}",
"MyField");
        }

        // After @ both X and XAttribute are legal. We think this is an edge case in the language and
        // are not fixing the bug 11931. This test captures that XAttribute doesn't show up indeed.
        [WorkItem(11931, "DevDiv_Projects/Roslyn")]
        [Fact, Trait(Traits.Feature, Traits.Features.KeywordRecommending)]
        public async Task VerbatimAttributes()
        {
            var code = @"
using System;
public class X : Attribute
{ }
 
public class XAttribute : Attribute
{ }
 
 
[@X$$]
class Class3 { }
";
            await VerifyItemExistsAsync(code, "X");
            await Assert.ThrowsAsync<Xunit.Sdk.TrueException>(() => VerifyItemExistsAsync(code, "XAttribute"));
        }

        [WorkItem(544928, "http://vstfdevdiv:8080/DevDiv2/DevDiv/_workitems/edit/544928")]
        [Fact, Trait(Traits.Feature, Traits.Features.KeywordRecommending)]
        public async Task InForLoopIncrementor1()
        {
            await VerifyItemExistsAsync(@"
using System;
 
class Program
{
    static void Main()
    {
        for (; ; $$
    }
}
", "Console");
        }

        [WorkItem(544928, "http://vstfdevdiv:8080/DevDiv2/DevDiv/_workitems/edit/544928")]
        [Fact, Trait(Traits.Feature, Traits.Features.KeywordRecommending)]
        public async Task InForLoopIncrementor2()
        {
            await VerifyItemExistsAsync(@"
using System;
 
class Program
{
    static void Main()
    {
        for (; ; Console.WriteLine(), $$
    }
}
", "Console");
        }

        [WorkItem(544931, "http://vstfdevdiv:8080/DevDiv2/DevDiv/_workitems/edit/544931")]
        [Fact, Trait(Traits.Feature, Traits.Features.KeywordRecommending)]
        public async Task InForLoopInitializer1()
        {
            await VerifyItemExistsAsync(@"
using System;
 
class Program
{
    static void Main()
    {
        for ($$
    }
}
", "Console");
        }

        [WorkItem(544931, "http://vstfdevdiv:8080/DevDiv2/DevDiv/_workitems/edit/544931")]
        [Fact, Trait(Traits.Feature, Traits.Features.KeywordRecommending)]
        public async Task InForLoopInitializer2()
        {
            await VerifyItemExistsAsync(@"
using System;
 
class Program
{
    static void Main()
    {
        for (Console.WriteLine(), $$
    }
}
", "Console");
        }

        [WorkItem(10572, "DevDiv_Projects/Roslyn")]
        [Fact, Trait(Traits.Feature, Traits.Features.Completion)]
        public async Task LocalVariableInItsDeclaration()
        {
            // "int goo = goo = 1" is a legal declaration
            await VerifyItemExistsAsync(@"
class Program
{
    void M()
    {
        int goo = $$
    }
}", "goo");
        }

        [WorkItem(10572, "DevDiv_Projects/Roslyn")]
        [Fact, Trait(Traits.Feature, Traits.Features.Completion)]
        public async Task LocalVariableInItsDeclarator()
        {
            // "int bar = bar = 1" is legal in a declarator
            await VerifyItemExistsAsync(@"
class Program
{
    void M()
    {
        int goo = 0, int bar = $$, int baz = 0;
    }
}", "bar");
        }

        [WorkItem(10572, "DevDiv_Projects/Roslyn")]
        [Fact, Trait(Traits.Feature, Traits.Features.Completion)]
        public async Task LocalVariableNotBeforeDeclaration()
        {
            await VerifyItemIsAbsentAsync(@"
class Program
{
    void M()
    {
        $$
        int goo = 0;
    }
}", "goo");
        }

        [WorkItem(10572, "DevDiv_Projects/Roslyn")]
        [Fact, Trait(Traits.Feature, Traits.Features.Completion)]
        public async Task LocalVariableNotBeforeDeclarator()
        {
            await VerifyItemIsAbsentAsync(@"
class Program
{
    void M()
    {
        int goo = $$, bar = 0;
    }
}", "bar");
        }

        [WorkItem(10572, "DevDiv_Projects/Roslyn")]
        [Fact, Trait(Traits.Feature, Traits.Features.Completion)]
        public async Task LocalVariableAfterDeclarator()
        {
            await VerifyItemExistsAsync(@"
class Program
{
    void M()
    {
        int goo = 0, int bar = $$
    }
}", "goo");
        }

        [WorkItem(10572, "DevDiv_Projects/Roslyn")]
        [Fact, Trait(Traits.Feature, Traits.Features.Completion)]
        public async Task LocalVariableAsOutArgumentInInitializerExpression()
        {
            await VerifyItemExistsAsync(@"
class Program
{
    void M()
    {
        int goo = Bar(out $$
    }
    int Bar(out int x)
    {
        x = 3;
        return 5;
    }
}", "goo");
        }

        [WorkItem(7336, "DevDiv_Projects/Roslyn")]
        [Fact, Trait(Traits.Feature, Traits.Features.Completion)]
        public async Task EditorBrowsable_Method_BrowsableStateAlways()
        {
            var markup = @"
class Program
{
    void M()
    {
        Goo.$$
    }
}";

            var referencedCode = @"
public class Goo
{
    [System.ComponentModel.EditorBrowsableAttribute(System.ComponentModel.EditorBrowsableState.Always)]
    public static void Bar() 
    {
    }
}";
            await VerifyItemInEditorBrowsableContextsAsync(
                markup: markup,
                referencedCode: referencedCode,
                item: "Bar",
                expectedSymbolsSameSolution: 1,
                expectedSymbolsMetadataReference: 1,
                sourceLanguage: LanguageNames.CSharp,
                referencedLanguage: LanguageNames.CSharp);
        }

        [WorkItem(7336, "DevDiv_Projects/Roslyn")]
        [Fact, Trait(Traits.Feature, Traits.Features.Completion)]
        public async Task EditorBrowsable_Method_BrowsableStateNever()
        {
            var markup = @"
class Program
{
    void M()
    {
        Goo.$$
    }
}";

            var referencedCode = @"
public class Goo
{
    [System.ComponentModel.EditorBrowsableAttribute(System.ComponentModel.EditorBrowsableState.Never)]
    public static void Bar() 
    {
    }
}";
            await VerifyItemInEditorBrowsableContextsAsync(
                markup: markup,
                referencedCode: referencedCode,
                item: "Bar",
                expectedSymbolsSameSolution: 1,
                expectedSymbolsMetadataReference: 0,
                sourceLanguage: LanguageNames.CSharp,
                referencedLanguage: LanguageNames.CSharp);
        }

        [WorkItem(7336, "DevDiv_Projects/Roslyn")]
        [Fact, Trait(Traits.Feature, Traits.Features.Completion)]
        public async Task EditorBrowsable_Method_BrowsableStateAdvanced()
        {
            var markup = @"
class Program
{
    void M()
    {
        Goo.$$
    }
}";

            var referencedCode = @"
public class Goo
{
    [System.ComponentModel.EditorBrowsableAttribute(System.ComponentModel.EditorBrowsableState.Advanced)]
    public static void Bar() 
    {
    }
}";
            await VerifyItemInEditorBrowsableContextsAsync(
                markup: markup,
                referencedCode: referencedCode,
                item: "Bar",
                expectedSymbolsSameSolution: 1,
                expectedSymbolsMetadataReference: 1,
                sourceLanguage: LanguageNames.CSharp,
                referencedLanguage: LanguageNames.CSharp,
                hideAdvancedMembers: false);

            await VerifyItemInEditorBrowsableContextsAsync(
                markup: markup,
                referencedCode: referencedCode,
                item: "Bar",
                expectedSymbolsSameSolution: 1,
                expectedSymbolsMetadataReference: 0,
                sourceLanguage: LanguageNames.CSharp,
                referencedLanguage: LanguageNames.CSharp,
                hideAdvancedMembers: true);
        }

        [WorkItem(7336, "DevDiv_Projects/Roslyn")]
        [Fact, Trait(Traits.Feature, Traits.Features.Completion)]
        public async Task EditorBrowsable_Method_Overloads_BothBrowsableAlways()
        {
            var markup = @"
class Program
{
    void M()
    {
        Goo.$$
    }
}";

            var referencedCode = @"
public class Goo
{
    [System.ComponentModel.EditorBrowsableAttribute(System.ComponentModel.EditorBrowsableState.Always)]
    public static void Bar() 
    {
    }

    [System.ComponentModel.EditorBrowsableAttribute(System.ComponentModel.EditorBrowsableState.Always)]
    public static void Bar(int x) 
    {
    }
}";

            await VerifyItemInEditorBrowsableContextsAsync(
                markup: markup,
                referencedCode: referencedCode,
                item: "Bar",
                expectedSymbolsSameSolution: 2,
                expectedSymbolsMetadataReference: 2,
                sourceLanguage: LanguageNames.CSharp,
                referencedLanguage: LanguageNames.CSharp);
        }

        [WorkItem(7336, "DevDiv_Projects/Roslyn")]
        [Fact, Trait(Traits.Feature, Traits.Features.Completion)]
        public async Task EditorBrowsable_Method_Overloads_OneBrowsableAlways_OneBrowsableNever()
        {
            var markup = @"
class Program
{
    void M()
    {
        Goo.$$
    }
}";

            var referencedCode = @"
public class Goo
{
    [System.ComponentModel.EditorBrowsableAttribute(System.ComponentModel.EditorBrowsableState.Always)]
    public static void Bar() 
    {
    }

    [System.ComponentModel.EditorBrowsableAttribute(System.ComponentModel.EditorBrowsableState.Never)]
    public static void Bar(int x) 
    {
    }
}";

            await VerifyItemInEditorBrowsableContextsAsync(
                markup: markup,
                referencedCode: referencedCode,
                item: "Bar",
                expectedSymbolsSameSolution: 2,
                expectedSymbolsMetadataReference: 1,
                sourceLanguage: LanguageNames.CSharp,
                referencedLanguage: LanguageNames.CSharp);
        }

        [WorkItem(7336, "DevDiv_Projects/Roslyn")]
        [Fact, Trait(Traits.Feature, Traits.Features.Completion)]
        public async Task EditorBrowsable_Method_Overloads_BothBrowsableNever()
        {
            var markup = @"
class Program
{
    void M()
    {
        Goo.$$
    }
}";

            var referencedCode = @"
public class Goo
{
    [System.ComponentModel.EditorBrowsableAttribute(System.ComponentModel.EditorBrowsableState.Never)]
    public static void Bar() 
    {
    }

    [System.ComponentModel.EditorBrowsableAttribute(System.ComponentModel.EditorBrowsableState.Never)]
    public static void Bar(int x) 
    {
    }
}";

            await VerifyItemInEditorBrowsableContextsAsync(
                markup: markup,
                referencedCode: referencedCode,
                item: "Bar",
                expectedSymbolsSameSolution: 2,
                expectedSymbolsMetadataReference: 0,
                sourceLanguage: LanguageNames.CSharp,
                referencedLanguage: LanguageNames.CSharp);
        }

        [WorkItem(7336, "DevDiv_Projects/Roslyn")]
        [Fact, Trait(Traits.Feature, Traits.Features.Completion)]
        public async Task EditorBrowsable_ExtensionMethod_BrowsableAlways()
        {
            var markup = @"
class Program
{
    void M()
    {
        new Goo().$$
    }
}";

            var referencedCode = @"
public class Goo
{
}

public static class GooExtensions
{
    [System.ComponentModel.EditorBrowsableAttribute(System.ComponentModel.EditorBrowsableState.Always)]
    public static void Bar(this Goo goo, int x)
    {
    }
}";

            await VerifyItemInEditorBrowsableContextsAsync(
                markup: markup,
                referencedCode: referencedCode,
                item: "Bar",
                expectedSymbolsSameSolution: 1,
                expectedSymbolsMetadataReference: 1,
                sourceLanguage: LanguageNames.CSharp,
                referencedLanguage: LanguageNames.CSharp);
        }

        [WorkItem(7336, "DevDiv_Projects/Roslyn")]
        [Fact, Trait(Traits.Feature, Traits.Features.Completion)]
        public async Task EditorBrowsable_ExtensionMethod_BrowsableNever()
        {
            var markup = @"
class Program
{
    void M()
    {
        new Goo().$$
    }
}";

            var referencedCode = @"
public class Goo
{
}

public static class GooExtensions
{
    [System.ComponentModel.EditorBrowsableAttribute(System.ComponentModel.EditorBrowsableState.Never)]
    public static void Bar(this Goo goo, int x)
    {
    }
}";

            await VerifyItemInEditorBrowsableContextsAsync(
                markup: markup,
                referencedCode: referencedCode,
                item: "Bar",
                expectedSymbolsSameSolution: 1,
                expectedSymbolsMetadataReference: 0,
                sourceLanguage: LanguageNames.CSharp,
                referencedLanguage: LanguageNames.CSharp);
        }

        [WorkItem(7336, "DevDiv_Projects/Roslyn")]
        [Fact, Trait(Traits.Feature, Traits.Features.Completion)]
        public async Task EditorBrowsable_ExtensionMethod_BrowsableAdvanced()
        {
            var markup = @"
class Program
{
    void M()
    {
        new Goo().$$
    }
}";

            var referencedCode = @"
public class Goo
{
}

public static class GooExtensions
{
    [System.ComponentModel.EditorBrowsableAttribute(System.ComponentModel.EditorBrowsableState.Advanced)]
    public static void Bar(this Goo goo, int x)
    {
    }
}";

            await VerifyItemInEditorBrowsableContextsAsync(
                markup: markup,
                referencedCode: referencedCode,
                item: "Bar",
                expectedSymbolsSameSolution: 1,
                expectedSymbolsMetadataReference: 1,
                sourceLanguage: LanguageNames.CSharp,
                referencedLanguage: LanguageNames.CSharp,
                hideAdvancedMembers: false);

            await VerifyItemInEditorBrowsableContextsAsync(
                markup: markup,
                referencedCode: referencedCode,
                item: "Bar",
                expectedSymbolsSameSolution: 1,
                expectedSymbolsMetadataReference: 0,
                sourceLanguage: LanguageNames.CSharp,
                referencedLanguage: LanguageNames.CSharp,
                hideAdvancedMembers: true);
        }

        [WorkItem(7336, "DevDiv_Projects/Roslyn")]
        [Fact, Trait(Traits.Feature, Traits.Features.Completion)]
        public async Task EditorBrowsable_ExtensionMethod_BrowsableMixed()
        {
            var markup = @"
class Program
{
    void M()
    {
        new Goo().$$
    }
}";

            var referencedCode = @"
public class Goo
{
}

public static class GooExtensions
{
    [System.ComponentModel.EditorBrowsableAttribute(System.ComponentModel.EditorBrowsableState.Always)]
    public static void Bar(this Goo goo, int x)
    {
    }

    [System.ComponentModel.EditorBrowsableAttribute(System.ComponentModel.EditorBrowsableState.Never)]
    public static void Bar(this Goo goo, int x, int y)
    {
    }
}";

            await VerifyItemInEditorBrowsableContextsAsync(
                markup: markup,
                referencedCode: referencedCode,
                item: "Bar",
                expectedSymbolsSameSolution: 2,
                expectedSymbolsMetadataReference: 1,
                sourceLanguage: LanguageNames.CSharp,
                referencedLanguage: LanguageNames.CSharp);
        }

        [WorkItem(7336, "DevDiv_Projects/Roslyn")]
        [Fact, Trait(Traits.Feature, Traits.Features.Completion)]
        public async Task EditorBrowsable_OverloadExtensionMethodAndMethod_BrowsableAlways()
        {
            var markup = @"
class Program
{
    void M()
    {
        new Goo().$$
    }
}";

            var referencedCode = @"
public class Goo
{
    [System.ComponentModel.EditorBrowsableAttribute(System.ComponentModel.EditorBrowsableState.Always)]
    public void Bar(int x)
    {
    }
}

public static class GooExtensions
{
    [System.ComponentModel.EditorBrowsableAttribute(System.ComponentModel.EditorBrowsableState.Always)]
    public static void Bar(this Goo goo, int x, int y)
    {
    }
}";

            await VerifyItemInEditorBrowsableContextsAsync(
                markup: markup,
                referencedCode: referencedCode,
                item: "Bar",
                expectedSymbolsSameSolution: 2,
                expectedSymbolsMetadataReference: 2,
                sourceLanguage: LanguageNames.CSharp,
                referencedLanguage: LanguageNames.CSharp);
        }

        [WorkItem(7336, "DevDiv_Projects/Roslyn")]
        [Fact, Trait(Traits.Feature, Traits.Features.Completion)]
        public async Task EditorBrowsable_OverloadExtensionMethodAndMethod_BrowsableMixed()
        {
            var markup = @"
class Program
{
    void M()
    {
        new Goo().$$
    }
}";

            var referencedCode = @"
public class Goo
{
    [System.ComponentModel.EditorBrowsableAttribute(System.ComponentModel.EditorBrowsableState.Never)]
    public void Bar(int x)
    {
    }
}

public static class GooExtensions
{
    [System.ComponentModel.EditorBrowsableAttribute(System.ComponentModel.EditorBrowsableState.Always)]
    public static void Bar(this Goo goo, int x, int y)
    {
    }
}";

            await VerifyItemInEditorBrowsableContextsAsync(
                markup: markup,
                referencedCode: referencedCode,
                item: "Bar",
                expectedSymbolsSameSolution: 2,
                expectedSymbolsMetadataReference: 1,
                sourceLanguage: LanguageNames.CSharp,
                referencedLanguage: LanguageNames.CSharp);
        }

        [WorkItem(7336, "DevDiv_Projects/Roslyn")]
        [Fact, Trait(Traits.Feature, Traits.Features.Completion)]
        public async Task EditorBrowsable_SameSigExtensionMethodAndMethod_InstanceMethodBrowsableNever()
        {
            var markup = @"
class Program
{
    void M()
    {
        new Goo().$$
    }
}";

            var referencedCode = @"
public class Goo
{
    [System.ComponentModel.EditorBrowsableAttribute(System.ComponentModel.EditorBrowsableState.Never)]
    public void Bar(int x)
    {
    }
}

public static class GooExtensions
{
    [System.ComponentModel.EditorBrowsableAttribute(System.ComponentModel.EditorBrowsableState.Always)]
    public static void Bar(this Goo goo, int x)
    {
    }
}";

            await VerifyItemInEditorBrowsableContextsAsync(
                markup: markup,
                referencedCode: referencedCode,
                item: "Bar",
                expectedSymbolsSameSolution: 2,
                expectedSymbolsMetadataReference: 1,
                sourceLanguage: LanguageNames.CSharp,
                referencedLanguage: LanguageNames.CSharp);
        }

        [WorkItem(7336, "DevDiv_Projects/Roslyn")]
        [Fact, Trait(Traits.Feature, Traits.Features.Completion)]
        public async Task OverriddenSymbolsFilteredFromCompletionList()
        {
            var markup = @"
class Program
{
    void M()
    {
        D d = new D();
        d.$$
    }
}";

            var referencedCode = @"
public class B
{
    public virtual void Goo(int original) 
    {
    }
}

public class D : B
{
    public override void Goo(int derived) 
    {
    }
}";

            await VerifyItemInEditorBrowsableContextsAsync(
                markup: markup,
                referencedCode: referencedCode,
                item: "Goo",
                expectedSymbolsSameSolution: 1,
                expectedSymbolsMetadataReference: 1,
                sourceLanguage: LanguageNames.CSharp,
                referencedLanguage: LanguageNames.CSharp);
        }

        [WorkItem(7336, "DevDiv_Projects/Roslyn")]
        [Fact, Trait(Traits.Feature, Traits.Features.Completion)]
        public async Task EditorBrowsable_BrowsableStateAlwaysMethodInBrowsableStateNeverClass()
        {
            var markup = @"
class Program
{
    void M()
    {
        C c = new C();
        c.$$
    }
}";

            var referencedCode = @"
[System.ComponentModel.EditorBrowsableAttribute(System.ComponentModel.EditorBrowsableState.Never)]
public class C
{
    public void Goo() 
    {
    }
}";

            await VerifyItemInEditorBrowsableContextsAsync(
                markup: markup,
                referencedCode: referencedCode,
                item: "Goo",
                expectedSymbolsSameSolution: 1,
                expectedSymbolsMetadataReference: 1,
                sourceLanguage: LanguageNames.CSharp,
                referencedLanguage: LanguageNames.CSharp);
        }

        [WorkItem(7336, "DevDiv_Projects/Roslyn")]
        [Fact, Trait(Traits.Feature, Traits.Features.Completion)]
        public async Task EditorBrowsable_BrowsableStateAlwaysMethodInBrowsableStateNeverBaseClass()
        {
            var markup = @"
class Program
{
    void M()
    {
        D d = new D();
        d.$$
    }
}";

            var referencedCode = @"
[System.ComponentModel.EditorBrowsableAttribute(System.ComponentModel.EditorBrowsableState.Never)]
public class B
{
    public void Goo() 
    {
    }
}

public class D : B
{
    public void Goo(int x)
    {
    }
}";

            await VerifyItemInEditorBrowsableContextsAsync(
                markup: markup,
                referencedCode: referencedCode,
                item: "Goo",
                expectedSymbolsSameSolution: 2,
                expectedSymbolsMetadataReference: 2,
                sourceLanguage: LanguageNames.CSharp,
                referencedLanguage: LanguageNames.CSharp);
        }

        [WorkItem(7336, "DevDiv_Projects/Roslyn")]
        [Fact, Trait(Traits.Feature, Traits.Features.Completion)]
        public async Task EditorBrowsable_BrowsableStateNeverMethodsInBaseClass()
        {
            var markup = @"
class Program : B
{
    void M()
    {
        $$
    }
}";

            var referencedCode = @"
public class B
{
    [System.ComponentModel.EditorBrowsableAttribute(System.ComponentModel.EditorBrowsableState.Never)]
    public void Goo() 
    {
    }
}";

            await VerifyItemInEditorBrowsableContextsAsync(
                markup: markup,
                referencedCode: referencedCode,
                item: "Goo",
                expectedSymbolsSameSolution: 1,
                expectedSymbolsMetadataReference: 0,
                sourceLanguage: LanguageNames.CSharp,
                referencedLanguage: LanguageNames.CSharp);
        }

        [WorkItem(7336, "DevDiv_Projects/Roslyn")]
        [Fact, Trait(Traits.Feature, Traits.Features.Completion)]
        public async Task EditorBrowsable_GenericTypeCausingMethodSignatureEquality_BothBrowsableAlways()
        {
            var markup = @"
class Program
{
    void M()
    {
        var ci = new C<int>();
        ci.$$
    }
}";

            var referencedCode = @"
public class C<T>
{
    public void Goo(T t) { }
    public void Goo(int i) { }
}";

            await VerifyItemInEditorBrowsableContextsAsync(
                markup: markup,
                referencedCode: referencedCode,
                item: "Goo",
                expectedSymbolsSameSolution: 2,
                expectedSymbolsMetadataReference: 2,
                sourceLanguage: LanguageNames.CSharp,
                referencedLanguage: LanguageNames.CSharp);
        }

        [WorkItem(7336, "DevDiv_Projects/Roslyn")]
        [Fact, Trait(Traits.Feature, Traits.Features.Completion)]
        public async Task EditorBrowsable_GenericTypeCausingMethodSignatureEquality_BrowsableMixed1()
        {
            var markup = @"
class Program
{
    void M()
    {
        var ci = new C<int>();
        ci.$$
    }
}";

            var referencedCode = @"
public class C<T>
{
    [System.ComponentModel.EditorBrowsableAttribute(System.ComponentModel.EditorBrowsableState.Never)]
    public void Goo(T t) { }
    public void Goo(int i) { }
}";

            await VerifyItemInEditorBrowsableContextsAsync(
                markup: markup,
                referencedCode: referencedCode,
                item: "Goo",
                expectedSymbolsSameSolution: 2,
                expectedSymbolsMetadataReference: 1,
                sourceLanguage: LanguageNames.CSharp,
                referencedLanguage: LanguageNames.CSharp);
        }

        [WorkItem(7336, "DevDiv_Projects/Roslyn")]
        [Fact, Trait(Traits.Feature, Traits.Features.Completion)]
        public async Task EditorBrowsable_GenericTypeCausingMethodSignatureEquality_BrowsableMixed2()
        {
            var markup = @"
class Program
{
    void M()
    {
        var ci = new C<int>();
        ci.$$
    }
}";

            var referencedCode = @"
public class C<T>
{
    public void Goo(T t) { }
    [System.ComponentModel.EditorBrowsableAttribute(System.ComponentModel.EditorBrowsableState.Never)]
    public void Goo(int i) { }
}";

            await VerifyItemInEditorBrowsableContextsAsync(
                markup: markup,
                referencedCode: referencedCode,
                item: "Goo",
                expectedSymbolsSameSolution: 2,
                expectedSymbolsMetadataReference: 1,
                sourceLanguage: LanguageNames.CSharp,
                referencedLanguage: LanguageNames.CSharp);
        }

        [WorkItem(7336, "DevDiv_Projects/Roslyn")]
        [Fact, Trait(Traits.Feature, Traits.Features.Completion)]
        public async Task EditorBrowsable_GenericTypeCausingMethodSignatureEquality_BothBrowsableNever()
        {
            var markup = @"
class Program
{
    void M()
    {
        var ci = new C<int>();
        ci.$$
    }
}";

            var referencedCode = @"
public class C<T>
{
    [System.ComponentModel.EditorBrowsableAttribute(System.ComponentModel.EditorBrowsableState.Never)]
    public void Goo(T t) { }
    [System.ComponentModel.EditorBrowsableAttribute(System.ComponentModel.EditorBrowsableState.Never)]
    public void Goo(int i) { }
}";

            await VerifyItemInEditorBrowsableContextsAsync(
                markup: markup,
                referencedCode: referencedCode,
                item: "Goo",
                expectedSymbolsSameSolution: 2,
                expectedSymbolsMetadataReference: 0,
                sourceLanguage: LanguageNames.CSharp,
                referencedLanguage: LanguageNames.CSharp);
        }

        [WorkItem(7336, "DevDiv_Projects/Roslyn")]
        [Fact, Trait(Traits.Feature, Traits.Features.Completion)]
        public async Task EditorBrowsable_GenericType2CausingMethodSignatureEquality_BothBrowsableAlways()
        {
            var markup = @"
class Program
{
    void M()
    {
        var cii = new C<int, int>();
        cii.$$
    }
}";

            var referencedCode = @"
public class C<T, U>
{
    public void Goo(T t) { }
    public void Goo(U u) { }
}";

            await VerifyItemInEditorBrowsableContextsAsync(
                markup: markup,
                referencedCode: referencedCode,
                item: "Goo",
                expectedSymbolsSameSolution: 2,
                expectedSymbolsMetadataReference: 2,
                sourceLanguage: LanguageNames.CSharp,
                referencedLanguage: LanguageNames.CSharp);
        }

        [WorkItem(7336, "DevDiv_Projects/Roslyn")]
        [Fact, Trait(Traits.Feature, Traits.Features.Completion)]
        public async Task EditorBrowsable_GenericType2CausingMethodSignatureEquality_BrowsableMixed()
        {
            var markup = @"
class Program
{
    void M()
    {
        var cii = new C<int, int>();
        cii.$$
    }
}";

            var referencedCode = @"
public class C<T, U>
{
    [System.ComponentModel.EditorBrowsableAttribute(System.ComponentModel.EditorBrowsableState.Never)]
    public void Goo(T t) { }
    public void Goo(U u) { }
}";

            await VerifyItemInEditorBrowsableContextsAsync(
                markup: markup,
                referencedCode: referencedCode,
                item: "Goo",
                expectedSymbolsSameSolution: 2,
                expectedSymbolsMetadataReference: 1,
                sourceLanguage: LanguageNames.CSharp,
                referencedLanguage: LanguageNames.CSharp);
        }

        [WorkItem(7336, "DevDiv_Projects/Roslyn")]
        [Fact, Trait(Traits.Feature, Traits.Features.Completion)]
        public async Task EditorBrowsable_GenericType2CausingMethodSignatureEquality_BothBrowsableNever()
        {
            var markup = @"
class Program
{
    void M()
    {
        var cii = new C<int, int>();
        cii.$$
    }
}";

            var referencedCode = @"
public class C<T, U>
{
    [System.ComponentModel.EditorBrowsableAttribute(System.ComponentModel.EditorBrowsableState.Never)]
    public void Goo(T t) { }
    [System.ComponentModel.EditorBrowsableAttribute(System.ComponentModel.EditorBrowsableState.Never)]
    public void Goo(U u) { }
}";

            await VerifyItemInEditorBrowsableContextsAsync(
                markup: markup,
                referencedCode: referencedCode,
                item: "Goo",
                expectedSymbolsSameSolution: 2,
                expectedSymbolsMetadataReference: 0,
                sourceLanguage: LanguageNames.CSharp,
                referencedLanguage: LanguageNames.CSharp);
        }

        [WorkItem(7336, "DevDiv_Projects/Roslyn")]
        [Fact, Trait(Traits.Feature, Traits.Features.Completion)]
        public async Task EditorBrowsable_Field_BrowsableStateNever()
        {
            var markup = @"
class Program
{
    void M()
    {
        new Goo().$$
    }
}";

            var referencedCode = @"
public class Goo
{
    [System.ComponentModel.EditorBrowsableAttribute(System.ComponentModel.EditorBrowsableState.Never)]
    public int bar;
}";

            await VerifyItemInEditorBrowsableContextsAsync(
                markup: markup,
                referencedCode: referencedCode,
                item: "bar",
                expectedSymbolsSameSolution: 1,
                expectedSymbolsMetadataReference: 0,
                sourceLanguage: LanguageNames.CSharp,
                referencedLanguage: LanguageNames.CSharp);
        }

        [WorkItem(7336, "DevDiv_Projects/Roslyn")]
        [Fact, Trait(Traits.Feature, Traits.Features.Completion)]
        public async Task EditorBrowsable_Field_BrowsableStateAlways()
        {
            var markup = @"
class Program
{
    void M()
    {
        new Goo().$$
    }
}";

            var referencedCode = @"
public class Goo
{
    [System.ComponentModel.EditorBrowsableAttribute(System.ComponentModel.EditorBrowsableState.Always)]
    public int bar;
}";
            await VerifyItemInEditorBrowsableContextsAsync(
                markup: markup,
                referencedCode: referencedCode,
                item: "bar",
                expectedSymbolsSameSolution: 1,
                expectedSymbolsMetadataReference: 1,
                sourceLanguage: LanguageNames.CSharp,
                referencedLanguage: LanguageNames.CSharp);
        }

        [WorkItem(7336, "DevDiv_Projects/Roslyn")]
        [Fact, Trait(Traits.Feature, Traits.Features.Completion)]
        public async Task EditorBrowsable_Field_BrowsableStateAdvanced()
        {
            var markup = @"
class Program
{
    void M()
    {
        new Goo().$$
    }
}";

            var referencedCode = @"
public class Goo
{
    [System.ComponentModel.EditorBrowsableAttribute(System.ComponentModel.EditorBrowsableState.Advanced)]
    public int bar;
}";
            await VerifyItemInEditorBrowsableContextsAsync(
                markup: markup,
                referencedCode: referencedCode,
                item: "bar",
                expectedSymbolsSameSolution: 1,
                expectedSymbolsMetadataReference: 0,
                sourceLanguage: LanguageNames.CSharp,
                referencedLanguage: LanguageNames.CSharp,
                hideAdvancedMembers: true);

            await VerifyItemInEditorBrowsableContextsAsync(
                markup: markup,
                referencedCode: referencedCode,
                item: "bar",
                expectedSymbolsSameSolution: 1,
                expectedSymbolsMetadataReference: 1,
                sourceLanguage: LanguageNames.CSharp,
                referencedLanguage: LanguageNames.CSharp,
                hideAdvancedMembers: false);
        }

        [WorkItem(522440, "http://vstfdevdiv:8080/DevDiv2/DevDiv/_workitems/edit/522440")]
        [WorkItem(674611, "http://vstfdevdiv:8080/DevDiv2/DevDiv/_workitems/edit/674611")]
        [WpfFact(Skip = "674611"), Trait(Traits.Feature, Traits.Features.Completion)]
        public async Task EditorBrowsable_Property_BrowsableStateNever()
        {
            var markup = @"
class Program
{
    void M()
    {
        new Goo().$$
    }
}";

            var referencedCode = @"
public class Goo
{
    [System.ComponentModel.EditorBrowsableAttribute(System.ComponentModel.EditorBrowsableState.Never)]
    public int Bar {get; set;}
}";
            await VerifyItemInEditorBrowsableContextsAsync(
                markup: markup,
                referencedCode: referencedCode,
                item: "Bar",
                expectedSymbolsSameSolution: 1,
                expectedSymbolsMetadataReference: 0,
                sourceLanguage: LanguageNames.CSharp,
                referencedLanguage: LanguageNames.CSharp);
        }

        [WorkItem(7336, "DevDiv_Projects/Roslyn")]
        [Fact, Trait(Traits.Feature, Traits.Features.Completion)]
        public async Task EditorBrowsable_Property_IgnoreBrowsabilityOfGetSetMethods()
        {
            var markup = @"
class Program
{
    void M()
    {
        new Goo().$$
    }
}";

            var referencedCode = @"
public class Goo
{
    public int Bar {
        [System.ComponentModel.EditorBrowsableAttribute(System.ComponentModel.EditorBrowsableState.Never)]
        get { return 5; }
        [System.ComponentModel.EditorBrowsableAttribute(System.ComponentModel.EditorBrowsableState.Never)]
        set { }
    }
}";
            await VerifyItemInEditorBrowsableContextsAsync(
                markup: markup,
                referencedCode: referencedCode,
                item: "Bar",
                expectedSymbolsSameSolution: 1,
                expectedSymbolsMetadataReference: 1,
                sourceLanguage: LanguageNames.CSharp,
                referencedLanguage: LanguageNames.CSharp);
        }

        [WorkItem(7336, "DevDiv_Projects/Roslyn")]
        [Fact, Trait(Traits.Feature, Traits.Features.Completion)]
        public async Task EditorBrowsable_Property_BrowsableStateAlways()
        {
            var markup = @"
class Program
{
    void M()
    {
        new Goo().$$
    }
}";

            var referencedCode = @"
public class Goo
{
    [System.ComponentModel.EditorBrowsableAttribute(System.ComponentModel.EditorBrowsableState.Always)]
    public int Bar {get; set;}
}";
            await VerifyItemInEditorBrowsableContextsAsync(
                markup: markup,
                referencedCode: referencedCode,
                item: "Bar",
                expectedSymbolsSameSolution: 1,
                expectedSymbolsMetadataReference: 1,
                sourceLanguage: LanguageNames.CSharp,
                referencedLanguage: LanguageNames.CSharp);
        }

        [WorkItem(7336, "DevDiv_Projects/Roslyn")]
        [Fact, Trait(Traits.Feature, Traits.Features.Completion)]
        public async Task EditorBrowsable_Property_BrowsableStateAdvanced()
        {
            var markup = @"
class Program
{
    void M()
    {
        new Goo().$$
    }
}";

            var referencedCode = @"
public class Goo
{
    [System.ComponentModel.EditorBrowsableAttribute(System.ComponentModel.EditorBrowsableState.Advanced)]
    public int Bar {get; set;}
}";
            await VerifyItemInEditorBrowsableContextsAsync(
                markup: markup,
                referencedCode: referencedCode,
                item: "Bar",
                expectedSymbolsSameSolution: 1,
                expectedSymbolsMetadataReference: 0,
                sourceLanguage: LanguageNames.CSharp,
                referencedLanguage: LanguageNames.CSharp,
                hideAdvancedMembers: true);

            await VerifyItemInEditorBrowsableContextsAsync(
                markup: markup,
                referencedCode: referencedCode,
                item: "Bar",
                expectedSymbolsSameSolution: 1,
                expectedSymbolsMetadataReference: 1,
                sourceLanguage: LanguageNames.CSharp,
                referencedLanguage: LanguageNames.CSharp,
                hideAdvancedMembers: false);
        }

        [WorkItem(7336, "DevDiv_Projects/Roslyn")]
        [Fact, Trait(Traits.Feature, Traits.Features.Completion)]
        public async Task EditorBrowsable_Constructor_BrowsableStateNever()
        {
            var markup = @"
class Program
{
    void M()
    {
        new $$
    }
}";

            var referencedCode = @"
public class Goo
{
    [System.ComponentModel.EditorBrowsableAttribute(System.ComponentModel.EditorBrowsableState.Never)]
    public Goo()
    {
    }
}";
            await VerifyItemInEditorBrowsableContextsAsync(
                markup: markup,
                referencedCode: referencedCode,
                item: "Goo",
                expectedSymbolsSameSolution: 1,
                expectedSymbolsMetadataReference: 1,
                sourceLanguage: LanguageNames.CSharp,
                referencedLanguage: LanguageNames.CSharp);
        }

        [WorkItem(7336, "DevDiv_Projects/Roslyn")]
        [Fact, Trait(Traits.Feature, Traits.Features.Completion)]
        public async Task EditorBrowsable_Constructor_BrowsableStateAlways()
        {
            var markup = @"
class Program
{
    void M()
    {
        new $$
    }
}";

            var referencedCode = @"
public class Goo
{
    [System.ComponentModel.EditorBrowsableAttribute(System.ComponentModel.EditorBrowsableState.Always)]
    public Goo()
    {
    }
}";
            await VerifyItemInEditorBrowsableContextsAsync(
                markup: markup,
                referencedCode: referencedCode,
                item: "Goo",
                expectedSymbolsSameSolution: 1,
                expectedSymbolsMetadataReference: 1,
                sourceLanguage: LanguageNames.CSharp,
                referencedLanguage: LanguageNames.CSharp);
        }

        [WorkItem(7336, "DevDiv_Projects/Roslyn")]
        [Fact, Trait(Traits.Feature, Traits.Features.Completion)]
        public async Task EditorBrowsable_Constructor_BrowsableStateAdvanced()
        {
            var markup = @"
class Program
{
    void M()
    {
        new $$
    }
}";

            var referencedCode = @"
public class Goo
{
    [System.ComponentModel.EditorBrowsableAttribute(System.ComponentModel.EditorBrowsableState.Advanced)]
    public Goo()
    {
    }
}";
            await VerifyItemInEditorBrowsableContextsAsync(
                markup: markup,
                referencedCode: referencedCode,
                item: "Goo",
                expectedSymbolsSameSolution: 1,
                expectedSymbolsMetadataReference: 1,
                sourceLanguage: LanguageNames.CSharp,
                referencedLanguage: LanguageNames.CSharp,
                hideAdvancedMembers: true);

            await VerifyItemInEditorBrowsableContextsAsync(
                markup: markup,
                referencedCode: referencedCode,
                item: "Goo",
                expectedSymbolsSameSolution: 1,
                expectedSymbolsMetadataReference: 1,
                sourceLanguage: LanguageNames.CSharp,
                referencedLanguage: LanguageNames.CSharp,
                hideAdvancedMembers: false);
        }

        [WorkItem(7336, "DevDiv_Projects/Roslyn")]
        [Fact, Trait(Traits.Feature, Traits.Features.Completion)]
        public async Task EditorBrowsable_Constructor_MixedOverloads1()
        {
            var markup = @"
class Program
{
    void M()
    {
        new $$
    }
}";

            var referencedCode = @"
public class Goo
{
    [System.ComponentModel.EditorBrowsableAttribute(System.ComponentModel.EditorBrowsableState.Never)]
    public Goo()
    {
    }

    public Goo(int x)
    {
    }
}";
            await VerifyItemInEditorBrowsableContextsAsync(
                markup: markup,
                referencedCode: referencedCode,
                item: "Goo",
                expectedSymbolsSameSolution: 1,
                expectedSymbolsMetadataReference: 1,
                sourceLanguage: LanguageNames.CSharp,
                referencedLanguage: LanguageNames.CSharp);
        }

        [WorkItem(7336, "DevDiv_Projects/Roslyn")]
        [Fact, Trait(Traits.Feature, Traits.Features.Completion)]
        public async Task EditorBrowsable_Constructor_MixedOverloads2()
        {
            var markup = @"
class Program
{
    void M()
    {
        new $$
    }
}";

            var referencedCode = @"
public class Goo
{
    [System.ComponentModel.EditorBrowsableAttribute(System.ComponentModel.EditorBrowsableState.Never)]
    public Goo()
    {
    }

    [System.ComponentModel.EditorBrowsableAttribute(System.ComponentModel.EditorBrowsableState.Never)]
    public Goo(int x)
    {
    }
}";
            await VerifyItemInEditorBrowsableContextsAsync(
                markup: markup,
                referencedCode: referencedCode,
                item: "Goo",
                expectedSymbolsSameSolution: 1,
                expectedSymbolsMetadataReference: 1,
                sourceLanguage: LanguageNames.CSharp,
                referencedLanguage: LanguageNames.CSharp);
        }

        [WorkItem(7336, "DevDiv_Projects/Roslyn")]
        [Fact, Trait(Traits.Feature, Traits.Features.Completion)]
        public async Task EditorBrowsable_Event_BrowsableStateNever()
        {
            var markup = @"
class Program
{
    void M()
    {
        new C().$$
    }
}";

            var referencedCode = @"
public delegate void Handler();

public class C
{
    [System.ComponentModel.EditorBrowsable(System.ComponentModel.EditorBrowsableState.Never)]
    public event Handler Changed;
}";
            await VerifyItemInEditorBrowsableContextsAsync(
                markup: markup,
                referencedCode: referencedCode,
                item: "Changed",
                expectedSymbolsSameSolution: 1,
                expectedSymbolsMetadataReference: 0,
                sourceLanguage: LanguageNames.CSharp,
                referencedLanguage: LanguageNames.CSharp);
        }

        [WorkItem(7336, "DevDiv_Projects/Roslyn")]
        [Fact, Trait(Traits.Feature, Traits.Features.Completion)]
        public async Task EditorBrowsable_Event_BrowsableStateAlways()
        {
            var markup = @"
class Program
{
    void M()
    {
        new C().$$
    }
}";

            var referencedCode = @"
public delegate void Handler();

public class C
{
    [System.ComponentModel.EditorBrowsable(System.ComponentModel.EditorBrowsableState.Always)]
    public event Handler Changed;
}";
            await VerifyItemInEditorBrowsableContextsAsync(
                markup: markup,
                referencedCode: referencedCode,
                item: "Changed",
                expectedSymbolsSameSolution: 1,
                expectedSymbolsMetadataReference: 1,
                sourceLanguage: LanguageNames.CSharp,
                referencedLanguage: LanguageNames.CSharp);
        }

        [WorkItem(7336, "DevDiv_Projects/Roslyn")]
        [Fact, Trait(Traits.Feature, Traits.Features.Completion)]
        public async Task EditorBrowsable_Event_BrowsableStateAdvanced()
        {
            var markup = @"
class Program
{
    void M()
    {
        new C().$$
    }
}";

            var referencedCode = @"
public delegate void Handler();

public class C
{
    [System.ComponentModel.EditorBrowsable(System.ComponentModel.EditorBrowsableState.Advanced)]
    public event Handler Changed;
}";
            await VerifyItemInEditorBrowsableContextsAsync(
                markup: markup,
                referencedCode: referencedCode,
                item: "Changed",
                expectedSymbolsSameSolution: 1,
                expectedSymbolsMetadataReference: 1,
                sourceLanguage: LanguageNames.CSharp,
                referencedLanguage: LanguageNames.CSharp,
                hideAdvancedMembers: false);

            await VerifyItemInEditorBrowsableContextsAsync(
                markup: markup,
                referencedCode: referencedCode,
                item: "Changed",
                expectedSymbolsSameSolution: 1,
                expectedSymbolsMetadataReference: 0,
                sourceLanguage: LanguageNames.CSharp,
                referencedLanguage: LanguageNames.CSharp,
                hideAdvancedMembers: true);
        }

        [WorkItem(7336, "DevDiv_Projects/Roslyn")]
        [Fact, Trait(Traits.Feature, Traits.Features.Completion)]
        public async Task EditorBrowsable_Delegate_BrowsableStateNever()
        {
            var markup = @"
class Program
{
    public event $$
}";

            var referencedCode = @"
[System.ComponentModel.EditorBrowsable(System.ComponentModel.EditorBrowsableState.Never)]
public delegate void Handler();";

            await VerifyItemInEditorBrowsableContextsAsync(
                markup: markup,
                referencedCode: referencedCode,
                item: "Handler",
                expectedSymbolsSameSolution: 1,
                expectedSymbolsMetadataReference: 0,
                sourceLanguage: LanguageNames.CSharp,
                referencedLanguage: LanguageNames.CSharp);
        }

        [WorkItem(7336, "DevDiv_Projects/Roslyn")]
        [Fact, Trait(Traits.Feature, Traits.Features.Completion)]
        public async Task EditorBrowsable_Delegate_BrowsableStateAlways()
        {
            var markup = @"
class Program
{
    public event $$
}";

            var referencedCode = @"
[System.ComponentModel.EditorBrowsable(System.ComponentModel.EditorBrowsableState.Always)]
public delegate void Handler();";

            await VerifyItemInEditorBrowsableContextsAsync(
                markup: markup,
                referencedCode: referencedCode,
                item: "Handler",
                expectedSymbolsSameSolution: 1,
                expectedSymbolsMetadataReference: 1,
                sourceLanguage: LanguageNames.CSharp,
                referencedLanguage: LanguageNames.CSharp);
        }

        [WorkItem(7336, "DevDiv_Projects/Roslyn")]
        [Fact, Trait(Traits.Feature, Traits.Features.Completion)]
        public async Task EditorBrowsable_Delegate_BrowsableStateAdvanced()
        {
            var markup = @"
class Program
{
    public event $$
}";

            var referencedCode = @"
[System.ComponentModel.EditorBrowsable(System.ComponentModel.EditorBrowsableState.Advanced)]
public delegate void Handler();";

            await VerifyItemInEditorBrowsableContextsAsync(
                markup: markup,
                referencedCode: referencedCode,
                item: "Handler",
                expectedSymbolsSameSolution: 1,
                expectedSymbolsMetadataReference: 1,
                sourceLanguage: LanguageNames.CSharp,
                referencedLanguage: LanguageNames.CSharp,
                hideAdvancedMembers: false);

            await VerifyItemInEditorBrowsableContextsAsync(
                markup: markup,
                referencedCode: referencedCode,
                item: "Handler",
                expectedSymbolsSameSolution: 1,
                expectedSymbolsMetadataReference: 0,
                sourceLanguage: LanguageNames.CSharp,
                referencedLanguage: LanguageNames.CSharp,
                hideAdvancedMembers: true);
        }

        [WorkItem(7336, "DevDiv_Projects/Roslyn")]
        [Fact, Trait(Traits.Feature, Traits.Features.Completion)]
        public async Task EditorBrowsable_Class_BrowsableStateNever_DeclareLocal()
        {
            var markup = @"
class Program
{
    public void M()
    {
        $$    
    }
}";

            var referencedCode = @"
[System.ComponentModel.EditorBrowsable(System.ComponentModel.EditorBrowsableState.Never)]
public class Goo
{
}";
            await VerifyItemInEditorBrowsableContextsAsync(
                markup: markup,
                referencedCode: referencedCode,
                item: "Goo",
                expectedSymbolsSameSolution: 1,
                expectedSymbolsMetadataReference: 0,
                sourceLanguage: LanguageNames.CSharp,
                referencedLanguage: LanguageNames.CSharp);
        }

        [WorkItem(7336, "DevDiv_Projects/Roslyn")]
        [Fact, Trait(Traits.Feature, Traits.Features.Completion)]
        public async Task EditorBrowsable_Class_BrowsableStateNever_DeriveFrom()
        {
            var markup = @"
class Program : $$
{
}";

            var referencedCode = @"
[System.ComponentModel.EditorBrowsable(System.ComponentModel.EditorBrowsableState.Never)]
public class Goo
{
}";
            await VerifyItemInEditorBrowsableContextsAsync(
                markup: markup,
                referencedCode: referencedCode,
                item: "Goo",
                expectedSymbolsSameSolution: 1,
                expectedSymbolsMetadataReference: 0,
                sourceLanguage: LanguageNames.CSharp,
                referencedLanguage: LanguageNames.CSharp);
        }

        [WorkItem(7336, "DevDiv_Projects/Roslyn")]
        [Fact, Trait(Traits.Feature, Traits.Features.Completion)]
        public async Task EditorBrowsable_Class_BrowsableStateNever_FullyQualifiedInUsing()
        {
            var markup = @"
class Program
{
    void M()
    {
        using (var x = new NS.$$
    }
}";

            var referencedCode = @"
namespace NS
{
    [System.ComponentModel.EditorBrowsable(System.ComponentModel.EditorBrowsableState.Never)]
    public class Goo : System.IDisposable
    {
        public void Dispose()
        {
        }
    }
}";
            await VerifyItemInEditorBrowsableContextsAsync(
                markup: markup,
                referencedCode: referencedCode,
                item: "Goo",
                expectedSymbolsSameSolution: 1,
                expectedSymbolsMetadataReference: 0,
                sourceLanguage: LanguageNames.CSharp,
                referencedLanguage: LanguageNames.CSharp);
        }

        [WorkItem(7336, "DevDiv_Projects/Roslyn")]
        [Fact, Trait(Traits.Feature, Traits.Features.Completion)]
        public async Task EditorBrowsable_Class_BrowsableStateAlways_DeclareLocal()
        {
            var markup = @"
class Program
{
    public void M()
    {
        $$    
    }
}";

            var referencedCode = @"
[System.ComponentModel.EditorBrowsable(System.ComponentModel.EditorBrowsableState.Always)]
public class Goo
{
}";
            await VerifyItemInEditorBrowsableContextsAsync(
                markup: markup,
                referencedCode: referencedCode,
                item: "Goo",
                expectedSymbolsSameSolution: 1,
                expectedSymbolsMetadataReference: 1,
                sourceLanguage: LanguageNames.CSharp,
                referencedLanguage: LanguageNames.CSharp);
        }

        [WorkItem(7336, "DevDiv_Projects/Roslyn")]
        [Fact, Trait(Traits.Feature, Traits.Features.Completion)]
        public async Task EditorBrowsable_Class_BrowsableStateAlways_DeriveFrom()
        {
            var markup = @"
class Program : $$
{
}";

            var referencedCode = @"
[System.ComponentModel.EditorBrowsable(System.ComponentModel.EditorBrowsableState.Always)]
public class Goo
{
}";
            await VerifyItemInEditorBrowsableContextsAsync(
                markup: markup,
                referencedCode: referencedCode,
                item: "Goo",
                expectedSymbolsSameSolution: 1,
                expectedSymbolsMetadataReference: 1,
                sourceLanguage: LanguageNames.CSharp,
                referencedLanguage: LanguageNames.CSharp);
        }

        [WorkItem(7336, "DevDiv_Projects/Roslyn")]
        [Fact, Trait(Traits.Feature, Traits.Features.Completion)]
        public async Task EditorBrowsable_Class_BrowsableStateAlways_FullyQualifiedInUsing()
        {
            var markup = @"
class Program
{
    void M()
    {
        using (var x = new NS.$$
    }
}";

            var referencedCode = @"
namespace NS
{
    [System.ComponentModel.EditorBrowsable(System.ComponentModel.EditorBrowsableState.Always)]
    public class Goo : System.IDisposable
    {
        public void Dispose()
        {
        }
    }
}";
            await VerifyItemInEditorBrowsableContextsAsync(
                markup: markup,
                referencedCode: referencedCode,
                item: "Goo",
                expectedSymbolsSameSolution: 1,
                expectedSymbolsMetadataReference: 1,
                sourceLanguage: LanguageNames.CSharp,
                referencedLanguage: LanguageNames.CSharp);
        }

        [WorkItem(7336, "DevDiv_Projects/Roslyn")]
        [Fact, Trait(Traits.Feature, Traits.Features.Completion)]
        public async Task EditorBrowsable_Class_BrowsableStateAdvanced_DeclareLocal()
        {
            var markup = @"
class Program
{
    public void M()
    {
        $$    
    }
}";

            var referencedCode = @"
[System.ComponentModel.EditorBrowsable(System.ComponentModel.EditorBrowsableState.Advanced)]
public class Goo
{
}";
            await VerifyItemInEditorBrowsableContextsAsync(
                markup: markup,
                referencedCode: referencedCode,
                item: "Goo",
                expectedSymbolsSameSolution: 1,
                expectedSymbolsMetadataReference: 1,
                sourceLanguage: LanguageNames.CSharp,
                referencedLanguage: LanguageNames.CSharp,
                hideAdvancedMembers: false);

            await VerifyItemInEditorBrowsableContextsAsync(
                markup: markup,
                referencedCode: referencedCode,
                item: "Goo",
                expectedSymbolsSameSolution: 1,
                expectedSymbolsMetadataReference: 0,
                sourceLanguage: LanguageNames.CSharp,
                referencedLanguage: LanguageNames.CSharp,
                hideAdvancedMembers: true);
        }

        [WorkItem(7336, "DevDiv_Projects/Roslyn")]
        [Fact, Trait(Traits.Feature, Traits.Features.Completion)]
        public async Task EditorBrowsable_Class_BrowsableStateAdvanced_DeriveFrom()
        {
            var markup = @"
class Program : $$
{
}";

            var referencedCode = @"
[System.ComponentModel.EditorBrowsable(System.ComponentModel.EditorBrowsableState.Advanced)]
public class Goo
{
}";
            await VerifyItemInEditorBrowsableContextsAsync(
                markup: markup,
                referencedCode: referencedCode,
                item: "Goo",
                expectedSymbolsSameSolution: 1,
                expectedSymbolsMetadataReference: 1,
                sourceLanguage: LanguageNames.CSharp,
                referencedLanguage: LanguageNames.CSharp,
                hideAdvancedMembers: false);

            await VerifyItemInEditorBrowsableContextsAsync(
                markup: markup,
                referencedCode: referencedCode,
                item: "Goo",
                expectedSymbolsSameSolution: 1,
                expectedSymbolsMetadataReference: 0,
                sourceLanguage: LanguageNames.CSharp,
                referencedLanguage: LanguageNames.CSharp,
                hideAdvancedMembers: true);
        }

        [WorkItem(7336, "DevDiv_Projects/Roslyn")]
        [Fact, Trait(Traits.Feature, Traits.Features.Completion)]
        public async Task EditorBrowsable_Class_BrowsableStateAdvanced_FullyQualifiedInUsing()
        {
            var markup = @"
class Program
{
    void M()
    {
        using (var x = new NS.$$
    }
}";

            var referencedCode = @"
namespace NS
{
    [System.ComponentModel.EditorBrowsable(System.ComponentModel.EditorBrowsableState.Advanced)]
    public class Goo : System.IDisposable
    {
        public void Dispose()
        {
        }
    }
}";
            await VerifyItemInEditorBrowsableContextsAsync(
                markup: markup,
                referencedCode: referencedCode,
                item: "Goo",
                expectedSymbolsSameSolution: 1,
                expectedSymbolsMetadataReference: 1,
                sourceLanguage: LanguageNames.CSharp,
                referencedLanguage: LanguageNames.CSharp,
                hideAdvancedMembers: false);

            await VerifyItemInEditorBrowsableContextsAsync(
                markup: markup,
                referencedCode: referencedCode,
                item: "Goo",
                expectedSymbolsSameSolution: 1,
                expectedSymbolsMetadataReference: 0,
                sourceLanguage: LanguageNames.CSharp,
                referencedLanguage: LanguageNames.CSharp,
                hideAdvancedMembers: true);
        }

        [WorkItem(7336, "DevDiv_Projects/Roslyn")]
        [Fact, Trait(Traits.Feature, Traits.Features.Completion)]
        public async Task EditorBrowsable_Class_IgnoreBaseClassBrowsableNever()
        {
            var markup = @"
class Program
{
    public void M()
    {
        $$    
    }
}";

            var referencedCode = @"
public class Goo : Bar
{
}

[System.ComponentModel.EditorBrowsable(System.ComponentModel.EditorBrowsableState.Never)]
public class Bar
{
}";
            await VerifyItemInEditorBrowsableContextsAsync(
                markup: markup,
                referencedCode: referencedCode,
                item: "Goo",
                expectedSymbolsSameSolution: 1,
                expectedSymbolsMetadataReference: 1,
                sourceLanguage: LanguageNames.CSharp,
                referencedLanguage: LanguageNames.CSharp);
        }

        [WorkItem(7336, "DevDiv_Projects/Roslyn")]
        [Fact, Trait(Traits.Feature, Traits.Features.Completion)]
        public async Task EditorBrowsable_Struct_BrowsableStateNever_DeclareLocal()
        {
            var markup = @"
class Program
{
    public void M()
    {
        $$    
    }
}";

            var referencedCode = @"
[System.ComponentModel.EditorBrowsable(System.ComponentModel.EditorBrowsableState.Never)]
public struct Goo
{
}";
            await VerifyItemInEditorBrowsableContextsAsync(
                markup: markup,
                referencedCode: referencedCode,
                item: "Goo",
                expectedSymbolsSameSolution: 1,
                expectedSymbolsMetadataReference: 0,
                sourceLanguage: LanguageNames.CSharp,
                referencedLanguage: LanguageNames.CSharp);
        }

        [WorkItem(7336, "DevDiv_Projects/Roslyn")]
        [Fact, Trait(Traits.Feature, Traits.Features.Completion)]
        public async Task EditorBrowsable_Struct_BrowsableStateNever_DeriveFrom()
        {
            var markup = @"
class Program : $$
{
}";

            var referencedCode = @"
[System.ComponentModel.EditorBrowsable(System.ComponentModel.EditorBrowsableState.Never)]
public struct Goo
{
}";
            await VerifyItemInEditorBrowsableContextsAsync(
                markup: markup,
                referencedCode: referencedCode,
                item: "Goo",
                expectedSymbolsSameSolution: 1,
                expectedSymbolsMetadataReference: 0,
                sourceLanguage: LanguageNames.CSharp,
                referencedLanguage: LanguageNames.CSharp);
        }

        [WorkItem(7336, "DevDiv_Projects/Roslyn")]
        [Fact, Trait(Traits.Feature, Traits.Features.Completion)]
        public async Task EditorBrowsable_Struct_BrowsableStateAlways_DeclareLocal()
        {
            var markup = @"
class Program
{
    public void M()
    {
        $$
    }
}";

            var referencedCode = @"
[System.ComponentModel.EditorBrowsable(System.ComponentModel.EditorBrowsableState.Always)]
public struct Goo
{
}";
            await VerifyItemInEditorBrowsableContextsAsync(
                markup: markup,
                referencedCode: referencedCode,
                item: "Goo",
                expectedSymbolsSameSolution: 1,
                expectedSymbolsMetadataReference: 1,
                sourceLanguage: LanguageNames.CSharp,
                referencedLanguage: LanguageNames.CSharp);
        }

        [WorkItem(7336, "DevDiv_Projects/Roslyn")]
        [Fact, Trait(Traits.Feature, Traits.Features.Completion)]
        public async Task EditorBrowsable_Struct_BrowsableStateAlways_DeriveFrom()
        {
            var markup = @"
class Program : $$
{
}";

            var referencedCode = @"
[System.ComponentModel.EditorBrowsable(System.ComponentModel.EditorBrowsableState.Always)]
public struct Goo
{
}";
            await VerifyItemInEditorBrowsableContextsAsync(
                markup: markup,
                referencedCode: referencedCode,
                item: "Goo",
                expectedSymbolsSameSolution: 1,
                expectedSymbolsMetadataReference: 1,
                sourceLanguage: LanguageNames.CSharp,
                referencedLanguage: LanguageNames.CSharp);
        }

        [WorkItem(7336, "DevDiv_Projects/Roslyn")]
        [Fact, Trait(Traits.Feature, Traits.Features.Completion)]
        public async Task EditorBrowsable_Struct_BrowsableStateAdvanced_DeclareLocal()
        {
            var markup = @"
class Program
{
    public void M()
    {
        $$    
    }
}";

            var referencedCode = @"
[System.ComponentModel.EditorBrowsable(System.ComponentModel.EditorBrowsableState.Advanced)]
public struct Goo
{
}";
            await VerifyItemInEditorBrowsableContextsAsync(
                markup: markup,
                referencedCode: referencedCode,
                item: "Goo",
                expectedSymbolsSameSolution: 1,
                expectedSymbolsMetadataReference: 1,
                sourceLanguage: LanguageNames.CSharp,
                referencedLanguage: LanguageNames.CSharp,
                hideAdvancedMembers: false);

            await VerifyItemInEditorBrowsableContextsAsync(
                markup: markup,
                referencedCode: referencedCode,
                item: "Goo",
                expectedSymbolsSameSolution: 1,
                expectedSymbolsMetadataReference: 0,
                sourceLanguage: LanguageNames.CSharp,
                referencedLanguage: LanguageNames.CSharp,
                hideAdvancedMembers: true);
        }

        [WorkItem(7336, "DevDiv_Projects/Roslyn")]
        [Fact, Trait(Traits.Feature, Traits.Features.Completion)]
        public async Task EditorBrowsable_Struct_BrowsableStateAdvanced_DeriveFrom()
        {
            var markup = @"
class Program : $$
{
}";

            var referencedCode = @"
[System.ComponentModel.EditorBrowsable(System.ComponentModel.EditorBrowsableState.Advanced)]
public struct Goo
{
}";
            await VerifyItemInEditorBrowsableContextsAsync(
                markup: markup,
                referencedCode: referencedCode,
                item: "Goo",
                expectedSymbolsSameSolution: 1,
                expectedSymbolsMetadataReference: 1,
                sourceLanguage: LanguageNames.CSharp,
                referencedLanguage: LanguageNames.CSharp,
                hideAdvancedMembers: false);

            await VerifyItemInEditorBrowsableContextsAsync(
                markup: markup,
                referencedCode: referencedCode,
                item: "Goo",
                expectedSymbolsSameSolution: 1,
                expectedSymbolsMetadataReference: 0,
                sourceLanguage: LanguageNames.CSharp,
                referencedLanguage: LanguageNames.CSharp,
                hideAdvancedMembers: true);
        }

        [WorkItem(7336, "DevDiv_Projects/Roslyn")]
        [Fact, Trait(Traits.Feature, Traits.Features.Completion)]
        public async Task EditorBrowsable_Enum_BrowsableStateNever()
        {
            var markup = @"
class Program
{
    public void M()
    {
        $$
    }
}";

            var referencedCode = @"
[System.ComponentModel.EditorBrowsable(System.ComponentModel.EditorBrowsableState.Never)]
public enum Goo
{
}";
            await VerifyItemInEditorBrowsableContextsAsync(
                markup: markup,
                referencedCode: referencedCode,
                item: "Goo",
                expectedSymbolsSameSolution: 1,
                expectedSymbolsMetadataReference: 0,
                sourceLanguage: LanguageNames.CSharp,
                referencedLanguage: LanguageNames.CSharp);
        }

        [WorkItem(7336, "DevDiv_Projects/Roslyn")]
        [Fact, Trait(Traits.Feature, Traits.Features.Completion)]
        public async Task EditorBrowsable_Enum_BrowsableStateAlways()
        {
            var markup = @"
class Program
{
    public void M()
    {
        $$
    }
}";

            var referencedCode = @"
[System.ComponentModel.EditorBrowsable(System.ComponentModel.EditorBrowsableState.Always)]
public enum Goo
{
}";
            await VerifyItemInEditorBrowsableContextsAsync(
                markup: markup,
                referencedCode: referencedCode,
                item: "Goo",
                expectedSymbolsSameSolution: 1,
                expectedSymbolsMetadataReference: 1,
                sourceLanguage: LanguageNames.CSharp,
                referencedLanguage: LanguageNames.CSharp);
        }

        [WorkItem(7336, "DevDiv_Projects/Roslyn")]
        [Fact, Trait(Traits.Feature, Traits.Features.Completion)]
        public async Task EditorBrowsable_Enum_BrowsableStateAdvanced()
        {
            var markup = @"
class Program
{
    public void M()
    {
        $$
    }
}";

            var referencedCode = @"
[System.ComponentModel.EditorBrowsable(System.ComponentModel.EditorBrowsableState.Advanced)]
public enum Goo
{
}";
            await VerifyItemInEditorBrowsableContextsAsync(
                markup: markup,
                referencedCode: referencedCode,
                item: "Goo",
                expectedSymbolsSameSolution: 1,
                expectedSymbolsMetadataReference: 1,
                sourceLanguage: LanguageNames.CSharp,
                referencedLanguage: LanguageNames.CSharp,
                hideAdvancedMembers: false);

            await VerifyItemInEditorBrowsableContextsAsync(
                markup: markup,
                referencedCode: referencedCode,
                item: "Goo",
                expectedSymbolsSameSolution: 1,
                expectedSymbolsMetadataReference: 0,
                sourceLanguage: LanguageNames.CSharp,
                referencedLanguage: LanguageNames.CSharp,
                hideAdvancedMembers: true);
        }

        [WorkItem(7336, "DevDiv_Projects/Roslyn")]
        [Fact, Trait(Traits.Feature, Traits.Features.Completion)]
        public async Task EditorBrowsable_Interface_BrowsableStateNever_DeclareLocal()
        {
            var markup = @"
class Program
{
    public void M()
    {
        $$    
    }
}";

            var referencedCode = @"
[System.ComponentModel.EditorBrowsable(System.ComponentModel.EditorBrowsableState.Never)]
public interface Goo
{
}";
            await VerifyItemInEditorBrowsableContextsAsync(
                markup: markup,
                referencedCode: referencedCode,
                item: "Goo",
                expectedSymbolsSameSolution: 1,
                expectedSymbolsMetadataReference: 0,
                sourceLanguage: LanguageNames.CSharp,
                referencedLanguage: LanguageNames.CSharp);
        }

        [WorkItem(7336, "DevDiv_Projects/Roslyn")]
        [Fact, Trait(Traits.Feature, Traits.Features.Completion)]
        public async Task EditorBrowsable_Interface_BrowsableStateNever_DeriveFrom()
        {
            var markup = @"
class Program : $$
{
}";

            var referencedCode = @"
[System.ComponentModel.EditorBrowsable(System.ComponentModel.EditorBrowsableState.Never)]
public interface Goo
{
}";
            await VerifyItemInEditorBrowsableContextsAsync(
                markup: markup,
                referencedCode: referencedCode,
                item: "Goo",
                expectedSymbolsSameSolution: 1,
                expectedSymbolsMetadataReference: 0,
                sourceLanguage: LanguageNames.CSharp,
                referencedLanguage: LanguageNames.CSharp);
        }

        [WorkItem(7336, "DevDiv_Projects/Roslyn")]
        [Fact, Trait(Traits.Feature, Traits.Features.Completion)]
        public async Task EditorBrowsable_Interface_BrowsableStateAlways_DeclareLocal()
        {
            var markup = @"
class Program
{
    public void M()
    {
        $$
    }
}";

            var referencedCode = @"
[System.ComponentModel.EditorBrowsable(System.ComponentModel.EditorBrowsableState.Always)]
public interface Goo
{
}";
            await VerifyItemInEditorBrowsableContextsAsync(
                markup: markup,
                referencedCode: referencedCode,
                item: "Goo",
                expectedSymbolsSameSolution: 1,
                expectedSymbolsMetadataReference: 1,
                sourceLanguage: LanguageNames.CSharp,
                referencedLanguage: LanguageNames.CSharp);
        }

        [WorkItem(7336, "DevDiv_Projects/Roslyn")]
        [Fact, Trait(Traits.Feature, Traits.Features.Completion)]
        public async Task EditorBrowsable_Interface_BrowsableStateAlways_DeriveFrom()
        {
            var markup = @"
class Program : $$
{
}";

            var referencedCode = @"
[System.ComponentModel.EditorBrowsable(System.ComponentModel.EditorBrowsableState.Always)]
public interface Goo
{
}";
            await VerifyItemInEditorBrowsableContextsAsync(
                markup: markup,
                referencedCode: referencedCode,
                item: "Goo",
                expectedSymbolsSameSolution: 1,
                expectedSymbolsMetadataReference: 1,
                sourceLanguage: LanguageNames.CSharp,
                referencedLanguage: LanguageNames.CSharp);
        }

        [WorkItem(7336, "DevDiv_Projects/Roslyn")]
        [Fact, Trait(Traits.Feature, Traits.Features.Completion)]
        public async Task EditorBrowsable_Interface_BrowsableStateAdvanced_DeclareLocal()
        {
            var markup = @"
class Program
{
    public void M()
    {
        $$    
    }
}";

            var referencedCode = @"
[System.ComponentModel.EditorBrowsable(System.ComponentModel.EditorBrowsableState.Advanced)]
public interface Goo
{
}";
            await VerifyItemInEditorBrowsableContextsAsync(
                markup: markup,
                referencedCode: referencedCode,
                item: "Goo",
                expectedSymbolsSameSolution: 1,
                expectedSymbolsMetadataReference: 1,
                sourceLanguage: LanguageNames.CSharp,
                referencedLanguage: LanguageNames.CSharp,
                hideAdvancedMembers: false);

            await VerifyItemInEditorBrowsableContextsAsync(
                markup: markup,
                referencedCode: referencedCode,
                item: "Goo",
                expectedSymbolsSameSolution: 1,
                expectedSymbolsMetadataReference: 0,
                sourceLanguage: LanguageNames.CSharp,
                referencedLanguage: LanguageNames.CSharp,
                hideAdvancedMembers: true);
        }

        [WorkItem(7336, "DevDiv_Projects/Roslyn")]
        [Fact, Trait(Traits.Feature, Traits.Features.Completion)]
        public async Task EditorBrowsable_Interface_BrowsableStateAdvanced_DeriveFrom()
        {
            var markup = @"
class Program : $$
{
}";

            var referencedCode = @"
[System.ComponentModel.EditorBrowsable(System.ComponentModel.EditorBrowsableState.Advanced)]
public interface Goo
{
}";
            await VerifyItemInEditorBrowsableContextsAsync(
                markup: markup,
                referencedCode: referencedCode,
                item: "Goo",
                expectedSymbolsSameSolution: 1,
                expectedSymbolsMetadataReference: 1,
                sourceLanguage: LanguageNames.CSharp,
                referencedLanguage: LanguageNames.CSharp,
                hideAdvancedMembers: false);

            await VerifyItemInEditorBrowsableContextsAsync(
                markup: markup,
                referencedCode: referencedCode,
                item: "Goo",
                expectedSymbolsSameSolution: 1,
                expectedSymbolsMetadataReference: 0,
                sourceLanguage: LanguageNames.CSharp,
                referencedLanguage: LanguageNames.CSharp,
                hideAdvancedMembers: true);
        }

        [WorkItem(7336, "DevDiv_Projects/Roslyn")]
        [Fact, Trait(Traits.Feature, Traits.Features.Completion)]
        public async Task EditorBrowsable_CrossLanguage_CStoVB_Always()
        {
            var markup = @"
class Program
{
    void M()
    {
        $$
    }
}";

            var referencedCode = @"
<System.ComponentModel.EditorBrowsable(System.ComponentModel.EditorBrowsableState.Always)>
Public Class Goo
End Class";
            await VerifyItemInEditorBrowsableContextsAsync(
                markup: markup,
                referencedCode: referencedCode,
                item: "Goo",
                expectedSymbolsSameSolution: 1,
                expectedSymbolsMetadataReference: 1,
                sourceLanguage: LanguageNames.CSharp,
                referencedLanguage: LanguageNames.VisualBasic,
                hideAdvancedMembers: false);
        }

        [WorkItem(7336, "DevDiv_Projects/Roslyn")]
        [Fact, Trait(Traits.Feature, Traits.Features.Completion)]
        public async Task EditorBrowsable_CrossLanguage_CStoVB_Never()
        {
            var markup = @"
class Program
{
    void M()
    {
        $$
    }
}";

            var referencedCode = @"
<System.ComponentModel.EditorBrowsable(System.ComponentModel.EditorBrowsableState.Never)>
Public Class Goo
End Class";
            await VerifyItemInEditorBrowsableContextsAsync(
                markup: markup,
                referencedCode: referencedCode,
                item: "Goo",
                expectedSymbolsSameSolution: 0,
                expectedSymbolsMetadataReference: 0,
                sourceLanguage: LanguageNames.CSharp,
                referencedLanguage: LanguageNames.VisualBasic,
                hideAdvancedMembers: false);
        }

        [WorkItem(7336, "DevDiv_Projects/Roslyn")]
        [Fact, Trait(Traits.Feature, Traits.Features.Completion)]
        public async Task EditorBrowsable_TypeLibType_NotHidden()
        {
            var markup = @"
class Program
{
    void M()
    {
        new $$
    }
}";

            var referencedCode = @"
[System.Runtime.InteropServices.TypeLibType(System.Runtime.InteropServices.TypeLibTypeFlags.FLicensed)]
public class Goo
{
}";
            await VerifyItemInEditorBrowsableContextsAsync(
                markup: markup,
                referencedCode: referencedCode,
                item: "Goo",
                expectedSymbolsSameSolution: 1,
                expectedSymbolsMetadataReference: 1,
                sourceLanguage: LanguageNames.CSharp,
                referencedLanguage: LanguageNames.CSharp);
        }

        [WorkItem(7336, "DevDiv_Projects/Roslyn")]
        [Fact, Trait(Traits.Feature, Traits.Features.Completion)]
        public async Task EditorBrowsable_TypeLibType_Hidden()
        {
            var markup = @"
class Program
{
    void M()
    {
        new $$
    }
}";

            var referencedCode = @"
[System.Runtime.InteropServices.TypeLibType(System.Runtime.InteropServices.TypeLibTypeFlags.FHidden)]
public class Goo
{
}";
            await VerifyItemInEditorBrowsableContextsAsync(
                markup: markup,
                referencedCode: referencedCode,
                item: "Goo",
                expectedSymbolsSameSolution: 1,
                expectedSymbolsMetadataReference: 0,
                sourceLanguage: LanguageNames.CSharp,
                referencedLanguage: LanguageNames.CSharp);
        }

        [WorkItem(7336, "DevDiv_Projects/Roslyn")]
        [Fact, Trait(Traits.Feature, Traits.Features.Completion)]
        public async Task EditorBrowsable_TypeLibType_HiddenAndOtherFlags()
        {
            var markup = @"
class Program
{
    void M()
    {
        new $$
    }
}";

            var referencedCode = @"
[System.Runtime.InteropServices.TypeLibType(System.Runtime.InteropServices.TypeLibTypeFlags.FHidden | System.Runtime.InteropServices.TypeLibTypeFlags.FLicensed)]
public class Goo
{
}";
            await VerifyItemInEditorBrowsableContextsAsync(
                markup: markup,
                referencedCode: referencedCode,
                item: "Goo",
                expectedSymbolsSameSolution: 1,
                expectedSymbolsMetadataReference: 0,
                sourceLanguage: LanguageNames.CSharp,
                referencedLanguage: LanguageNames.CSharp);
        }

        [WorkItem(7336, "DevDiv_Projects/Roslyn")]
        [Fact, Trait(Traits.Feature, Traits.Features.Completion)]
        public async Task EditorBrowsable_TypeLibType_NotHidden_Int16Constructor()
        {
            var markup = @"
class Program
{
    void M()
    {
        new $$
    }
}";

            var referencedCode = @"
[System.Runtime.InteropServices.TypeLibType((short)System.Runtime.InteropServices.TypeLibTypeFlags.FLicensed)]
public class Goo
{
}";
            await VerifyItemInEditorBrowsableContextsAsync(
                markup: markup,
                referencedCode: referencedCode,
                item: "Goo",
                expectedSymbolsSameSolution: 1,
                expectedSymbolsMetadataReference: 1,
                sourceLanguage: LanguageNames.CSharp,
                referencedLanguage: LanguageNames.CSharp);
        }

        [WorkItem(7336, "DevDiv_Projects/Roslyn")]
        [Fact, Trait(Traits.Feature, Traits.Features.Completion)]
        public async Task EditorBrowsable_TypeLibType_Hidden_Int16Constructor()
        {
            var markup = @"
class Program
{
    void M()
    {
        new $$
    }
}";

            var referencedCode = @"
[System.Runtime.InteropServices.TypeLibType((short)System.Runtime.InteropServices.TypeLibTypeFlags.FHidden)]
public class Goo
{
}";
            await VerifyItemInEditorBrowsableContextsAsync(
                markup: markup,
                referencedCode: referencedCode,
                item: "Goo",
                expectedSymbolsSameSolution: 1,
                expectedSymbolsMetadataReference: 0,
                sourceLanguage: LanguageNames.CSharp,
                referencedLanguage: LanguageNames.CSharp);
        }

        [WorkItem(7336, "DevDiv_Projects/Roslyn")]
        [Fact, Trait(Traits.Feature, Traits.Features.Completion)]
        public async Task EditorBrowsable_TypeLibType_HiddenAndOtherFlags_Int16Constructor()
        {
            var markup = @"
class Program
{
    void M()
    {
        new $$
    }
}";

            var referencedCode = @"
[System.Runtime.InteropServices.TypeLibType((short)(System.Runtime.InteropServices.TypeLibTypeFlags.FHidden | System.Runtime.InteropServices.TypeLibTypeFlags.FLicensed))]
public class Goo
{
}";
            await VerifyItemInEditorBrowsableContextsAsync(
                markup: markup,
                referencedCode: referencedCode,
                item: "Goo",
                expectedSymbolsSameSolution: 1,
                expectedSymbolsMetadataReference: 0,
                sourceLanguage: LanguageNames.CSharp,
                referencedLanguage: LanguageNames.CSharp);
        }

        [WorkItem(7336, "DevDiv_Projects/Roslyn")]
        [Fact, Trait(Traits.Feature, Traits.Features.Completion)]
        public async Task EditorBrowsable_TypeLibFunc_NotHidden()
        {
            var markup = @"
class Program
{
    void M()
    {
        new Goo().$$
    }
}";

            var referencedCode = @"
public class Goo
{
    [System.Runtime.InteropServices.TypeLibFunc(System.Runtime.InteropServices.TypeLibFuncFlags.FReplaceable)]
    public void Bar()
    {
    }
}";
            await VerifyItemInEditorBrowsableContextsAsync(
                markup: markup,
                referencedCode: referencedCode,
                item: "Bar",
                expectedSymbolsSameSolution: 1,
                expectedSymbolsMetadataReference: 1,
                sourceLanguage: LanguageNames.CSharp,
                referencedLanguage: LanguageNames.CSharp);
        }

        [WorkItem(7336, "DevDiv_Projects/Roslyn")]
        [Fact, Trait(Traits.Feature, Traits.Features.Completion)]
        public async Task EditorBrowsable_TypeLibFunc_Hidden()
        {
            var markup = @"
class Program
{
    void M()
    {
        new Goo().$$
    }
}";

            var referencedCode = @"
public class Goo
{
    [System.Runtime.InteropServices.TypeLibFunc(System.Runtime.InteropServices.TypeLibFuncFlags.FHidden)]
    public void Bar()
    {
    }
}";
            await VerifyItemInEditorBrowsableContextsAsync(
                markup: markup,
                referencedCode: referencedCode,
                item: "Bar",
                expectedSymbolsSameSolution: 1,
                expectedSymbolsMetadataReference: 0,
                sourceLanguage: LanguageNames.CSharp,
                referencedLanguage: LanguageNames.CSharp);
        }

        [WorkItem(7336, "DevDiv_Projects/Roslyn")]
        [Fact, Trait(Traits.Feature, Traits.Features.Completion)]
        public async Task EditorBrowsable_TypeLibFunc_HiddenAndOtherFlags()
        {
            var markup = @"
class Program
{
    void M()
    {
        new Goo().$$
    }
}";

            var referencedCode = @"
public class Goo
{
    [System.Runtime.InteropServices.TypeLibFunc(System.Runtime.InteropServices.TypeLibFuncFlags.FHidden | System.Runtime.InteropServices.TypeLibFuncFlags.FReplaceable)]
    public void Bar()
    {
    }
}";
            await VerifyItemInEditorBrowsableContextsAsync(
                markup: markup,
                referencedCode: referencedCode,
                item: "Bar",
                expectedSymbolsSameSolution: 1,
                expectedSymbolsMetadataReference: 0,
                sourceLanguage: LanguageNames.CSharp,
                referencedLanguage: LanguageNames.CSharp);
        }

        [WorkItem(7336, "DevDiv_Projects/Roslyn")]
        [Fact, Trait(Traits.Feature, Traits.Features.Completion)]
        public async Task EditorBrowsable_TypeLibFunc_NotHidden_Int16Constructor()
        {
            var markup = @"
class Program
{
    void M()
    {
        new Goo().$$
    }
}";

            var referencedCode = @"
public class Goo
{
    [System.Runtime.InteropServices.TypeLibFunc((short)System.Runtime.InteropServices.TypeLibFuncFlags.FReplaceable)]
    public void Bar()
    {
    }
}";
            await VerifyItemInEditorBrowsableContextsAsync(
                markup: markup,
                referencedCode: referencedCode,
                item: "Bar",
                expectedSymbolsSameSolution: 1,
                expectedSymbolsMetadataReference: 1,
                sourceLanguage: LanguageNames.CSharp,
                referencedLanguage: LanguageNames.CSharp);
        }

        [WorkItem(7336, "DevDiv_Projects/Roslyn")]
        [Fact, Trait(Traits.Feature, Traits.Features.Completion)]
        public async Task EditorBrowsable_TypeLibFunc_Hidden_Int16Constructor()
        {
            var markup = @"
class Program
{
    void M()
    {
        new Goo().$$
    }
}";

            var referencedCode = @"
public class Goo
{
    [System.Runtime.InteropServices.TypeLibFunc((short)System.Runtime.InteropServices.TypeLibFuncFlags.FHidden)]
    public void Bar()
    {
    }
}";
            await VerifyItemInEditorBrowsableContextsAsync(
                markup: markup,
                referencedCode: referencedCode,
                item: "Bar",
                expectedSymbolsSameSolution: 1,
                expectedSymbolsMetadataReference: 0,
                sourceLanguage: LanguageNames.CSharp,
                referencedLanguage: LanguageNames.CSharp);
        }

        [WorkItem(7336, "DevDiv_Projects/Roslyn")]
        [Fact, Trait(Traits.Feature, Traits.Features.Completion)]
        public async Task EditorBrowsable_TypeLibFunc_HiddenAndOtherFlags_Int16Constructor()
        {
            var markup = @"
class Program
{
    void M()
    {
        new Goo().$$
    }
}";

            var referencedCode = @"
public class Goo
{
    [System.Runtime.InteropServices.TypeLibFunc((short)(System.Runtime.InteropServices.TypeLibFuncFlags.FHidden | System.Runtime.InteropServices.TypeLibFuncFlags.FReplaceable))]
    public void Bar()
    {
    }
}";
            await VerifyItemInEditorBrowsableContextsAsync(
                markup: markup,
                referencedCode: referencedCode,
                item: "Bar",
                expectedSymbolsSameSolution: 1,
                expectedSymbolsMetadataReference: 0,
                sourceLanguage: LanguageNames.CSharp,
                referencedLanguage: LanguageNames.CSharp);
        }

        [WorkItem(7336, "DevDiv_Projects/Roslyn")]
        [Fact, Trait(Traits.Feature, Traits.Features.Completion)]
        public async Task EditorBrowsable_TypeLibVar_NotHidden()
        {
            var markup = @"
class Program
{
    void M()
    {
        new Goo().$$
    }
}";

            var referencedCode = @"
public class Goo
{
    [System.Runtime.InteropServices.TypeLibVar(System.Runtime.InteropServices.TypeLibVarFlags.FReplaceable)]
    public int bar;
}";
            await VerifyItemInEditorBrowsableContextsAsync(
                markup: markup,
                referencedCode: referencedCode,
                item: "bar",
                expectedSymbolsSameSolution: 1,
                expectedSymbolsMetadataReference: 1,
                sourceLanguage: LanguageNames.CSharp,
                referencedLanguage: LanguageNames.CSharp);
        }

        [WorkItem(7336, "DevDiv_Projects/Roslyn")]
        [Fact, Trait(Traits.Feature, Traits.Features.Completion)]
        public async Task EditorBrowsable_TypeLibVar_Hidden()
        {
            var markup = @"
class Program
{
    void M()
    {
        new Goo().$$
    }
}";

            var referencedCode = @"
public class Goo
{
    [System.Runtime.InteropServices.TypeLibVar(System.Runtime.InteropServices.TypeLibVarFlags.FHidden)]
    public int bar;
}";
            await VerifyItemInEditorBrowsableContextsAsync(
                markup: markup,
                referencedCode: referencedCode,
                item: "bar",
                expectedSymbolsSameSolution: 1,
                expectedSymbolsMetadataReference: 0,
                sourceLanguage: LanguageNames.CSharp,
                referencedLanguage: LanguageNames.CSharp);
        }

        [WorkItem(7336, "DevDiv_Projects/Roslyn")]
        [Fact, Trait(Traits.Feature, Traits.Features.Completion)]
        public async Task EditorBrowsable_TypeLibVar_HiddenAndOtherFlags()
        {
            var markup = @"
class Program
{
    void M()
    {
        new Goo().$$
    }
}";

            var referencedCode = @"
public class Goo
{
    [System.Runtime.InteropServices.TypeLibVar(System.Runtime.InteropServices.TypeLibVarFlags.FHidden | System.Runtime.InteropServices.TypeLibVarFlags.FReplaceable)]
    public int bar;
}";
            await VerifyItemInEditorBrowsableContextsAsync(
                markup: markup,
                referencedCode: referencedCode,
                item: "bar",
                expectedSymbolsSameSolution: 1,
                expectedSymbolsMetadataReference: 0,
                sourceLanguage: LanguageNames.CSharp,
                referencedLanguage: LanguageNames.CSharp);
        }

        [WorkItem(7336, "DevDiv_Projects/Roslyn")]
        [Fact, Trait(Traits.Feature, Traits.Features.Completion)]
        public async Task EditorBrowsable_TypeLibVar_NotHidden_Int16Constructor()
        {
            var markup = @"
class Program
{
    void M()
    {
        new Goo().$$
    }
}";

            var referencedCode = @"
public class Goo
{
    [System.Runtime.InteropServices.TypeLibVar((short)System.Runtime.InteropServices.TypeLibVarFlags.FReplaceable)]
    public int bar;
}";
            await VerifyItemInEditorBrowsableContextsAsync(
                markup: markup,
                referencedCode: referencedCode,
                item: "bar",
                expectedSymbolsSameSolution: 1,
                expectedSymbolsMetadataReference: 1,
                sourceLanguage: LanguageNames.CSharp,
                referencedLanguage: LanguageNames.CSharp);
        }

        [WorkItem(7336, "DevDiv_Projects/Roslyn")]
        [Fact, Trait(Traits.Feature, Traits.Features.Completion)]
        public async Task EditorBrowsable_TypeLibVar_Hidden_Int16Constructor()
        {
            var markup = @"
class Program
{
    void M()
    {
        new Goo().$$
    }
}";

            var referencedCode = @"
public class Goo
{
    [System.Runtime.InteropServices.TypeLibVar((short)System.Runtime.InteropServices.TypeLibVarFlags.FHidden)]
    public int bar;
}";
            await VerifyItemInEditorBrowsableContextsAsync(
                markup: markup,
                referencedCode: referencedCode,
                item: "bar",
                expectedSymbolsSameSolution: 1,
                expectedSymbolsMetadataReference: 0,
                sourceLanguage: LanguageNames.CSharp,
                referencedLanguage: LanguageNames.CSharp);
        }

        [WorkItem(7336, "DevDiv_Projects/Roslyn")]
        [Fact, Trait(Traits.Feature, Traits.Features.Completion)]
        public async Task EditorBrowsable_TypeLibVar_HiddenAndOtherFlags_Int16Constructor()
        {
            var markup = @"
class Program
{
    void M()
    {
        new Goo().$$
    }
}";

            var referencedCode = @"
public class Goo
{
    [System.Runtime.InteropServices.TypeLibVar((short)(System.Runtime.InteropServices.TypeLibVarFlags.FHidden | System.Runtime.InteropServices.TypeLibVarFlags.FReplaceable))]
    public int bar;
}";
            await VerifyItemInEditorBrowsableContextsAsync(
                markup: markup,
                referencedCode: referencedCode,
                item: "bar",
                expectedSymbolsSameSolution: 1,
                expectedSymbolsMetadataReference: 0,
                sourceLanguage: LanguageNames.CSharp,
                referencedLanguage: LanguageNames.CSharp);
        }

        [WorkItem(545557, "http://vstfdevdiv:8080/DevDiv2/DevDiv/_workitems/edit/545557")]
        [Fact, Trait(Traits.Feature, Traits.Features.Completion)]
        public async Task TestColorColor1()
        {
            var markup = @"
class A
{
    static void Goo() { }
    void Bar() { }
 
    static void Main()
    {
        A A = new A();
        A.$$
    }
}";

            await VerifyItemExistsAsync(markup, "Goo");
            await VerifyItemExistsAsync(markup, "Bar");
        }

        [WorkItem(545647, "http://vstfdevdiv:8080/DevDiv2/DevDiv/_workitems/edit/545647")]
        [Fact, Trait(Traits.Feature, Traits.Features.Completion)]
        public async Task TestLaterLocalHidesType1()
        {
            var markup = @"
using System;
class C
{
    public static void Main()
    {
        $$
        Console.WriteLine();
    }
}";

            await VerifyItemExistsAsync(markup, "Console");
        }

        [WorkItem(545647, "http://vstfdevdiv:8080/DevDiv2/DevDiv/_workitems/edit/545647")]
        [Fact, Trait(Traits.Feature, Traits.Features.Completion)]
        public async Task TestLaterLocalHidesType2()
        {
            var markup = @"
using System;
class C
{
    public static void Main()
    {
        C$$
        Console.WriteLine();
    }
}";

            await VerifyItemExistsAsync(markup, "Console");
        }

        [Fact, Trait(Traits.Feature, Traits.Features.Completion)]
        public async Task TestIndexedProperty()
        {
            var markup = @"class Program
{
    void M()
    {
            CCC c = new CCC();
            c.$$
    }
}";

            // Note that <COMImport> is required by compiler.  Bug 17013 tracks enabling indexed property for non-COM types.
            var referencedCode = @"Imports System.Runtime.InteropServices

<ComImport()>
<GuidAttribute(CCC.ClassId)>
Public Class CCC

#Region ""COM GUIDs""
    Public Const ClassId As String = ""9d965fd2-1514-44f6-accd-257ce77c46b0""
    Public Const InterfaceId As String = ""a9415060-fdf0-47e3-bc80-9c18f7f39cf6""
    Public Const EventsId As String = ""c6a866a5-5f97-4b53-a5df-3739dc8ff1bb""
# End Region

            ''' <summary>
    ''' An index property from VB
    ''' </summary>
    ''' <param name=""p1"">p1 is an integer index</param>
    ''' <returns>A string</returns>
    Public Property IndexProp(ByVal p1 As Integer, Optional ByVal p2 As Integer = 0) As String
        Get
            Return Nothing
        End Get
        Set(ByVal value As String)

        End Set
    End Property
End Class";

            await VerifyItemInEditorBrowsableContextsAsync(
                markup: markup,
                referencedCode: referencedCode,
                item: "IndexProp",
                expectedSymbolsSameSolution: 1,
                expectedSymbolsMetadataReference: 1,
                sourceLanguage: LanguageNames.CSharp,
                referencedLanguage: LanguageNames.VisualBasic);
        }

        [WorkItem(546841, "http://vstfdevdiv:8080/DevDiv2/DevDiv/_workitems/edit/546841")]
        [Fact, Trait(Traits.Feature, Traits.Features.Completion)]
        public async Task TestDeclarationAmbiguity()
        {
            var markup = @"
using System;

class Program
{
    void Main()
    {
        Environment.$$
        var v;
    }
}";

            await VerifyItemExistsAsync(markup, "CommandLine");
        }

        [WorkItem(12781, "https://github.com/dotnet/roslyn/issues/12781")]
        [Fact, Trait(Traits.Feature, Traits.Features.Completion)]
        public async Task TestFieldDeclarationAmbiguity()
        {
            var markup = @"
using System;
Environment.$$
var v;
}";

            await VerifyItemExistsAsync(markup, "CommandLine", sourceCodeKind: SourceCodeKind.Script);
        }

        [Fact, Trait(Traits.Feature, Traits.Features.Completion)]
        public async Task TestCursorOnClassCloseBrace()
        {
            var markup = @"
using System;

class Outer
{
    class Inner { }

$$}";

            await VerifyItemExistsAsync(markup, "Inner");
        }

        [Fact, Trait(Traits.Feature, Traits.Features.Completion)]
        public async Task AfterAsync1()
        {
            var markup = @"
using System.Threading.Tasks;
class Program
{
    async $$
}";

            await VerifyItemExistsAsync(markup, "Task");
        }

        [Fact, Trait(Traits.Feature, Traits.Features.Completion)]
        public async Task AfterAsync2()
        {
            var markup = @"
using System.Threading.Tasks;
class Program
{
    public async T$$
}";

            await VerifyItemExistsAsync(markup, "Task");
        }

        [Fact, Trait(Traits.Feature, Traits.Features.Completion)]
        public async Task NotAfterAsyncInMethodBody()
        {
            var markup = @"
using System.Threading.Tasks;
class Program
{
    void goo()
    {
        var x = async $$
    }
}";

            await VerifyItemIsAbsentAsync(markup, "Task");
        }

        [Fact, Trait(Traits.Feature, Traits.Features.Completion)]
        public async Task NotAwaitable1()
        {
            var markup = @"
class Program
{
    void goo()
    {
        $$
    }
}";

            await VerifyItemWithMscorlib45Async(markup, "goo", "void Program.goo()", "C#");
        }

        [Fact, Trait(Traits.Feature, Traits.Features.Completion)]
        public async Task NotAwaitable2()
        {
            var markup = @"
class Program
{
    async void goo()
    {
        $$
    }
}";

            await VerifyItemWithMscorlib45Async(markup, "goo", "void Program.goo()", "C#");
        }

        [Fact, Trait(Traits.Feature, Traits.Features.Completion)]
        public async Task Awaitable1()
        {
            var markup = @"
using System.Threading;
using System.Threading.Tasks;

class Program
{
    async Task goo()
    {
        $$
    }
}";

            var description = $@"({CSharpFeaturesResources.awaitable}) Task Program.goo()";

            await VerifyItemWithMscorlib45Async(markup, "goo", description, "C#");
        }

        [Fact, Trait(Traits.Feature, Traits.Features.Completion)]
        public async Task Awaitable2()
        {
            var markup = @"
using System.Threading.Tasks;

class Program
{
    async Task<int> goo()
    {
        $$
    }
}";

            var description = $@"({CSharpFeaturesResources.awaitable}) Task<int> Program.goo()";

            await VerifyItemWithMscorlib45Async(markup, "goo", description, "C#");
        }

        [Fact, Trait(Traits.Feature, Traits.Features.Completion)]
        public async Task AwaitableDotsLikeRangeExpression()
        {
            var markup = @"
using System.IO;
using System.Threading.Tasks;

namespace N
{
    class C
    {
        async Task M()
        {
            var request = new Request();
            var m = await request.$$.ReadAsStreamAsync();
        }
    }

    class Request
    {
        public Task<Stream> ReadAsStreamAsync() => null;
    }
}";

            await VerifyItemExistsAsync(markup, "ReadAsStreamAsync");
        }

        [Fact, Trait(Traits.Feature, Traits.Features.Completion)]
        public async Task AwaitableDotsLikeRangeExpressionWithParentheses()
        {
            var markup = @"
using System.IO;
using System.Threading.Tasks;

namespace N
{
    class C
    {
        async Task M()
        {
            var request = new Request();
            var m = (await request).$$.ReadAsStreamAsync();
        }
    }

    class Request
    {
        public Task<Stream> ReadAsStreamAsync() => null;
    }
}";
            // Nothing should be found: no awaiter for request.
            await VerifyItemIsAbsentAsync(markup, "Result");
            await VerifyItemIsAbsentAsync(markup, "ReadAsStreamAsync");
        }

        [Fact, Trait(Traits.Feature, Traits.Features.Completion)]
        public async Task AwaitableDotsLikeRangeExpressionWithTaskAndParentheses()
        {
            var markup = @"
using System.IO;
using System.Threading.Tasks;

namespace N
{
    class C
    {
        async Task M()
        {
            var request = new Task<Request>();
            var m = (await request).$$.ReadAsStreamAsync();
        }
    }

    class Request
    {
        public Task<Stream> ReadAsStreamAsync() => null;
    }
}";

            await VerifyItemIsAbsentAsync(markup, "Result");
            await VerifyItemExistsAsync(markup, "ReadAsStreamAsync");
        }

        [Fact, Trait(Traits.Feature, Traits.Features.Completion)]
        public async Task ObsoleteItem()
        {
            var markup = @"
using System;

class Program
{
    [Obsolete]
    public void goo()
    {
        $$
    }
}";
            await VerifyItemExistsAsync(markup, "goo", $"[{CSharpFeaturesResources.deprecated}] void Program.goo()");
        }

        [WorkItem(568986, "http://vstfdevdiv:8080/DevDiv2/DevDiv/_workitems/edit/568986")]
        [Fact, Trait(Traits.Feature, Traits.Features.Completion)]
        public async Task NoMembersOnDottingIntoUnboundType()
        {
            var markup = @"
class Program
{
    RegistryKey goo;
 
    static void Main(string[] args)
    {
        goo.$$
    }
}";
            await VerifyNoItemsExistAsync(markup);
        }

        [WorkItem(550717, "http://vstfdevdiv:8080/DevDiv2/DevDiv/_workitems/edit/550717")]
        [Fact, Trait(Traits.Feature, Traits.Features.Completion)]
        public async Task TypeArgumentsInConstraintAfterBaselist()
        {
            var markup = @"
public class Goo<T> : System.Object where $$
{
}";
            await VerifyItemExistsAsync(markup, "T");
        }

        [WorkItem(647175, "http://vstfdevdiv:8080/DevDiv2/DevDiv/_workitems/edit/647175")]
        [Fact, Trait(Traits.Feature, Traits.Features.Completion)]
        public async Task NoDestructor()
        {
            var markup = @"
class C
{
    ~C()
    {
        $$
";
            await VerifyItemIsAbsentAsync(markup, "Finalize");
        }

        [WorkItem(669624, "http://vstfdevdiv:8080/DevDiv2/DevDiv/_workitems/edit/669624")]
        [Fact, Trait(Traits.Feature, Traits.Features.Completion)]
        public async Task ExtensionMethodOnCovariantInterface()
        {
            var markup = @"
class Schema<T> { }

interface ISet<out T> { }

static class SetMethods
{
    public static void ForSchemaSet<T>(this ISet<Schema<T>> set) { }
}

class Context
{
    public ISet<T> Set<T>() { return null; }
}

class CustomSchema : Schema<int> { }

class Program
{
    static void Main(string[] args)
    {
        var set = new Context().Set<CustomSchema>();

        set.$$
";

            await VerifyItemExistsAsync(markup, "ForSchemaSet", displayTextSuffix: "<>", sourceCodeKind: SourceCodeKind.Regular);
        }

        [WorkItem(667752, "http://vstfdevdiv:8080/DevDiv2/DevDiv/_workitems/edit/667752")]
        [Fact, Trait(Traits.Feature, Traits.Features.Completion)]
        public async Task ForEachInsideParentheses()
        {
            var markup = @"
using System;
class C
{
    void M()
    {
        foreach($$)
";

            await VerifyItemExistsAsync(markup, "String");
        }

        [WorkItem(766869, "http://vstfdevdiv:8080/DevDiv2/DevDiv/_workitems/edit/766869")]
        [Fact, Trait(Traits.Feature, Traits.Features.Completion)]
        public async Task TestFieldInitializerInP2P()
        {
            var markup = @"
class Class
{
    int i = Consts.$$;
}";

            var referencedCode = @"
public static class Consts
{
    public const int C = 1;
}";
            await VerifyItemWithProjectReferenceAsync(markup, referencedCode, "C", 1, LanguageNames.CSharp, LanguageNames.CSharp, false);
        }

        [WorkItem(834605, "http://vstfdevdiv:8080/DevDiv2/DevDiv/_workitems/edit/834605")]
        [Fact, Trait(Traits.Feature, Traits.Features.Completion)]
        public async Task ShowWithEqualsSign()
        {
            var markup = @"
class c { public int value {set; get; }}

class d
{
    void goo()
    {
       c goo = new c { value$$=
    }
}";

            await VerifyNoItemsExistAsync(markup);
        }

        [WorkItem(825661, "http://vstfdevdiv:8080/DevDiv2/DevDiv/_workitems/edit/825661")]
        [Fact, Trait(Traits.Feature, Traits.Features.Completion)]
        public async Task NothingAfterThisDotInStaticContext()
        {
            var markup = @"
class C
{
    void M1() { }

    static void M2()
    {
        this.$$
    }
}";

            await VerifyNoItemsExistAsync(markup);
        }

        [WorkItem(825661, "http://vstfdevdiv:8080/DevDiv2/DevDiv/_workitems/edit/825661")]
        [Fact, Trait(Traits.Feature, Traits.Features.Completion)]
        public async Task NothingAfterBaseDotInStaticContext()
        {
            var markup = @"
class C
{
    void M1() { }

    static void M2()
    {
        base.$$
    }
}";

            await VerifyNoItemsExistAsync(markup);
        }

        [WorkItem(7648, "http://github.com/dotnet/roslyn/issues/7648")]
        [Fact, Trait(Traits.Feature, Traits.Features.Completion)]
        public async Task NothingAfterBaseDotInScriptContext()
            => await VerifyItemIsAbsentAsync(@"base.$$", @"ToString", sourceCodeKind: SourceCodeKind.Script);

        [WorkItem(858086, "http://vstfdevdiv:8080/DevDiv2/DevDiv/_workitems/edit/858086")]
        [Fact, Trait(Traits.Feature, Traits.Features.Completion)]
        public async Task NoNestedTypeWhenDisplayingInstance()
        {
            var markup = @"
class C
{
    class D
    {
    }

    void M2()
    {
        new C().$$
    }
}";

            await VerifyItemIsAbsentAsync(markup, "D");
        }

        [WorkItem(876031, "http://vstfdevdiv:8080/DevDiv2/DevDiv/_workitems/edit/876031")]
        [Fact, Trait(Traits.Feature, Traits.Features.Completion)]
        public async Task CatchVariableInExceptionFilter()
        {
            var markup = @"
class C
{
    void M()
    {
        try
        {
        }
        catch (System.Exception myExn) when ($$";

            await VerifyItemExistsAsync(markup, "myExn");
        }

        [WorkItem(849698, "http://vstfdevdiv:8080/DevDiv2/DevDiv/_workitems/edit/849698")]
        [Fact, Trait(Traits.Feature, Traits.Features.Completion)]
        public async Task CompletionAfterExternAlias()
        {
            var markup = @"
class C
{
    void goo()
    {
        global::$$
    }
}";

            await VerifyItemExistsAsync(markup, "System", usePreviousCharAsTrigger: true);
        }

        [WorkItem(849698, "http://vstfdevdiv:8080/DevDiv2/DevDiv/_workitems/edit/849698")]
        [Fact, Trait(Traits.Feature, Traits.Features.Completion)]
        public async Task ExternAliasSuggested()
        {
            var markup = @"
extern alias Bar;
class C
{
    void goo()
    {
        $$
    }
}";
            await VerifyItemWithAliasedMetadataReferencesAsync(markup, "Bar", "Bar", 1, "C#", "C#", false);
        }

        [WorkItem(635957, "http://vstfdevdiv:8080/DevDiv2/DevDiv/_workitems/edit/635957")]
        [Fact, Trait(Traits.Feature, Traits.Features.Completion)]
        public async Task ClassDestructor()
        {
            var markup = @"
class C
{
    class N
    {
    ~$$
    }
}";
            await VerifyItemExistsAsync(markup, "N");
            await VerifyItemIsAbsentAsync(markup, "C");
        }

        [WorkItem(635957, "http://vstfdevdiv:8080/DevDiv2/DevDiv/_workitems/edit/635957")]
        [Fact, Trait(Traits.Feature, Traits.Features.Completion)]
        [WorkItem(44423, "https://github.com/dotnet/roslyn/issues/44423")]
        public async Task TildeOutsideClass()
        {
            var markup = @"
class C
{
    class N
    {
    }
}
~$$";
            await VerifyItemExistsAsync(markup, "C");
            await VerifyItemIsAbsentAsync(markup, "N");
        }

        [WorkItem(635957, "http://vstfdevdiv:8080/DevDiv2/DevDiv/_workitems/edit/635957")]
        [Fact, Trait(Traits.Feature, Traits.Features.Completion)]
        public async Task StructDestructor()
        {
            var markup = @"
struct C
{
   ~$$
}";
            await VerifyItemExistsAsync(markup, "C");
        }

        [Fact, Trait(Traits.Feature, Traits.Features.Completion)]
        public async Task RecordDestructor()
        {
            var markup = @"
record C
{
   ~$$
}";
            await VerifyItemExistsAsync(markup, "C");
        }

        [Fact, Trait(Traits.Feature, Traits.Features.Completion)]
        public async Task FieldAvailableInBothLinkedFiles()
        {
            var markup = @"<Workspace>
    <Project Language=""C#"" CommonReferences=""true"" AssemblyName=""Proj1"">
        <Document FilePath=""CurrentDocument.cs""><![CDATA[
class C
{
    int x;
    void goo()
    {
        $$
    }
}
]]>
        </Document>
    </Project>
    <Project Language=""C#"" CommonReferences=""true"" AssemblyName=""Proj2"">
        <Document IsLinkFile=""true"" LinkAssemblyName=""Proj1"" LinkFilePath=""CurrentDocument.cs""/>
    </Project>
</Workspace>";

            await VerifyItemInLinkedFilesAsync(markup, "x", $"({FeaturesResources.field}) int C.x");
        }

        [Fact, Trait(Traits.Feature, Traits.Features.Completion)]
        public async Task FieldUnavailableInOneLinkedFile()
        {
            var markup = @"<Workspace>
    <Project Language=""C#"" CommonReferences=""true"" AssemblyName=""Proj1"" PreprocessorSymbols=""GOO"">
        <Document FilePath=""CurrentDocument.cs""><![CDATA[
class C
{
#if GOO
    int x;
#endif
    void goo()
    {
        $$
    }
}
]]>
        </Document>
    </Project>
    <Project Language=""C#"" CommonReferences=""true"" AssemblyName=""Proj2"">
        <Document IsLinkFile=""true"" LinkAssemblyName=""Proj1"" LinkFilePath=""CurrentDocument.cs""/>
    </Project>
</Workspace>";
            var expectedDescription = $"({FeaturesResources.field}) int C.x\r\n\r\n{string.Format(FeaturesResources._0_1, "Proj1", FeaturesResources.Available)}\r\n{string.Format(FeaturesResources._0_1, "Proj2", FeaturesResources.Not_Available)}\r\n\r\n{FeaturesResources.You_can_use_the_navigation_bar_to_switch_context}";

            await VerifyItemInLinkedFilesAsync(markup, "x", expectedDescription);
        }

        [Fact, Trait(Traits.Feature, Traits.Features.Completion)]
        public async Task FieldUnavailableInTwoLinkedFiles()
        {
            var markup = @"<Workspace>
    <Project Language=""C#"" CommonReferences=""true"" AssemblyName=""Proj1"" PreprocessorSymbols=""GOO"">
        <Document FilePath=""CurrentDocument.cs""><![CDATA[
class C
{
#if GOO
    int x;
#endif
    void goo()
    {
        $$
    }
}
]]>
        </Document>
    </Project>
    <Project Language=""C#"" CommonReferences=""true"" AssemblyName=""Proj2"">
        <Document IsLinkFile=""true"" LinkAssemblyName=""Proj1"" LinkFilePath=""CurrentDocument.cs""/>
    </Project>
    <Project Language=""C#"" CommonReferences=""true"" AssemblyName=""Proj3"">
        <Document IsLinkFile=""true"" LinkAssemblyName=""Proj1"" LinkFilePath=""CurrentDocument.cs""/>
    </Project>
</Workspace>";
            var expectedDescription = $"({FeaturesResources.field}) int C.x\r\n\r\n{string.Format(FeaturesResources._0_1, "Proj1", FeaturesResources.Available)}\r\n{string.Format(FeaturesResources._0_1, "Proj2", FeaturesResources.Not_Available)}\r\n{string.Format(FeaturesResources._0_1, "Proj3", FeaturesResources.Not_Available)}\r\n\r\n{FeaturesResources.You_can_use_the_navigation_bar_to_switch_context}";

            await VerifyItemInLinkedFilesAsync(markup, "x", expectedDescription);
        }

        [Fact, Trait(Traits.Feature, Traits.Features.Completion)]
        public async Task ExcludeFilesWithInactiveRegions()
        {
            var markup = @"<Workspace>
    <Project Language=""C#"" CommonReferences=""true"" AssemblyName=""Proj1"" PreprocessorSymbols=""GOO,BAR"">
        <Document FilePath=""CurrentDocument.cs""><![CDATA[
class C
{
#if GOO
    int x;
#endif

#if BAR
    void goo()
    {
        $$
    }
#endif
}
]]>
        </Document>
    </Project>
    <Project Language=""C#"" CommonReferences=""true"" AssemblyName=""Proj2"">
        <Document IsLinkFile=""true"" LinkAssemblyName=""Proj1"" LinkFilePath=""CurrentDocument.cs"" />
    </Project>
    <Project Language=""C#"" CommonReferences=""true"" AssemblyName=""Proj3"" PreprocessorSymbols=""BAR"">
        <Document IsLinkFile=""true"" LinkAssemblyName=""Proj1"" LinkFilePath=""CurrentDocument.cs""/>
    </Project>
</Workspace>";
            var expectedDescription = $"({FeaturesResources.field}) int C.x\r\n\r\n{string.Format(FeaturesResources._0_1, "Proj1", FeaturesResources.Available)}\r\n{string.Format(FeaturesResources._0_1, "Proj3", FeaturesResources.Not_Available)}\r\n\r\n{FeaturesResources.You_can_use_the_navigation_bar_to_switch_context}";

            await VerifyItemInLinkedFilesAsync(markup, "x", expectedDescription);
        }

        [Fact, Trait(Traits.Feature, Traits.Features.Completion)]
        public async Task UnionOfItemsFromBothContexts()
        {
            var markup = @"<Workspace>
    <Project Language=""C#"" CommonReferences=""true"" AssemblyName=""Proj1"" PreprocessorSymbols=""GOO"">
        <Document FilePath=""CurrentDocument.cs""><![CDATA[
class C
{
#if GOO
    int x;
#endif

#if BAR
    class G
    {
        public void DoGStuff() {}
    }
#endif
    void goo()
    {
        new G().$$
    }
}
]]>
        </Document>
    </Project>
    <Project Language=""C#"" CommonReferences=""true"" AssemblyName=""Proj2"" PreprocessorSymbols=""BAR"">
        <Document IsLinkFile=""true"" LinkAssemblyName=""Proj1"" LinkFilePath=""CurrentDocument.cs""/>
    </Project>
    <Project Language=""C#"" CommonReferences=""true"" AssemblyName=""Proj3"">
        <Document IsLinkFile=""true"" LinkAssemblyName=""Proj1"" LinkFilePath=""CurrentDocument.cs""/>
    </Project>
</Workspace>";
            var expectedDescription = $"void G.DoGStuff()\r\n\r\n{string.Format(FeaturesResources._0_1, "Proj1", FeaturesResources.Not_Available)}\r\n{string.Format(FeaturesResources._0_1, "Proj2", FeaturesResources.Available)}\r\n{string.Format(FeaturesResources._0_1, "Proj3", FeaturesResources.Not_Available)}\r\n\r\n{FeaturesResources.You_can_use_the_navigation_bar_to_switch_context}";

            await VerifyItemInLinkedFilesAsync(markup, "DoGStuff", expectedDescription);
        }

        [WorkItem(1020944, "http://vstfdevdiv:8080/DevDiv2/DevDiv/_workitems/edit/1020944")]
        [Fact, Trait(Traits.Feature, Traits.Features.Completion)]
        public async Task LocalsValidInLinkedDocuments()
        {
            var markup = @"<Workspace>
    <Project Language=""C#"" CommonReferences=""true"" AssemblyName=""Proj1"">
        <Document FilePath=""CurrentDocument.cs""><![CDATA[
class C
{
    void M()
    {
        int xyz;
        $$
    }
}
]]>
        </Document>
    </Project>
    <Project Language=""C#"" CommonReferences=""true"" AssemblyName=""Proj2"">
        <Document IsLinkFile=""true"" LinkAssemblyName=""Proj1"" LinkFilePath=""CurrentDocument.cs""/>
    </Project>
</Workspace>";
            var expectedDescription = $"({FeaturesResources.local_variable}) int xyz";
            await VerifyItemInLinkedFilesAsync(markup, "xyz", expectedDescription);
        }

        [WorkItem(1020944, "http://vstfdevdiv:8080/DevDiv2/DevDiv/_workitems/edit/1020944")]
        [Fact, Trait(Traits.Feature, Traits.Features.Completion)]
        public async Task LocalWarningInLinkedDocuments()
        {
            var markup = @"<Workspace>
    <Project Language=""C#"" CommonReferences=""true"" AssemblyName=""Proj1"" PreprocessorSymbols=""PROJ1"">
        <Document FilePath=""CurrentDocument.cs""><![CDATA[
class C
{
    void M()
    {
#if PROJ1
        int xyz;
#endif
        $$
    }
}
]]>
        </Document>
    </Project>
    <Project Language=""C#"" CommonReferences=""true"" AssemblyName=""Proj2"">
        <Document IsLinkFile=""true"" LinkAssemblyName=""Proj1"" LinkFilePath=""CurrentDocument.cs""/>
    </Project>
</Workspace>";
            var expectedDescription = $"({FeaturesResources.local_variable}) int xyz\r\n\r\n{string.Format(FeaturesResources._0_1, "Proj1", FeaturesResources.Available)}\r\n{string.Format(FeaturesResources._0_1, "Proj2", FeaturesResources.Not_Available)}\r\n\r\n{FeaturesResources.You_can_use_the_navigation_bar_to_switch_context}";
            await VerifyItemInLinkedFilesAsync(markup, "xyz", expectedDescription);
        }

        [WorkItem(1020944, "http://vstfdevdiv:8080/DevDiv2/DevDiv/_workitems/edit/1020944")]
        [Fact, Trait(Traits.Feature, Traits.Features.Completion)]
        public async Task LabelsValidInLinkedDocuments()
        {
            var markup = @"<Workspace>
    <Project Language=""C#"" CommonReferences=""true"" AssemblyName=""Proj1"">
        <Document FilePath=""CurrentDocument.cs""><![CDATA[
class C
{
    void M()
    {
LABEL:  int xyz;
        goto $$
    }
}
]]>
        </Document>
    </Project>
    <Project Language=""C#"" CommonReferences=""true"" AssemblyName=""Proj2"">
        <Document IsLinkFile=""true"" LinkAssemblyName=""Proj1"" LinkFilePath=""CurrentDocument.cs""/>
    </Project>
</Workspace>";
            var expectedDescription = $"({FeaturesResources.label}) LABEL";
            await VerifyItemInLinkedFilesAsync(markup, "LABEL", expectedDescription);
        }

        [WorkItem(1020944, "http://vstfdevdiv:8080/DevDiv2/DevDiv/_workitems/edit/1020944")]
        [Fact, Trait(Traits.Feature, Traits.Features.Completion)]
        public async Task RangeVariablesValidInLinkedDocuments()
        {
            var markup = @"<Workspace>
    <Project Language=""C#"" CommonReferences=""true"" AssemblyName=""Proj1"">
        <Document FilePath=""CurrentDocument.cs""><![CDATA[
using System.Linq;
class C
{
    void M()
    {
        var x = from y in new[] { 1, 2, 3 } select $$
    }
}
]]>
        </Document>
    </Project>
    <Project Language=""C#"" CommonReferences=""true"" AssemblyName=""Proj2"">
        <Document IsLinkFile=""true"" LinkAssemblyName=""Proj1"" LinkFilePath=""CurrentDocument.cs""/>
    </Project>
</Workspace>";
            var expectedDescription = $"({FeaturesResources.range_variable}) ? y";
            await VerifyItemInLinkedFilesAsync(markup, "y", expectedDescription);
        }

        [WorkItem(1063403, "http://vstfdevdiv:8080/DevDiv2/DevDiv/_workitems/edit/1063403")]
        [Fact, Trait(Traits.Feature, Traits.Features.Completion)]
        public async Task MethodOverloadDifferencesIgnored()
        {
            var markup = @"<Workspace>
    <Project Language=""C#"" CommonReferences=""true"" AssemblyName=""Proj1"" PreprocessorSymbols=""ONE"">
        <Document FilePath=""CurrentDocument.cs""><![CDATA[
class C
{
#if ONE
    void Do(int x){}
#endif
#if TWO
    void Do(string x){}
#endif

    void Shared()
    {
        $$
    }

}
]]>
        </Document>
    </Project>
    <Project Language=""C#"" CommonReferences=""true"" AssemblyName=""Proj2"" PreprocessorSymbols=""TWO"">
        <Document IsLinkFile=""true"" LinkAssemblyName=""Proj1"" LinkFilePath=""CurrentDocument.cs""/>
    </Project>
</Workspace>";

            var expectedDescription = $"void C.Do(int x)";
            await VerifyItemInLinkedFilesAsync(markup, "Do", expectedDescription);
        }

        [Fact, Trait(Traits.Feature, Traits.Features.Completion)]
        public async Task MethodOverloadDifferencesIgnored_ExtensionMethod()
        {
            var markup = @"<Workspace>
    <Project Language=""C#"" CommonReferences=""true"" AssemblyName=""Proj1"" PreprocessorSymbols=""ONE"">
        <Document FilePath=""CurrentDocument.cs""><![CDATA[
class C
{
#if ONE
    void Do(int x){}
#endif

    void Shared()
    {
        this.$$
    }

}

public static class Extensions
{
#if TWO
    public static void Do (this C c, string x)
    {
    }
#endif
}
]]>
        </Document>
    </Project>
    <Project Language=""C#"" CommonReferences=""true"" AssemblyName=""Proj2"" PreprocessorSymbols=""TWO"">
        <Document IsLinkFile=""true"" LinkAssemblyName=""Proj1"" LinkFilePath=""CurrentDocument.cs""/>
    </Project>
</Workspace>";

            var expectedDescription = $"void C.Do(int x)";
            await VerifyItemInLinkedFilesAsync(markup, "Do", expectedDescription);
        }

        [Fact, Trait(Traits.Feature, Traits.Features.Completion)]
        public async Task MethodOverloadDifferencesIgnored_ExtensionMethod2()
        {
            var markup = @"<Workspace>
    <Project Language=""C#"" CommonReferences=""true"" AssemblyName=""Proj1"" PreprocessorSymbols=""TWO"">
        <Document FilePath=""CurrentDocument.cs""><![CDATA[
class C
{
#if ONE
    void Do(int x){}
#endif

    void Shared()
    {
        this.$$
    }

}

public static class Extensions
{
#if TWO
    public static void Do (this C c, string x)
    {
    }
#endif
}
]]>
        </Document>
    </Project>
    <Project Language=""C#"" CommonReferences=""true"" AssemblyName=""Proj2"" PreprocessorSymbols=""ONE"">
        <Document IsLinkFile=""true"" LinkAssemblyName=""Proj1"" LinkFilePath=""CurrentDocument.cs""/>
    </Project>
</Workspace>";

            var expectedDescription = $"({CSharpFeaturesResources.extension}) void C.Do(string x)";
            await VerifyItemInLinkedFilesAsync(markup, "Do", expectedDescription);
        }

        [Fact, Trait(Traits.Feature, Traits.Features.Completion)]
        public async Task MethodOverloadDifferencesIgnored_ContainingType()
        {
            var markup = @"<Workspace>
    <Project Language=""C#"" CommonReferences=""true"" AssemblyName=""Proj1"" PreprocessorSymbols=""ONE"">
        <Document FilePath=""CurrentDocument.cs""><![CDATA[
class C
{
    void Shared()
    {
        var x = GetThing();
        x.$$
    }

#if ONE
    private Methods1 GetThing()
    {
        return new Methods1();
    }
#endif

#if TWO
    private Methods2 GetThing()
    {
        return new Methods2();
    }
#endif
}

#if ONE
public class Methods1
{
    public void Do(string x) { }
}
#endif

#if TWO
public class Methods2
{
    public void Do(string x) { }
}
#endif
]]>
        </Document>
    </Project>
    <Project Language=""C#"" CommonReferences=""true"" AssemblyName=""Proj2"" PreprocessorSymbols=""TWO"">
        <Document IsLinkFile=""true"" LinkAssemblyName=""Proj1"" LinkFilePath=""CurrentDocument.cs""/>
    </Project>
</Workspace>";

            var expectedDescription = $"void Methods1.Do(string x)";
            await VerifyItemInLinkedFilesAsync(markup, "Do", expectedDescription);
        }

        [Fact, Trait(Traits.Feature, Traits.Features.Completion)]
        public async Task SharedProjectFieldAndPropertiesTreatedAsIdentical()
        {
            var markup = @"<Workspace>
    <Project Language=""C#"" CommonReferences=""true"" AssemblyName=""Proj1"" PreprocessorSymbols=""ONE"">
        <Document FilePath=""CurrentDocument.cs""><![CDATA[
class C
{
#if ONE
    public int x;
#endif
#if TWO
    public int x {get; set;}
#endif
    void goo()
    {
        x$$
    }
}
]]>
        </Document>
    </Project>
    <Project Language=""C#"" CommonReferences=""true"" AssemblyName=""Proj2"" PreprocessorSymbols=""TWO"">
        <Document IsLinkFile=""true"" LinkAssemblyName=""Proj1"" LinkFilePath=""CurrentDocument.cs""/>
    </Project>
</Workspace>";

            var expectedDescription = $"({ FeaturesResources.field }) int C.x";
            await VerifyItemInLinkedFilesAsync(markup, "x", expectedDescription);
        }

        [Fact, Trait(Traits.Feature, Traits.Features.Completion)]
        public async Task SharedProjectFieldAndPropertiesTreatedAsIdentical2()
        {
            var markup = @"<Workspace>
    <Project Language=""C#"" CommonReferences=""true"" AssemblyName=""Proj1"" PreprocessorSymbols=""ONE"">
        <Document FilePath=""CurrentDocument.cs""><![CDATA[
class C
{
#if TWO
    public int x;
#endif
#if ONE
    public int x {get; set;}
#endif
    void goo()
    {
        x$$
    }
}
]]>
        </Document>
    </Project>
    <Project Language=""C#"" CommonReferences=""true"" AssemblyName=""Proj2"" PreprocessorSymbols=""TWO"">
        <Document IsLinkFile=""true"" LinkAssemblyName=""Proj1"" LinkFilePath=""CurrentDocument.cs""/>
    </Project>
</Workspace>";

            var expectedDescription = "int C.x { get; set; }";
            await VerifyItemInLinkedFilesAsync(markup, "x", expectedDescription);
        }

        [Fact, Trait(Traits.Feature, Traits.Features.Completion)]
        public async Task ConditionalAccessWalkUp()
        {
            var markup = @"
public class B
{
    public A BA;
    public B BB;
}

class A
{
    public A AA;
    public A AB;
    public int? x;

    public void goo()
    {
        A a = null;
        var q = a?.$$AB.BA.AB.BA;
    }
}";
            await VerifyItemExistsAsync(markup, "AA");
            await VerifyItemExistsAsync(markup, "AB");
        }

        [Fact, Trait(Traits.Feature, Traits.Features.Completion)]
        public async Task ConditionalAccessNullableIsUnwrapped()
        {
            var markup = @"
public struct S
{
    public int? i;
}

class A
{
    public S? s;

    public void goo()
    {
        A a = null;
        var q = a?.s?.$$;
    }
}";
            await VerifyItemExistsAsync(markup, "i");
            await VerifyItemIsAbsentAsync(markup, "value");
        }

        [Fact, Trait(Traits.Feature, Traits.Features.Completion)]
        public async Task ConditionalAccessNullableIsUnwrapped2()
        {
            var markup = @"
public struct S
{
    public int? i;
}

class A
{
    public S? s;

    public void goo()
    {
        var q = s?.$$i?.ToString();
    }
}";
            await VerifyItemExistsAsync(markup, "i");
            await VerifyItemIsAbsentAsync(markup, "value");
        }

        [Fact, Trait(Traits.Feature, Traits.Features.Completion)]
        public async Task CompletionAfterConditionalIndexing()
        {
            var markup = @"
public struct S
{
    public int? i;
}

class A
{
    public S[] s;

    public void goo()
    {
        A a = null;
        var q = a?.s?[$$;
    }
}";
            await VerifyItemExistsAsync(markup, "System");
        }

        [WorkItem(1109319, "http://vstfdevdiv:8080/DevDiv2/DevDiv/_workitems/edit/1109319")]
        [Fact, Trait(Traits.Feature, Traits.Features.Completion)]
        public async Task WithinChainOfConditionalAccesses1()
        {
            var markup = @"
class Program
{
    static void Main(string[] args)
    {
        A a;
        var x = a?.$$b?.c?.d.e;
    }
}

class A { public B b; }
class B { public C c; }
class C { public D d; }
class D { public int e; }";
            await VerifyItemExistsAsync(markup, "b");
        }

        [WorkItem(1109319, "http://vstfdevdiv:8080/DevDiv2/DevDiv/_workitems/edit/1109319")]
        [Fact, Trait(Traits.Feature, Traits.Features.Completion)]
        public async Task WithinChainOfConditionalAccesses2()
        {
            var markup = @"
class Program
{
    static void Main(string[] args)
    {
        A a;
        var x = a?.b?.$$c?.d.e;
    }
}

class A { public B b; }
class B { public C c; }
class C { public D d; }
class D { public int e; }";
            await VerifyItemExistsAsync(markup, "c");
        }

        [WorkItem(1109319, "http://vstfdevdiv:8080/DevDiv2/DevDiv/_workitems/edit/1109319")]
        [Fact, Trait(Traits.Feature, Traits.Features.Completion)]
        public async Task WithinChainOfConditionalAccesses3()
        {
            var markup = @"
class Program
{
    static void Main(string[] args)
    {
        A a;
        var x = a?.b?.c?.$$d.e;
    }
}

class A { public B b; }
class B { public C c; }
class C { public D d; }
class D { public int e; }";
            await VerifyItemExistsAsync(markup, "d");
        }

        [WorkItem(843466, "http://vstfdevdiv:8080/DevDiv2/DevDiv/_workitems/edit/843466")]
        [Fact, Trait(Traits.Feature, Traits.Features.Completion)]
        public async Task NestedAttributeAccessibleOnSelf()
        {
            var markup = @"using System;
[My]
class X
{
    [My$$]
    class MyAttribute : Attribute
    {

    }
}";
            await VerifyItemExistsAsync(markup, "My");
        }

        [WorkItem(843466, "http://vstfdevdiv:8080/DevDiv2/DevDiv/_workitems/edit/843466")]
        [Fact, Trait(Traits.Feature, Traits.Features.Completion)]
        public async Task NestedAttributeAccessibleOnOuterType()
        {
            var markup = @"using System;

[My]
class Y
{

}

[$$]
class X
{
    [My]
    class MyAttribute : Attribute
    {

    }
}";
            await VerifyItemExistsAsync(markup, "My");
        }

        [Fact, Trait(Traits.Feature, Traits.Features.Completion)]
        public async Task InstanceMembersFromBaseOuterType()
        {
            var markup = @"abstract class Test
{
  private int _field;

  public sealed class InnerTest : Test 
  {
    
    public void SomeTest() 
    {
        $$
    }
  }
}";
            await VerifyItemExistsAsync(markup, "_field");
        }

        [Fact, Trait(Traits.Feature, Traits.Features.Completion)]
        public async Task InstanceMembersFromBaseOuterType2()
        {
            var markup = @"class C<T>
{
    void M() { }
    class N : C<int>
    {
        void Test()
        {
            $$ // M recommended and accessible
        }

        class NN
        {
            void Test2()
            {
                // M inaccessible and not recommended
            }
        }
    }
}";
            await VerifyItemExistsAsync(markup, "M");
        }

        [Fact, Trait(Traits.Feature, Traits.Features.Completion)]
        public async Task InstanceMembersFromBaseOuterType3()
        {
            var markup = @"class C<T>
{
    void M() { }
    class N : C<int>
    {
        void Test()
        {
            M(); // M recommended and accessible
        }

        class NN
        {
            void Test2()
            {
                $$ // M inaccessible and not recommended
            }
        }
    }
}";
            await VerifyItemIsAbsentAsync(markup, "M");
        }

        [Fact, Trait(Traits.Feature, Traits.Features.Completion)]
        public async Task InstanceMembersFromBaseOuterType4()
        {
            var markup = @"class C<T>
{
    void M() { }
    class N : C<int>
    {
        void Test()
        {
            M(); // M recommended and accessible
        }

        class NN : N
        {
            void Test2()
            {
                $$ // M accessible and recommended.
            }
        }
    }
}";
            await VerifyItemExistsAsync(markup, "M");
        }

        [Fact, Trait(Traits.Feature, Traits.Features.Completion)]
        public async Task InstanceMembersFromBaseOuterType5()
        {
            var markup = @"
class D
{
    public void Q() { }
}
class C<T> : D
{
    class N
    {
        void Test()
        {
            $$
        }
    }
}";
            await VerifyItemIsAbsentAsync(markup, "Q");
        }

        [Fact, Trait(Traits.Feature, Traits.Features.Completion)]
        public async Task InstanceMembersFromBaseOuterType6()
        {
            var markup = @"
class Base<T>
{
    public int X;
}

class Derived : Base<int>
{
    class Nested
    {
        void Test()
        {
            $$
        }
    }
}";
            await VerifyItemIsAbsentAsync(markup, "X");
        }

        [WorkItem(983367, "http://vstfdevdiv:8080/DevDiv2/DevDiv/_workitems/edit/983367")]
        [Fact, Trait(Traits.Feature, Traits.Features.Completion)]
        public async Task NoTypeParametersDefinedInCrefs()
        {
            var markup = @"using System;

/// <see cref=""Program{T$$}""/>
class Program<T> { }";
            await VerifyItemIsAbsentAsync(markup, "T");
        }

        [WorkItem(988025, "http://vstfdevdiv:8080/DevDiv2/DevDiv/_workitems/edit/988025")]
        [Fact, Trait(Traits.Feature, Traits.Features.Completion)]
        public async Task ShowTypesInGenericMethodTypeParameterList1()
        {
            var markup = @"
class Class1<T, D>
{
    public static Class1<T, D> Create() { return null; }
}
static class Class2
{
    public static void Test<T,D>(this Class1<T, D> arg)
    {
    }
}
class Program
{
    static void Main(string[] args)
    {
        Class1<string, int>.Create().Test<$$
    }
}
";
            await VerifyItemExistsAsync(markup, "Class1", displayTextSuffix: "<>", sourceCodeKind: SourceCodeKind.Regular);
        }

        [WorkItem(988025, "http://vstfdevdiv:8080/DevDiv2/DevDiv/_workitems/edit/988025")]
        [Fact, Trait(Traits.Feature, Traits.Features.Completion)]
        public async Task ShowTypesInGenericMethodTypeParameterList2()
        {
            var markup = @"
class Class1<T, D>
{
    public static Class1<T, D> Create() { return null; }
}
static class Class2
{
    public static void Test<T,D>(this Class1<T, D> arg)
    {
    }
}
class Program
{
    static void Main(string[] args)
    {
        Class1<string, int>.Create().Test<string,$$
    }
}
";
            await VerifyItemExistsAsync(markup, "Class1", displayTextSuffix: "<>", sourceCodeKind: SourceCodeKind.Regular);
        }

        [WorkItem(991466, "http://vstfdevdiv:8080/DevDiv2/DevDiv/_workitems/edit/991466")]
        [Fact, Trait(Traits.Feature, Traits.Features.Completion)]
        public async Task DescriptionInAliasedType()
        {
            var markup = @"
using IAlias = IGoo;
///<summary>summary for interface IGoo</summary>
interface IGoo {  }
class C 
{ 
    I$$
}
";
            await VerifyItemExistsAsync(markup, "IAlias", expectedDescriptionOrNull: "interface IGoo\r\nsummary for interface IGoo");
        }

        [Fact, Trait(Traits.Feature, Traits.Features.Completion)]
        public async Task WithinNameOf()
        {
            var markup = @"
class C 
{ 
    void goo()
    {
        var x = nameof($$)
    }
}
";
            await VerifyAnyItemExistsAsync(markup);
        }

        [WorkItem(997410, "http://vstfdevdiv:8080/DevDiv2/DevDiv/_workitems/edit/997410")]
        [Fact, Trait(Traits.Feature, Traits.Features.Completion)]
        public async Task InstanceMemberInNameOfInStaticContext()
        {
            var markup = @"
class C
{
  int y1 = 15;
  static int y2 = 1;
  static string x = nameof($$
";
            await VerifyItemExistsAsync(markup, "y1");
        }

        [WorkItem(997410, "http://vstfdevdiv:8080/DevDiv2/DevDiv/_workitems/edit/997410")]
        [Fact, Trait(Traits.Feature, Traits.Features.Completion)]
        public async Task StaticMemberInNameOfInStaticContext()
        {
            var markup = @"
class C
{
  int y1 = 15;
  static int y2 = 1;
  static string x = nameof($$
";
            await VerifyItemExistsAsync(markup, "y2");
        }

        [WorkItem(883293, "http://vstfdevdiv:8080/DevDiv2/DevDiv/_workitems/edit/883293")]
        [Fact, Trait(Traits.Feature, Traits.Features.Completion)]
        public async Task IncompleteDeclarationExpressionType()
        {
            var markup = @"
using System;
class C
{
  void goo()
    {
        var x = Console.$$
        var y = 3;
    }
}
";
            await VerifyItemExistsAsync(markup, "WriteLine");
        }

        [WorkItem(1024380, "http://vstfdevdiv:8080/DevDiv2/DevDiv/_workitems/edit/1024380")]
        [Fact, Trait(Traits.Feature, Traits.Features.Completion)]
        public async Task StaticAndInstanceInNameOf()
        {
            var markup = @"
using System;
class C
{
    class D
    {
        public int x;
        public static int y;   
    }

  void goo()
    {
        var z = nameof(C.D.$$
    }
}
";
            await VerifyItemExistsAsync(markup, "x");
            await VerifyItemExistsAsync(markup, "y");
        }

        [WorkItem(1663, "https://github.com/dotnet/roslyn/issues/1663")]
        [Fact, Trait(Traits.Feature, Traits.Features.Completion)]
        public async Task NameOfMembersListedForLocals()
        {
            var markup = @"class C
{
    void M()
    {
        var x = nameof(T.z.$$)
    }
}
 
public class T
{
    public U z; 
}
 
public class U
{
    public int nope;
}
";
            await VerifyItemExistsAsync(markup, "nope");
        }

        [WorkItem(1029522, "http://vstfdevdiv:8080/DevDiv2/DevDiv/_workitems/edit/1029522")]
        [Fact, Trait(Traits.Feature, Traits.Features.Completion)]
        public async Task NameOfMembersListedForNamespacesAndTypes2()
        {
            var markup = @"class C
{
    void M()
    {
        var x = nameof(U.$$)
    }
}
 
public class T
{
    public U z; 
}
 
public class U
{
    public int nope;
}
";
            await VerifyItemExistsAsync(markup, "nope");
        }

        [WorkItem(1029522, "http://vstfdevdiv:8080/DevDiv2/DevDiv/_workitems/edit/1029522")]
        [Fact, Trait(Traits.Feature, Traits.Features.Completion)]
        public async Task NameOfMembersListedForNamespacesAndTypes3()
        {
            var markup = @"class C
{
    void M()
    {
        var x = nameof(N.$$)
    }
}

namespace N
{
public class U
{
    public int nope;
}
} ";
            await VerifyItemExistsAsync(markup, "U");
        }

        [WorkItem(1029522, "http://vstfdevdiv:8080/DevDiv2/DevDiv/_workitems/edit/1029522")]
        [Fact, Trait(Traits.Feature, Traits.Features.Completion)]
        public async Task NameOfMembersListedForNamespacesAndTypes4()
        {
            var markup = @"
using z = System;
class C
{
    void M()
    {
        var x = nameof(z.$$)
    }
}
";
            await VerifyItemExistsAsync(markup, "Console");
        }

        [Fact, Trait(Traits.Feature, Traits.Features.Completion)]
        public async Task InterpolatedStrings1()
        {
            var markup = @"
class C
{
    void M()
    {
        var a = ""Hello"";
        var b = ""World"";
        var c = $""{$$
";
            await VerifyItemExistsAsync(markup, "a");
        }

        [Fact, Trait(Traits.Feature, Traits.Features.Completion)]
        public async Task InterpolatedStrings2()
        {
            var markup = @"
class C
{
    void M()
    {
        var a = ""Hello"";
        var b = ""World"";
        var c = $""{$$}"";
    }
}";
            await VerifyItemExistsAsync(markup, "a");
        }

        [Fact, Trait(Traits.Feature, Traits.Features.Completion)]
        public async Task InterpolatedStrings3()
        {
            var markup = @"
class C
{
    void M()
    {
        var a = ""Hello"";
        var b = ""World"";
        var c = $""{a}, {$$
";
            await VerifyItemExistsAsync(markup, "b");
        }

        [Fact, Trait(Traits.Feature, Traits.Features.Completion)]
        public async Task InterpolatedStrings4()
        {
            var markup = @"
class C
{
    void M()
    {
        var a = ""Hello"";
        var b = ""World"";
        var c = $""{a}, {$$}"";
    }
}";
            await VerifyItemExistsAsync(markup, "b");
        }

        [Fact, Trait(Traits.Feature, Traits.Features.Completion)]
        public async Task InterpolatedStrings5()
        {
            var markup = @"
class C
{
    void M()
    {
        var a = ""Hello"";
        var b = ""World"";
        var c = $@""{a}, {$$
";
            await VerifyItemExistsAsync(markup, "b");
        }

        [Fact, Trait(Traits.Feature, Traits.Features.Completion)]
        public async Task InterpolatedStrings6()
        {
            var markup = @"
class C
{
    void M()
    {
        var a = ""Hello"";
        var b = ""World"";
        var c = $@""{a}, {$$}"";
    }
}";
            await VerifyItemExistsAsync(markup, "b");
        }

        [WorkItem(1064811, "http://vstfdevdiv:8080/DevDiv2/DevDiv/_workitems/edit/1064811")]
        [Fact, Trait(Traits.Feature, Traits.Features.KeywordRecommending)]
        public async Task NotBeforeFirstStringHole()
        {
            await VerifyNoItemsExistAsync(AddInsideMethod(
@"var x = ""\{0}$$\{1}\{2}"""));
        }

        [WorkItem(1064811, "http://vstfdevdiv:8080/DevDiv2/DevDiv/_workitems/edit/1064811")]
        [Fact, Trait(Traits.Feature, Traits.Features.KeywordRecommending)]
        public async Task NotBetweenStringHoles()
        {
            await VerifyNoItemsExistAsync(AddInsideMethod(
@"var x = ""\{0}\{1}$$\{2}"""));
        }

        [WorkItem(1064811, "http://vstfdevdiv:8080/DevDiv2/DevDiv/_workitems/edit/1064811")]
        [Fact, Trait(Traits.Feature, Traits.Features.KeywordRecommending)]
        public async Task NotAfterStringHoles()
        {
            await VerifyNoItemsExistAsync(AddInsideMethod(
@"var x = ""\{0}\{1}\{2}$$"""));
        }

        [WorkItem(1087171, "http://vstfdevdiv:8080/DevDiv2/DevDiv/_workitems/edit/1087171")]
        [Fact, Trait(Traits.Feature, Traits.Features.KeywordRecommending)]
        public async Task CompletionAfterTypeOfGetType()
        {
            await VerifyItemExistsAsync(AddInsideMethod(
"typeof(int).GetType().$$"), "GUID");
        }

        [Fact, Trait(Traits.Feature, Traits.Features.Completion)]
        public async Task UsingDirectives1()
        {
            var markup = @"
using $$

class A { }
static class B { }

namespace N
{
    class C { }
    static class D { }

    namespace M { }
}";

            await VerifyItemIsAbsentAsync(markup, "A");
            await VerifyItemIsAbsentAsync(markup, "B");
            await VerifyItemExistsAsync(markup, "N");
        }

        [Fact, Trait(Traits.Feature, Traits.Features.Completion)]
        public async Task UsingDirectives2()
        {
            var markup = @"
using N.$$

class A { }
static class B { }

namespace N
{
    class C { }
    static class D { }

    namespace M { }
}";

            await VerifyItemIsAbsentAsync(markup, "C");
            await VerifyItemIsAbsentAsync(markup, "D");
            await VerifyItemExistsAsync(markup, "M");
        }

        [Fact, Trait(Traits.Feature, Traits.Features.Completion)]
        public async Task UsingDirectives3()
        {
            var markup = @"
using G = $$

class A { }
static class B { }

namespace N
{
    class C { }
    static class D { }

    namespace M { }
}";

            await VerifyItemExistsAsync(markup, "A");
            await VerifyItemExistsAsync(markup, "B");
            await VerifyItemExistsAsync(markup, "N");
        }

        [Fact, Trait(Traits.Feature, Traits.Features.Completion)]
        public async Task UsingDirectives4()
        {
            var markup = @"
using G = N.$$

class A { }
static class B { }

namespace N
{
    class C { }
    static class D { }

    namespace M { }
}";

            await VerifyItemExistsAsync(markup, "C");
            await VerifyItemExistsAsync(markup, "D");
            await VerifyItemExistsAsync(markup, "M");
        }

        [Fact, Trait(Traits.Feature, Traits.Features.Completion)]
        public async Task UsingDirectives5()
        {
            var markup = @"
using static $$

class A { }
static class B { }

namespace N
{
    class C { }
    static class D { }

    namespace M { }
}";

            await VerifyItemExistsAsync(markup, "A");
            await VerifyItemExistsAsync(markup, "B");
            await VerifyItemExistsAsync(markup, "N");
        }

        [Fact, Trait(Traits.Feature, Traits.Features.Completion)]
        public async Task UsingDirectives6()
        {
            var markup = @"
using static N.$$

class A { }
static class B { }

namespace N
{
    class C { }
    static class D { }

    namespace M { }
}";

            await VerifyItemExistsAsync(markup, "C");
            await VerifyItemExistsAsync(markup, "D");
            await VerifyItemExistsAsync(markup, "M");
        }

        [Fact, Trait(Traits.Feature, Traits.Features.Completion)]
        public async Task UsingStaticDoesNotShowDelegates1()
        {
            var markup = @"
using static $$

class A { }
delegate void B();

namespace N
{
    class C { }
    static class D { }

    namespace M { }
}";

            await VerifyItemExistsAsync(markup, "A");
            await VerifyItemIsAbsentAsync(markup, "B");
            await VerifyItemExistsAsync(markup, "N");
        }

        [Fact, Trait(Traits.Feature, Traits.Features.Completion)]
        public async Task UsingStaticDoesNotShowDelegates2()
        {
            var markup = @"
using static N.$$

class A { }
static class B { }

namespace N
{
    class C { }
    delegate void D();

    namespace M { }
}";

            await VerifyItemExistsAsync(markup, "C");
            await VerifyItemIsAbsentAsync(markup, "D");
            await VerifyItemExistsAsync(markup, "M");
        }

        [Fact, Trait(Traits.Feature, Traits.Features.Completion)]
        public async Task UsingStaticDoesNotShowInterfaces1()
        {
            var markup = @"
using static N.$$

class A { }
static class B { }

namespace N
{
    class C { }
    interface I { }

    namespace M { }
}";

            await VerifyItemExistsAsync(markup, "C");
            await VerifyItemIsAbsentAsync(markup, "I");
            await VerifyItemExistsAsync(markup, "M");
        }

        [Fact, Trait(Traits.Feature, Traits.Features.Completion)]
        public async Task UsingStaticDoesNotShowInterfaces2()
        {
            var markup = @"
using static $$

class A { }
interface I { }

namespace N
{
    class C { }
    static class D { }

    namespace M { }
}";

            await VerifyItemExistsAsync(markup, "A");
            await VerifyItemIsAbsentAsync(markup, "I");
            await VerifyItemExistsAsync(markup, "N");
        }

        [Fact, Trait(Traits.Feature, Traits.Features.Completion)]
        public async Task UsingStaticAndExtensionMethods1()
        {
            var markup = @"
using static A;
using static B;

static class A
{
    public static void Goo(this string s) { }
}

static class B
{
    public static void Bar(this string s) { }
}

class C
{
    void M()
    {
        $$
    }
}
";

            await VerifyItemIsAbsentAsync(markup, "Goo");
            await VerifyItemIsAbsentAsync(markup, "Bar");
        }

        [Fact, Trait(Traits.Feature, Traits.Features.Completion)]
        public async Task UsingStaticAndExtensionMethods2()
        {
            var markup = @"
using N;

namespace N
{
    static class A
    {
        public static void Goo(this string s) { }
    }

    static class B
    {
        public static void Bar(this string s) { }
    }
}

class C
{
    void M()
    {
        $$
    }
}
";

            await VerifyItemIsAbsentAsync(markup, "Goo");
            await VerifyItemIsAbsentAsync(markup, "Bar");
        }

        [Fact, Trait(Traits.Feature, Traits.Features.Completion)]
        public async Task UsingStaticAndExtensionMethods3()
        {
            var markup = @"
using N;

namespace N
{
    static class A
    {
        public static void Goo(this string s) { }
    }

    static class B
    {
        public static void Bar(this string s) { }
    }
}

class C
{
    void M()
    {
        string s;
        s.$$
    }
}
";

            await VerifyItemExistsAsync(markup, "Goo");
            await VerifyItemExistsAsync(markup, "Bar");
        }

        [Fact, Trait(Traits.Feature, Traits.Features.Completion)]
        public async Task UsingStaticAndExtensionMethods4()
        {
            var markup = @"
using static N.A;
using static N.B;

namespace N
{
    static class A
    {
        public static void Goo(this string s) { }
    }

    static class B
    {
        public static void Bar(this string s) { }
    }
}

class C
{
    void M()
    {
        string s;
        s.$$
    }
}
";

            await VerifyItemExistsAsync(markup, "Goo");
            await VerifyItemExistsAsync(markup, "Bar");
        }

        [Fact, Trait(Traits.Feature, Traits.Features.Completion)]
        public async Task UsingStaticAndExtensionMethods5()
        {
            var markup = @"
using static N.A;

namespace N
{
    static class A
    {
        public static void Goo(this string s) { }
    }

    static class B
    {
        public static void Bar(this string s) { }
    }
}

class C
{
    void M()
    {
        string s;
        s.$$
    }
}
";

            await VerifyItemExistsAsync(markup, "Goo");
            await VerifyItemIsAbsentAsync(markup, "Bar");
        }

        [Fact, Trait(Traits.Feature, Traits.Features.Completion)]
        public async Task UsingStaticAndExtensionMethods6()
        {
            var markup = @"
using static N.B;

namespace N
{
    static class A
    {
        public static void Goo(this string s) { }
    }

    static class B
    {
        public static void Bar(this string s) { }
    }
}

class C
{
    void M()
    {
        string s;
        s.$$
    }
}
";

            await VerifyItemIsAbsentAsync(markup, "Goo");
            await VerifyItemExistsAsync(markup, "Bar");
        }

        [Fact, Trait(Traits.Feature, Traits.Features.Completion)]
        public async Task UsingStaticAndExtensionMethods7()
        {
            var markup = @"
using N;
using static N.B;

namespace N
{
    static class A
    {
        public static void Goo(this string s) { }
    }

    static class B
    {
        public static void Bar(this string s) { }
    }
}

class C
{
    void M()
    {
        string s;
        s.$$;
    }
}
";

            await VerifyItemExistsAsync(markup, "Goo");
            await VerifyItemExistsAsync(markup, "Bar");
        }

        [WorkItem(7932, "https://github.com/dotnet/roslyn/issues/7932")]
        [WpfFact, Trait(Traits.Feature, Traits.Features.Completion)]
        public async Task ExtensionMethodWithinSameClassOfferedForCompletion()
        {
            var markup = @"
public static class Test
{
    static void TestB()
    {
        $$
    }
    static void TestA(this string s) { }
}
";
            await VerifyItemExistsAsync(markup, "TestA");
        }

        [WorkItem(7932, "https://github.com/dotnet/roslyn/issues/7932")]
        [WpfFact, Trait(Traits.Feature, Traits.Features.Completion)]
        public async Task ExtensionMethodWithinParentClassOfferedForCompletion()
        {
            var markup = @"
public static class Parent
{
    static void TestA(this string s) { }
    static void TestC(string s) { }
    public static class Test
    {
        static void TestB()
        {
            $$
        }
    }
}
";
            await VerifyItemExistsAsync(markup, "TestA");
        }

        [Fact, Trait(Traits.Feature, Traits.Features.Completion)]
        public async Task ExceptionFilter1()
        {
            var markup = @"
using System;

class C
{
    void M(bool x)
    {
        try
        {
        }
        catch when ($$
";

            await VerifyItemExistsAsync(markup, "x");
        }

        [Fact, Trait(Traits.Feature, Traits.Features.Completion)]
        public async Task ExceptionFilter1_NotBeforeOpenParen()
        {
            var markup = @"
using System;

class C
{
    void M(bool x)
    {
        try
        {
        }
        catch when $$
";

            await VerifyNoItemsExistAsync(markup);
        }

        [Fact, Trait(Traits.Feature, Traits.Features.Completion)]
        public async Task ExceptionFilter2()
        {
            var markup = @"
using System;

class C
{
    void M(bool x)
    {
        try
        {
        }
        catch (Exception ex) when ($$
";

            await VerifyItemExistsAsync(markup, "x");
        }

        [Fact, Trait(Traits.Feature, Traits.Features.Completion)]
        public async Task ExceptionFilter2_NotBeforeOpenParen()
        {
            var markup = @"
using System;

class C
{
    void M(bool x)
    {
        try
        {
        }
        catch (Exception ex) when $$
";

            await VerifyNoItemsExistAsync(markup);
        }

        [WorkItem(25084, "https://github.com/dotnet/roslyn/issues/25084")]
        [Fact, Trait(Traits.Feature, Traits.Features.Completion)]
        public async Task SwitchCaseWhenClause1()
        {
            var markup = @"
class C
{
    void M(bool x)
    {
        switch (1)
        {
            case 1 when $$
";

            await VerifyItemExistsAsync(markup, "x");
        }

        [WorkItem(25084, "https://github.com/dotnet/roslyn/issues/25084")]
        [Fact, Trait(Traits.Feature, Traits.Features.Completion)]
        public async Task SwitchCaseWhenClause2()
        {
            var markup = @"
class C
{
    void M(bool x)
    {
        switch (1)
        {
            case int i when $$
";

            await VerifyItemExistsAsync(markup, "x");
        }

        [WorkItem(717, "https://github.com/dotnet/roslyn/issues/717")]
        [Fact, Trait(Traits.Feature, Traits.Features.Completion)]
        public async Task ExpressionContextCompletionWithinCast()
        {
            var markup = @"
class Program
{
    void M()
    {
        for (int i = 0; i < 5; i++)
        {
            var x = ($$)
            var y = 1;
        }
    }
}
";
            await VerifyItemExistsAsync(markup, "i");
        }

        [WorkItem(1277, "https://github.com/dotnet/roslyn/issues/1277")]
        [Fact, Trait(Traits.Feature, Traits.Features.Completion)]
        public async Task NoInstanceMembersInPropertyInitializer()
        {
            var markup = @"
class A {
    int abc;
    int B { get; } = $$
}
";
            await VerifyItemIsAbsentAsync(markup, "abc");
        }

        [WorkItem(1277, "https://github.com/dotnet/roslyn/issues/1277")]
        [Fact, Trait(Traits.Feature, Traits.Features.Completion)]
        public async Task StaticMembersInPropertyInitializer()
        {
            var markup = @"
class A {
    static Action s_abc;
    event Action B = $$
}
";
            await VerifyItemExistsAsync(markup, "s_abc");
        }

        [Fact, Trait(Traits.Feature, Traits.Features.Completion)]
        public async Task NoInstanceMembersInFieldLikeEventInitializer()
        {
            var markup = @"
class A {
    Action abc;
    event Action B = $$
}
";
            await VerifyItemIsAbsentAsync(markup, "abc");
        }

        [Fact, Trait(Traits.Feature, Traits.Features.Completion)]
        public async Task StaticMembersInFieldLikeEventInitializer()
        {
            var markup = @"
class A {
    static Action s_abc;
    event Action B = $$
}
";
            await VerifyItemExistsAsync(markup, "s_abc");
        }

        [WorkItem(5069, "https://github.com/dotnet/roslyn/issues/5069")]
        [Fact, Trait(Traits.Feature, Traits.Features.Completion)]
        public async Task InstanceMembersInTopLevelFieldInitializer()
        {
            var markup = @"
int aaa = 1;
int bbb = $$
";
            await VerifyItemExistsAsync(markup, "aaa", sourceCodeKind: SourceCodeKind.Script);
        }

        [WorkItem(5069, "https://github.com/dotnet/roslyn/issues/5069")]
        [Fact, Trait(Traits.Feature, Traits.Features.Completion)]
        public async Task InstanceMembersInTopLevelFieldLikeEventInitializer()
        {
            var markup = @"
Action aaa = null;
event Action bbb = $$
";
            await VerifyItemExistsAsync(markup, "aaa", sourceCodeKind: SourceCodeKind.Script);
        }

        [WorkItem(33, "https://github.com/dotnet/roslyn/issues/33")]
        [Fact, Trait(Traits.Feature, Traits.Features.Completion)]
        public async Task NoConditionalAccessCompletionOnTypes1()
        {
            var markup = @"
using A = System
class C
{
    A?.$$
}
";
            await VerifyNoItemsExistAsync(markup);
        }

        [WorkItem(33, "https://github.com/dotnet/roslyn/issues/33")]
        [Fact, Trait(Traits.Feature, Traits.Features.Completion)]
        public async Task NoConditionalAccessCompletionOnTypes2()
        {
            var markup = @"
class C
{
    System?.$$
}
";
            await VerifyNoItemsExistAsync(markup);
        }

        [WorkItem(33, "https://github.com/dotnet/roslyn/issues/33")]
        [Fact, Trait(Traits.Feature, Traits.Features.Completion)]
        public async Task NoConditionalAccessCompletionOnTypes3()
        {
            var markup = @"
class C
{
    System.Console?.$$
}
";
            await VerifyNoItemsExistAsync(markup);
        }

        [Fact, Trait(Traits.Feature, Traits.Features.Completion)]
        public async Task CompletionInIncompletePropertyDeclaration()
        {
            var markup = @"
class Class1
{
    public string Property1 { get; set; }
}

class Class2
{
    public string Property { get { return this.Source.$$
    public Class1 Source { get; set; }
}";
            await VerifyItemExistsAsync(markup, "Property1");
        }

        [Fact, Trait(Traits.Feature, Traits.Features.Completion)]
        public async Task NoCompletionInShebangComments()
        {
            await VerifyNoItemsExistAsync("#!$$", sourceCodeKind: SourceCodeKind.Script);
            await VerifyNoItemsExistAsync("#! S$$", sourceCodeKind: SourceCodeKind.Script, usePreviousCharAsTrigger: true);
        }

        [Fact, Trait(Traits.Feature, Traits.Features.Completion)]
        public async Task CompoundNameTargetTypePreselection()
        {
            var markup = @"
class Class1
{
    void goo()
    {
        int x = 3;
        string y = x.$$
    }
}";
            await VerifyItemExistsAsync(markup, "ToString", matchPriority: SymbolMatchPriority.PreferEventOrMethod);
        }

        [Fact, Trait(Traits.Feature, Traits.Features.Completion)]
        public async Task TargetTypeInCollectionInitializer1()
        {
            var markup = @"
using System.Collections.Generic;

class Program
{
    static void Main(string[] args)
    {
        int z;
        string q;
        List<int> x = new List<int>() { $$  }
    }
}";
            await VerifyItemExistsAsync(markup, "z", matchPriority: SymbolMatchPriority.PreferLocalOrParameterOrRangeVariable);
        }

        [Fact, Trait(Traits.Feature, Traits.Features.Completion)]
        public async Task TargetTypeInCollectionInitializer2()
        {
            var markup = @"
using System.Collections.Generic;

class Program
{
    static void Main(string[] args)
    {
        int z;
        string q;
        List<int> x = new List<int>() { 1, $$  }
    }
}";
            await VerifyItemExistsAsync(markup, "z", matchPriority: SymbolMatchPriority.PreferLocalOrParameterOrRangeVariable);
        }

        [Fact, Trait(Traits.Feature, Traits.Features.Completion)]
        public async Task TargeTypeInObjectInitializer1()
        {
            var markup = @"
class C
{
    public int X { get; set; }
    public int Y { get; set; }

    void goo()
    {
        int i;
        var c = new C() { X = $$ }
    }
}";
            await VerifyItemExistsAsync(markup, "i", matchPriority: SymbolMatchPriority.PreferLocalOrParameterOrRangeVariable);
        }

        [Fact, Trait(Traits.Feature, Traits.Features.Completion)]
        public async Task TargeTypeInObjectInitializer2()
        {
            var markup = @"
class C
{
    public int X { get; set; }
    public int Y { get; set; }

    void goo()
    {
        int i;
        var c = new C() { X = 1, Y = $$ }
    }
}";
            await VerifyItemExistsAsync(markup, "i", matchPriority: SymbolMatchPriority.PreferLocalOrParameterOrRangeVariable);
        }

        [Fact, Trait(Traits.Feature, Traits.Features.Completion)]
        public async Task TupleElements()
        {
            var markup = @"
class C
{
    void goo()
    {
        var t = (Alice: 1, Item2: 2, ITEM3: 3, 4, 5, 6, 7, 8, Bob: 9);
        t.$$
    }
}" + TestResources.NetFX.ValueTuple.tuplelib_cs;

            await VerifyItemExistsAsync(markup, "Alice");
            await VerifyItemExistsAsync(markup, "Bob");
            await VerifyItemExistsAsync(markup, "CompareTo");
            await VerifyItemExistsAsync(markup, "Equals");
            await VerifyItemExistsAsync(markup, "GetHashCode");
            await VerifyItemExistsAsync(markup, "GetType");
            await VerifyItemExistsAsync(markup, "Item2");
            await VerifyItemExistsAsync(markup, "ITEM3");
            for (var i = 4; i <= 8; i++)
            {
                await VerifyItemExistsAsync(markup, "Item" + i);
            }
            await VerifyItemExistsAsync(markup, "ToString");

            await VerifyItemIsAbsentAsync(markup, "Item1");
            await VerifyItemIsAbsentAsync(markup, "Item9");
            await VerifyItemIsAbsentAsync(markup, "Rest");
            await VerifyItemIsAbsentAsync(markup, "Item3");
        }

        [WorkItem(14546, "https://github.com/dotnet/roslyn/issues/14546")]
        [Fact, Trait(Traits.Feature, Traits.Features.Completion)]
        public async Task TupleElementsCompletionOffMethodGroup()
        {
            var markup = @"
class C
{
    void goo()
    {
        new object().ToString.$$
    }
}" + TestResources.NetFX.ValueTuple.tuplelib_cs;

            // should not crash
            await VerifyItemExistsAsync(markup, "ToString");
        }

        [Fact]
        [Trait(Traits.Feature, Traits.Features.Completion)]
        [CompilerTrait(CompilerFeature.LocalFunctions)]
        [WorkItem(13480, "https://github.com/dotnet/roslyn/issues/13480")]
        public async Task NoCompletionInLocalFuncGenericParamList()
        {
            var markup = @"
class C
{
    void M()
    {
        int Local<$$";

            await VerifyNoItemsExistAsync(markup);
        }

        [Fact]
        [Trait(Traits.Feature, Traits.Features.Completion)]
        [CompilerTrait(CompilerFeature.LocalFunctions)]
        [WorkItem(13480, "https://github.com/dotnet/roslyn/issues/13480")]
        public async Task CompletionForAwaitWithoutAsync()
        {
            var markup = @"
class C
{
    void M()
    {
        await Local<$$";

            await VerifyAnyItemExistsAsync(markup);
        }

        [WorkItem(14127, "https://github.com/dotnet/roslyn/issues/14127")]
        [Fact, Trait(Traits.Feature, Traits.Features.Completion)]
        public async Task TupleTypeAtMemberLevel1()
        {
            await VerifyItemExistsAsync(@"
class C
{
    ($$
}", "C");
        }

        [WorkItem(14127, "https://github.com/dotnet/roslyn/issues/14127")]
        [Fact, Trait(Traits.Feature, Traits.Features.Completion)]
        public async Task TupleTypeAtMemberLevel2()
        {
            await VerifyItemExistsAsync(@"
class C
{
    ($$)
}", "C");
        }

        [WorkItem(14127, "https://github.com/dotnet/roslyn/issues/14127")]
        [Fact, Trait(Traits.Feature, Traits.Features.Completion)]
        public async Task TupleTypeAtMemberLevel3()
        {
            await VerifyItemExistsAsync(@"
class C
{
    (C, $$
}", "C");
        }

        [WorkItem(14127, "https://github.com/dotnet/roslyn/issues/14127")]
        [Fact, Trait(Traits.Feature, Traits.Features.Completion)]
        public async Task TupleTypeAtMemberLevel4()
        {
            await VerifyItemExistsAsync(@"
class C
{
    (C, $$)
}", "C");
        }

        [WorkItem(14127, "https://github.com/dotnet/roslyn/issues/14127")]
        [Fact, Trait(Traits.Feature, Traits.Features.Completion)]
        public async Task TupleTypeInForeach()
        {
            await VerifyItemExistsAsync(@"
class C
{
    void M()
    {
        foreach ((C, $$
    }
}", "C");
        }

        [WorkItem(14127, "https://github.com/dotnet/roslyn/issues/14127")]
        [Fact, Trait(Traits.Feature, Traits.Features.Completion)]
        public async Task TupleTypeInParameterList()
        {
            await VerifyItemExistsAsync(@"
class C
{
    void M((C, $$)
    {
    }
}", "C");
        }

        [WorkItem(14127, "https://github.com/dotnet/roslyn/issues/14127")]
        [Fact, Trait(Traits.Feature, Traits.Features.Completion)]
        public async Task TupleTypeInNameOf()
        {
            await VerifyItemExistsAsync(@"
class C
{
    void M()
    {
        var x = nameof((C, $$
    }
}", "C");
        }

        [WorkItem(14163, "https://github.com/dotnet/roslyn/issues/14163")]
        [Fact]
        [Trait(Traits.Feature, Traits.Features.Completion)]
        [CompilerTrait(CompilerFeature.LocalFunctions)]
        public async Task LocalFunctionDescription()
        {
            await VerifyItemExistsAsync(@"
class C
{
    void M()
    {
        void Local() { }
        
        $$
    }
}", "Local", "void Local()");
        }

        [WorkItem(14163, "https://github.com/dotnet/roslyn/issues/14163")]
        [Fact]
        [Trait(Traits.Feature, Traits.Features.Completion)]
        [CompilerTrait(CompilerFeature.LocalFunctions)]
        public async Task LocalFunctionDescription2()
        {
            await VerifyItemExistsAsync(@"
using System;
class C
{
    class var { }
    void M()
    {
        Action<int> Local(string x, ref var @class, params Func<int, string> f)
        {
            return () => 0;
        }

        $$
    }
}", "Local", "Action<int> Local(string x, ref var @class, params Func<int, string> f)");
        }

        [WorkItem(18359, "https://github.com/dotnet/roslyn/issues/18359")]
        [Fact, Trait(Traits.Feature, Traits.Features.Completion)]
        public async Task EnumMemberAfterDot()
        {
            var markup =
@"namespace ConsoleApplication253
{
    class Program
    {
        static void Main(string[] args)
        {
            M(E.$$)
        }

        static void M(E e) { }
    }

    enum E
    {
        A,
        B,
    }
}
";
            // VerifyItemExistsAsync also tests with the item typed.
            await VerifyItemExistsAsync(markup, "A");
            await VerifyItemExistsAsync(markup, "B");
        }

        [WorkItem(8321, "https://github.com/dotnet/roslyn/issues/8321")]
        [Fact, Trait(Traits.Feature, Traits.Features.KeywordRecommending)]
        public async Task NotOnMethodGroup1()
        {
            var markup =
@"namespace ConsoleApp
{
    class Program
    {
        static void Main(string[] args)
        {
            Main.$$
        }
    }
}
";
            await VerifyNoItemsExistAsync(markup);
        }

        [WorkItem(8321, "https://github.com/dotnet/roslyn/issues/8321")]
        [Fact, Trait(Traits.Feature, Traits.Features.KeywordRecommending)]
        public async Task NotOnMethodGroup2()
        {
            var markup =
@"class C {
    void M<T>() {M<C>.$$ }
}
";
            await VerifyNoItemsExistAsync(markup);
        }

        [WorkItem(8321, "https://github.com/dotnet/roslyn/issues/8321")]
        [Fact, Trait(Traits.Feature, Traits.Features.KeywordRecommending)]
        public async Task NotOnMethodGroup3()
        {
            var markup =
@"class C {
    void M() {M.$$}
}
";
            await VerifyNoItemsExistAsync(markup);
        }

        [WorkItem(420697, "https://devdiv.visualstudio.com/DefaultCollection/DevDiv/_workitems?id=420697&_a=edit")]
        [Fact(Skip = "https://github.com/dotnet/roslyn/issues/21766"), Trait(Traits.Feature, Traits.Features.KeywordRecommending)]
        public async Task DoNotCrashInExtensionMethoWithExpressionBodiedMember()
        {
            var markup =
@"public static class Extensions { public static T Get<T>(this object o) => $$}
";
            await VerifyItemExistsAsync(markup, "o");
        }

        [Fact, Trait(Traits.Feature, Traits.Features.KeywordRecommending)]
        public async Task EnumConstraint()
        {
            var markup =
@"public class X<T> where T : System.$$
";
            await VerifyItemExistsAsync(markup, "Enum");
        }

        [Fact, Trait(Traits.Feature, Traits.Features.KeywordRecommending)]
        public async Task DelegateConstraint()
        {
            var markup =
@"public class X<T> where T : System.$$
";
            await VerifyItemExistsAsync(markup, "Delegate");
        }

        [Fact, Trait(Traits.Feature, Traits.Features.KeywordRecommending)]
        public async Task MulticastDelegateConstraint()
        {
            var markup =
@"public class X<T> where T : System.$$
";
            await VerifyItemExistsAsync(markup, "MulticastDelegate");
        }

        private static string CreateThenIncludeTestCode(string lambdaExpressionString, string methodDeclarationString)
        {
            var template = @"
using System;
using System.Collections.Generic;
using System.Linq;
using System.Linq.Expressions;

namespace ThenIncludeIntellisenseBug
{
    class Program
    {
        static void Main(string[] args)
        {
            var registrations = new List<Registration>().AsQueryable();
            var reg = registrations.Include(r => r.Activities).ThenInclude([1]);
        }
    }

    internal class Registration
    {
        public ICollection<Activity> Activities { get; set; }
    }

    public class Activity
    {
        public Task Task { get; set; }
    }

    public class Task
    {
        public string Name { get; set; }
    }

    public interface IIncludableQueryable<out TEntity, out TProperty> : IQueryable<TEntity>
    {
    }

    public static class EntityFrameworkQuerybleExtensions
    {
        public static IIncludableQueryable<TEntity, TProperty> Include<TEntity, TProperty>(
            this IQueryable<TEntity> source,
            Expression<Func<TEntity, TProperty>> navigationPropertyPath)
            where TEntity : class
        {
            return default(IIncludableQueryable<TEntity, TProperty>);
        }

        [2]
    }
}";

            return template.Replace("[1]", lambdaExpressionString).Replace("[2]", methodDeclarationString);
        }

        [Fact, Trait(Traits.Feature, Traits.Features.Completion)]
        public async Task ThenInclude()
        {
            var markup = CreateThenIncludeTestCode("b => b.$$",
@"
    public static IIncludableQueryable<TEntity, TProperty> ThenInclude<TEntity, TPreviousProperty, TProperty>(
        this IIncludableQueryable<TEntity, ICollection<TPreviousProperty>> source,
        Expression<Func<TPreviousProperty, TProperty>> navigationPropertyPath) where TEntity : class
    {
        return default(IIncludableQueryable<TEntity, TProperty>);
    }

    public static IIncludableQueryable<TEntity, TProperty> ThenInclude<TEntity, TPreviousProperty, TProperty>(
        this IIncludableQueryable<TEntity, TPreviousProperty> source,
        Expression<Func<TPreviousProperty, TProperty>> navigationPropertyPath) where TEntity : class
    {
        return default(IIncludableQueryable<TEntity, TProperty>);
    }");

            await VerifyItemExistsAsync(markup, "Task");
            await VerifyItemExistsAsync(markup, "FirstOrDefault", displayTextSuffix: "<>");
        }

        [Fact, Trait(Traits.Feature, Traits.Features.Completion)]
        public async Task ThenIncludeNoExpression()
        {
            var markup = CreateThenIncludeTestCode("b => b.$$",
@"
    public static IIncludableQueryable<TEntity, TProperty> ThenInclude<TEntity, TPreviousProperty, TProperty>(
        this IIncludableQueryable<TEntity, ICollection<TPreviousProperty>> source,
        Func<TPreviousProperty, TProperty> navigationPropertyPath) where TEntity : class
    {
        return default(IIncludableQueryable<TEntity, TProperty>);
    }

    public static IIncludableQueryable<TEntity, TProperty> ThenInclude<TEntity, TPreviousProperty, TProperty>(
        this IIncludableQueryable<TEntity, TPreviousProperty> source,
        Func<TPreviousProperty, TProperty> navigationPropertyPath) where TEntity : class
    {
        return default(IIncludableQueryable<TEntity, TProperty>);
    }");

            await VerifyItemExistsAsync(markup, "Task");
            await VerifyItemExistsAsync(markup, "FirstOrDefault", displayTextSuffix: "<>");
        }

        [Fact, Trait(Traits.Feature, Traits.Features.Completion)]
        public async Task ThenIncludeSecondArgument()
        {
            var markup = CreateThenIncludeTestCode("0, b => b.$$",
@"
    public static IIncludableQueryable<TEntity, TProperty> ThenInclude<TEntity, TPreviousProperty, TProperty>(
        this IIncludableQueryable<TEntity, ICollection<TPreviousProperty>> source,
        int a,
        Expression<Func<TPreviousProperty, TProperty>> navigationPropertyPath) where TEntity : class
    {
        return default(IIncludableQueryable<TEntity, TProperty>);
    }

    public static IIncludableQueryable<TEntity, TProperty> ThenInclude<TEntity, TPreviousProperty, TProperty>(
        this IIncludableQueryable<TEntity, TPreviousProperty> source,
        int a,
        Expression<Func<TPreviousProperty, TProperty>> navigationPropertyPath) where TEntity : class
    {
        return default(IIncludableQueryable<TEntity, TProperty>);
    }");

            await VerifyItemExistsAsync(markup, "Task");
            await VerifyItemExistsAsync(markup, "FirstOrDefault", displayTextSuffix: "<>");
        }

        [Fact, Trait(Traits.Feature, Traits.Features.Completion)]
        public async Task ThenIncludeSecondArgumentAndMultiArgumentLambda()
        {
            var markup = CreateThenIncludeTestCode("0, (a,b,c) => c.$$)",
@"
    public static IIncludableQueryable<TEntity, TProperty> ThenInclude<TEntity, TPreviousProperty, TProperty>(
        this IIncludableQueryable<TEntity, ICollection<TPreviousProperty>> source,
        int a,
        Expression<Func<string, string, TPreviousProperty, TProperty>> navigationPropertyPath) where TEntity : class
    {
        return default(IIncludableQueryable<TEntity, TProperty>);
    }

    public static IIncludableQueryable<TEntity, TProperty> ThenInclude<TEntity, TPreviousProperty, TProperty>(
        this IIncludableQueryable<TEntity, TPreviousProperty> source,
        int a,
        Expression<Func<string, string, TPreviousProperty, TProperty>> navigationPropertyPath) where TEntity : class
    {
        return default(IIncludableQueryable<TEntity, TProperty>);
    }");

            await VerifyItemExistsAsync(markup, "Task");
            await VerifyItemExistsAsync(markup, "FirstOrDefault", displayTextSuffix: "<>");
        }

        [Fact, Trait(Traits.Feature, Traits.Features.Completion)]
        public async Task ThenIncludeSecondArgumentNoOverlap()
        {
            var markup = CreateThenIncludeTestCode("b => b.Task, b =>b.$$",
@"
    public static IIncludableQueryable<TEntity, TProperty> ThenInclude<TEntity, TPreviousProperty, TProperty>(
        this IIncludableQueryable<TEntity, ICollection<TPreviousProperty>> source,
        Expression<Func<TPreviousProperty, TProperty>> navigationPropertyPath,
        Expression<Func<TPreviousProperty, TProperty>> anotherNavigationPropertyPath) where TEntity : class
        {
            return default(IIncludableQueryable<TEntity, TProperty>);
        }

        public static IIncludableQueryable<TEntity, TProperty> ThenInclude<TEntity, TPreviousProperty, TProperty>(
           this IIncludableQueryable<TEntity, TPreviousProperty> source,
           Expression<Func<TPreviousProperty, TProperty>> navigationPropertyPath) where TEntity : class
        {
            return default(IIncludableQueryable<TEntity, TProperty>);
        }
");

            await VerifyItemExistsAsync(markup, "Task");
            await VerifyItemIsAbsentAsync(markup, "FirstOrDefault", displayTextSuffix: "<>");
        }

        [Fact, Trait(Traits.Feature, Traits.Features.Completion)]
        public async Task ThenIncludeSecondArgumentAndMultiArgumentLambdaWithNoLambdaOverlap()
        {
            var markup = CreateThenIncludeTestCode("0, (a,b,c) => c.$$",
@"
    public static IIncludableQueryable<TEntity, TProperty> ThenInclude<TEntity, TPreviousProperty, TProperty>(
        this IIncludableQueryable<TEntity, ICollection<TPreviousProperty>> source,
        int a,
        Expression<Func<string, TPreviousProperty, TProperty>> navigationPropertyPath) where TEntity : class
    {
        return default(IIncludableQueryable<TEntity, TProperty>);
    }

    public static IIncludableQueryable<TEntity, TProperty> ThenInclude<TEntity, TPreviousProperty, TProperty>(
        this IIncludableQueryable<TEntity, TPreviousProperty> source,
        int a,
        Expression<Func<string, string, TPreviousProperty, TProperty>> navigationPropertyPath) where TEntity : class
    {
        return default(IIncludableQueryable<TEntity, TProperty>);
    }
");

            await VerifyItemIsAbsentAsync(markup, "Task");
            await VerifyItemExistsAsync(markup, "FirstOrDefault", displayTextSuffix: "<>");
        }

        [Fact(Skip = "https://github.com/dotnet/roslyn/issues/35100"), Trait(Traits.Feature, Traits.Features.Completion)]
        public async Task ThenIncludeGenericAndNoGenericOverloads()
        {
            var markup = CreateThenIncludeTestCode("c => c.$$",
@"
        public static IIncludableQueryable<Registration, Task> ThenInclude(
                   this IIncludableQueryable<Registration, ICollection<Activity>> source,
                   Func<Activity, Task> navigationPropertyPath)
        {
            return default(IIncludableQueryable<Registration, Task>);
        }

        public static IIncludableQueryable<TEntity, TProperty> ThenInclude<TEntity, TPreviousProperty, TProperty>(
            this IIncludableQueryable<TEntity, TPreviousProperty> source,
            Expression<Func<TPreviousProperty, TProperty>> navigationPropertyPath) where TEntity : class
        {
            return default(IIncludableQueryable<TEntity, TProperty>);
        }
");

            await VerifyItemExistsAsync(markup, "Task");
            await VerifyItemExistsAsync(markup, "FirstOrDefault", displayTextSuffix: "<>");
        }

        [Fact, Trait(Traits.Feature, Traits.Features.Completion)]
        public async Task ThenIncludeNoGenericOverloads()
        {
            var markup = CreateThenIncludeTestCode("c => c.$$",
@"
        public static IIncludableQueryable<Registration, Task> ThenInclude(
            this IIncludableQueryable<Registration, ICollection<Activity>> source,
            Func<Activity, Task> navigationPropertyPath)
        {
            return default(IIncludableQueryable<Registration, Task>);
        }

        public static IIncludableQueryable<Registration, Activity> ThenInclude(
            this IIncludableQueryable<Registration, ICollection<Activity>> source,
            Func<ICollection<Activity>, Activity> navigationPropertyPath) 
        {
            return default(IIncludableQueryable<Registration, Activity>);
        }
");

            await VerifyItemExistsAsync(markup, "Task");
            await VerifyItemExistsAsync(markup, "FirstOrDefault", displayTextSuffix: "<>");
        }

        [Fact, Trait(Traits.Feature, Traits.Features.Completion)]
        public async Task CompletionForLambdaWithOverloads()
        {
            var markup = @"
using System;
using System.Collections;
using System.Collections.Generic;
using System.Linq;
using System.Linq.Expressions;

namespace ClassLibrary1
{
    class SomeItem
    {
        public string A;
        public int B;
    }
    class SomeCollection<T> : List<T>
    {
        public virtual SomeCollection<T> Include(string path) => null;
    }

    static class Extensions
    {
        public static IList<T> Include<T, TProperty>(this IList<T> source, Expression<Func<T, TProperty>> path)
            => null;

        public static IList Include(this IList source, string path) => null;

        public static IList<T> Include<T>(this IList<T> source, string path) => null;
    }

    class Program 
    {
        void M(SomeCollection<SomeItem> c)
        {
            var a = from m in c.Include(t => t.$$);
        }
    }
}";

            await VerifyItemIsAbsentAsync(markup, "Substring");
            await VerifyItemExistsAsync(markup, "A");
            await VerifyItemExistsAsync(markup, "B");
        }

        [Fact, Trait(Traits.Feature, Traits.Features.Completion)]
        [WorkItem(1056325, "https://dev.azure.com/devdiv/DevDiv/_workitems/edit/1056325")]
        public async Task CompletionForLambdaWithOverloads2()
        {
            var markup = @"
using System;

class C
{
    void M(Action<int> a) { }
    void M(string s) { }

    void Test()
    {
        M(p => p.$$);
    }
}";

            await VerifyItemIsAbsentAsync(markup, "Substring");
            await VerifyItemExistsAsync(markup, "GetTypeCode");
        }

        [Fact, Trait(Traits.Feature, Traits.Features.Completion)]
        [WorkItem(1056325, "https://dev.azure.com/devdiv/DevDiv/_workitems/edit/1056325")]
        public async Task CompletionForLambdaWithOverloads3()
        {
            var markup = @"
using System;

class C
{
    void M(Action<int> a) { }
    void M(Action<string> a) { }

    void Test()
    {
        M((int p) => p.$$);
    }
}";

            await VerifyItemIsAbsentAsync(markup, "Substring");
            await VerifyItemExistsAsync(markup, "GetTypeCode");
        }

        [Fact, Trait(Traits.Feature, Traits.Features.Completion)]
        [WorkItem(1056325, "https://dev.azure.com/devdiv/DevDiv/_workitems/edit/1056325")]
        public async Task CompletionForLambdaWithOverloads4()
        {
            var markup = @"
using System;

class C
{
    void M(Action<int> a) { }
    void M(Action<string> a) { }

    void Test()
    {
        M(p => p.$$);
    }
}";

            await VerifyItemExistsAsync(markup, "Substring");
            await VerifyItemExistsAsync(markup, "GetTypeCode");
        }

        [Fact, Trait(Traits.Feature, Traits.Features.Completion)]
        [WorkItem(42997, "https://github.com/dotnet/roslyn/issues/42997")]
        public async Task CompletionForLambdaWithTypeParameters()
        {
            var markup = @"
using System;
using System.Collections.Generic;

class Program
{
    static void M()
    {
        Create(new List<Product>(), arg => arg.$$);
    }

    static void Create<T>(List<T> list, Action<T> expression) { }
}

class Product { public void MyProperty() { } }";

            await VerifyItemExistsAsync(markup, "MyProperty");
        }

        [Fact, Trait(Traits.Feature, Traits.Features.Completion)]
        [WorkItem(42997, "https://github.com/dotnet/roslyn/issues/42997")]
        public async Task CompletionForLambdaWithTypeParametersAndOverloads()
        {
            var markup = @"
using System;
using System.Collections.Generic;

class Program
{
    static void M()
    {
        Create(new Dictionary<Product1, Product2>(), arg => arg.$$);
    }

    static void Create<T, U>(Dictionary<T, U> list, Action<T> expression) { }
    static void Create<T, U>(Dictionary<U, T> list, Action<T> expression) { }
}

class Product1 { public void MyProperty1() { } }
class Product2 { public void MyProperty2() { } }";

            await VerifyItemExistsAsync(markup, "MyProperty1");
            await VerifyItemExistsAsync(markup, "MyProperty2");
        }

        [Fact, Trait(Traits.Feature, Traits.Features.Completion)]
        [WorkItem(42997, "https://github.com/dotnet/roslyn/issues/42997")]
        public async Task CompletionForLambdaWithTypeParametersAndOverloads2()
        {
            var markup = @"
using System;
using System.Collections.Generic;

class Program
{
    static void M()
    {
        Create(new Dictionary<Product1,Product2>(),arg => arg.$$);
    }

    static void Create<T, U>(Dictionary<T, U> list, Action<T> expression) { }
    static void Create<T, U>(Dictionary<U, T> list, Action<T> expression) { }
    static void Create(Dictionary<Product1, Product2> list, Action<Product3> expression) { }
}

class Product1 { public void MyProperty1() { } }
class Product2 { public void MyProperty2() { } }
class Product3 { public void MyProperty3() { } }";

            await VerifyItemExistsAsync(markup, "MyProperty1");
            await VerifyItemExistsAsync(markup, "MyProperty2");
            await VerifyItemExistsAsync(markup, "MyProperty3");
        }

        [Fact, Trait(Traits.Feature, Traits.Features.Completion)]
        [WorkItem(42997, "https://github.com/dotnet/roslyn/issues/42997")]
        public async Task CompletionForLambdaWithTypeParametersFromClass()
        {
            var markup = @"
using System;

class Program<T>
{
    static void M()
    {
        Create(arg => arg.$$);
    }

    static void Create(Action<T> expression) { }
}

class Product { public void MyProperty() { } }";

            await VerifyItemExistsAsync(markup, "GetHashCode");
            await VerifyItemIsAbsentAsync(markup, "MyProperty");
        }

        [Fact, Trait(Traits.Feature, Traits.Features.Completion)]
        [WorkItem(42997, "https://github.com/dotnet/roslyn/issues/42997")]
        public async Task CompletionForLambdaWithTypeParametersFromClassWithConstraintOnType()
        {
            var markup = @"
using System;

class Program<T> where T : Product
{
    static void M()
    {
        Create(arg => arg.$$);
    }

    static void Create(Action<T> expression) { }
}

class Product { public void MyProperty() { } }";

            await VerifyItemExistsAsync(markup, "GetHashCode");
            await VerifyItemExistsAsync(markup, "MyProperty");
        }

        [Fact, Trait(Traits.Feature, Traits.Features.Completion)]
        [WorkItem(42997, "https://github.com/dotnet/roslyn/issues/42997")]
        public async Task CompletionForLambdaWithTypeParametersFromClassWithConstraintOnMethod()
        {
            var markup = @"
using System;

class Program
{
    static void M()
    {
        Create(arg => arg.$$);
    }

    static void Create<T>(Action<T> expression) where T : Product { }
}

class Product { public void MyProperty() { } }";

            await VerifyItemExistsAsync(markup, "GetHashCode");
            await VerifyItemExistsAsync(markup, "MyProperty");
        }

        [Fact, Trait(Traits.Feature, Traits.Features.Completion)]
        [WorkItem(40216, "https://github.com/dotnet/roslyn/issues/40216")]
        public async Task CompletionForLambdaPassedAsNamedArgumentAtDifferentPositionFromCorrespondingParameter1()
        {
            var markup = @"
using System;

class C
{
    void Test()
    {
        X(y: t => Console.WriteLine(t.$$));
    }

    void X(int x = 7, Action<string> y = null) { }
}
";

            await VerifyItemExistsAsync(markup, "Length");
        }

        [Fact, Trait(Traits.Feature, Traits.Features.Completion)]
        [WorkItem(40216, "https://github.com/dotnet/roslyn/issues/40216")]
        public async Task CompletionForLambdaPassedAsNamedArgumentAtDifferentPositionFromCorrespondingParameter2()
        {
            var markup = @"
using System;

class C
{
    void Test()
    {
        X(y: t => Console.WriteLine(t.$$));
    }

    void X(int x, int z, Action<string> y) { }
}
";

            await VerifyItemExistsAsync(markup, "Length");
        }

        [Fact, Trait(Traits.Feature, Traits.Features.Completion)]
        public async Task CompletionForLambdaPassedAsArgumentInReducedExtensionMethod_NonInteractive()
        {
            var markup = @"
using System;

static class CExtensions
{
    public static void X(this C x, Action<string> y) { }
}

class C
{
    void Test()
    {
        new C().X(t => Console.WriteLine(t.$$));
    }
}
";
            await VerifyItemExistsAsync(markup, "Length", sourceCodeKind: SourceCodeKind.Regular);
        }

        [Fact, Trait(Traits.Feature, Traits.Features.Completion)]
        public async Task CompletionForLambdaPassedAsArgumentInReducedExtensionMethod_Interactive()
        {
            var markup = @"
using System;

public static void X(this C x, Action<string> y) { }

public class C
{
    void Test()
    {
        new C().X(t => Console.WriteLine(t.$$));
    }
}
";
            await VerifyItemExistsAsync(markup, "Length", sourceCodeKind: SourceCodeKind.Script);
        }

        [Fact, Trait(Traits.Feature, Traits.Features.Completion)]
        public async Task CompletionInsideMethodsWithNonFunctionsAsArguments()
        {
            var markup = @"
using System;
class c
{
    void M()
    {
        Goo(builder =>
        {
            builder.$$
        });
    }

    void Goo(Action<Builder> configure)
    {
        var builder = new Builder();
        configure(builder);
    }
}
class Builder
{
    public int Something { get; set; }
}";

            await VerifyItemExistsAsync(markup, "Something");
            await VerifyItemIsAbsentAsync(markup, "BeginInvoke");
            await VerifyItemIsAbsentAsync(markup, "Clone");
            await VerifyItemIsAbsentAsync(markup, "Method");
            await VerifyItemIsAbsentAsync(markup, "Target");
        }

        [Fact, Trait(Traits.Feature, Traits.Features.Completion)]
        public async Task CompletionInsideMethodsWithDelegatesAsArguments()
        {
            var markup = @"
using System;

class Program
{
    public delegate void Delegate1(Uri u);
    public delegate void Delegate2(Guid g);

    public void M(Delegate1 d) { }
    public void M(Delegate2 d) { }

    public void Test()
    {
        M(d => d.$$)
    }
}";

            // Guid
            await VerifyItemExistsAsync(markup, "ToByteArray");

            // Uri
            await VerifyItemExistsAsync(markup, "AbsoluteUri");
            await VerifyItemExistsAsync(markup, "Fragment");
            await VerifyItemExistsAsync(markup, "Query");

            // Should not appear for Delegate
            await VerifyItemIsAbsentAsync(markup, "BeginInvoke");
            await VerifyItemIsAbsentAsync(markup, "Clone");
            await VerifyItemIsAbsentAsync(markup, "Method");
            await VerifyItemIsAbsentAsync(markup, "Target");
        }

        [Fact, Trait(Traits.Feature, Traits.Features.Completion)]
        public async Task CompletionInsideMethodsWithDelegatesAndReversingArguments()
        {
            var markup = @"
using System;

class Program
{
    public delegate void Delegate1<T1,T2>(T2 t2, T1 t1);
    public delegate void Delegate2<T1,T2>(T2 t2, int g, T1 t1);

    public void M(Delegate1<Uri,Guid> d) { }
    public void M(Delegate2<Uri,Guid> d) { }

    public void Test()
    {
        M(d => d.$$)
    }
}";

            // Guid
            await VerifyItemExistsAsync(markup, "ToByteArray");

            // Should not appear for  Uri
            await VerifyItemIsAbsentAsync(markup, "AbsoluteUri");
            await VerifyItemIsAbsentAsync(markup, "Fragment");
            await VerifyItemIsAbsentAsync(markup, "Query");

            // Should not appear for Delegate
            await VerifyItemIsAbsentAsync(markup, "BeginInvoke");
            await VerifyItemIsAbsentAsync(markup, "Clone");
            await VerifyItemIsAbsentAsync(markup, "Method");
            await VerifyItemIsAbsentAsync(markup, "Target");
        }

        [WorkItem(36029, "https://github.com/dotnet/roslyn/issues/36029")]
        [Fact, Trait(Traits.Feature, Traits.Features.Completion)]
        public async Task CompletionInsideMethodWithParamsBeforeParams()
        {
            var markup = @"
using System;
class C
{
    void M()
    {
        Goo(builder =>
        {
            builder.$$
        });
    }

    void Goo(Action<Builder> action, params Action<AnotherBuilder>[] otherActions)
    {
    }
}
class Builder
{
    public int Something { get; set; }
};

class AnotherBuilder
{
    public int AnotherSomething { get; set; }
}";

            await VerifyItemIsAbsentAsync(markup, "AnotherSomething");
            await VerifyItemIsAbsentAsync(markup, "FirstOrDefault");
            await VerifyItemExistsAsync(markup, "Something");
        }

        [WorkItem(36029, "https://github.com/dotnet/roslyn/issues/36029")]
        [Fact, Trait(Traits.Feature, Traits.Features.Completion)]
        public async Task CompletionInsideMethodWithParamsInParams()
        {
            var markup = @"
using System;
class C
{
    void M()
    {
        Goo(b0 => { }, b1 => {}, b2 => { b2.$$ });
    }

    void Goo(Action<Builder> action, params Action<AnotherBuilder>[] otherActions)
    {
    }
}
class Builder
{
    public int Something { get; set; }
};

class AnotherBuilder
{
    public int AnotherSomething { get; set; }
}";

            await VerifyItemIsAbsentAsync(markup, "Something");
            await VerifyItemIsAbsentAsync(markup, "FirstOrDefault");
            await VerifyItemExistsAsync(markup, "AnotherSomething");
        }

        [Fact, Trait(Traits.Feature, Traits.Features.TargetTypedCompletion)]
        public async Task TestTargetTypeFilterWithExperimentEnabled()
        {
            SetExperimentOption(WellKnownExperimentNames.TargetTypedCompletionFilter, true);

            var markup =
@"public class C
{
    int intField;
    void M(int x)
    {
        M($$);
    }
}";
            await VerifyItemExistsAsync(
                markup, "intField",
                matchingFilters: new List<CompletionFilter> { FilterSet.FieldFilter, FilterSet.TargetTypedFilter });
        }

        [Fact, Trait(Traits.Feature, Traits.Features.TargetTypedCompletion)]
        public async Task TestNoTargetTypeFilterWithExperimentDisabled()
        {
            SetExperimentOption(WellKnownExperimentNames.TargetTypedCompletionFilter, false);

            var markup =
@"public class C
{
    int intField;
    void M(int x)
    {
        M($$);
    }
}";
            await VerifyItemExistsAsync(
                markup, "intField",
                matchingFilters: new List<CompletionFilter> { FilterSet.FieldFilter });
        }

        [Fact, Trait(Traits.Feature, Traits.Features.TargetTypedCompletion)]
        public async Task TestTargetTypeFilter_NotOnObjectMembers()
        {
            SetExperimentOption(WellKnownExperimentNames.TargetTypedCompletionFilter, true);

            var markup =
@"public class C
{
    void M(int x)
    {
        M($$);
    }
}";
            await VerifyItemExistsAsync(
                markup, "GetHashCode",
                matchingFilters: new List<CompletionFilter> { FilterSet.MethodFilter });
        }

        [Fact, Trait(Traits.Feature, Traits.Features.TargetTypedCompletion)]
        public async Task TestTargetTypeFilter_NotNamedTypes()
        {
            SetExperimentOption(WellKnownExperimentNames.TargetTypedCompletionFilter, true);

            var markup =
@"public class C
{
    void M(C c)
    {
        M($$);
    }
}";
            await VerifyItemExistsAsync(
                markup, "c",
                matchingFilters: new List<CompletionFilter> { FilterSet.LocalAndParameterFilter, FilterSet.TargetTypedFilter });

            await VerifyItemExistsAsync(
                markup, "C",
                matchingFilters: new List<CompletionFilter> { FilterSet.ClassFilter });
        }

        [Fact, Trait(Traits.Feature, Traits.Features.Completion)]
        public async Task CompletionShouldNotProvideExtensionMethodsIfTypeConstraintDoesNotMatch()
        {
            var markup = @"
public static class Ext
{
    public static void DoSomething<T>(this T thing, string s) where T : class, I
    { 
    }
}

public interface I 
{
}

public class C
{
    public void M(string s)
    {
        this.$$
    }
}";

            await VerifyItemExistsAsync(markup, "M");
            await VerifyItemExistsAsync(markup, "Equals");
            await VerifyItemIsAbsentAsync(markup, "DoSomething", displayTextSuffix: "<>");
        }

        [WorkItem(38074, "https://github.com/dotnet/roslyn/issues/38074")]
        [Fact]
        [Trait(Traits.Feature, Traits.Features.Completion)]
        [CompilerTrait(CompilerFeature.LocalFunctions)]
        public async Task LocalFunctionInStaticMethod()
        {
            await VerifyItemExistsAsync(@"
class C
{
    static void M()
    {
        void Local() { }

        $$
    }
}", "Local");
        }

        [Fact, Trait(Traits.Feature, Traits.Features.Completion)]
        [WorkItem(1152109, "https://devdiv.visualstudio.com/DevDiv/_workitems/edit/1152109")]
        public async Task NoItemWithEmptyDisplayName()
        {
            var markup = @"
class C
{
    static void M()
    {
        int$$
    }
}
";
            await VerifyItemIsAbsentAsync(
                markup, "",
                matchingFilters: new List<CompletionFilter> { FilterSet.LocalAndParameterFilter });
        }

<<<<<<< HEAD
        [WpfFact]
        public async Task CompletionWithSemicolonForMethod()
        {
            var markup = @"
class Program
{
    private void Bar()
    {
        F$$
    }
    
    private void Foo(int i)
    {
    }

    private void Foo(int i, int c)
    {
    }
}";
            var expected = @"
class Program
{
    private void Bar()
    {
        Foo($$);
    }
    
    private void Foo(int i)
    {
    }

    private void Foo(int i, int c)
    {
    }
}";
            await VerifyCustomCommitProviderAsync(markup, "Foo", expected, commitChar: ';');
        }

        [WpfFact]
        public async Task CompletionWithSemicolonForVoidParameterlessMethod()
        {
            var markup = @"
class Program
{
    private void Bar()
    {
        F$$
    }
    
    private void Foo()
    {
    }
}";
            var expected = @"
class Program
{
    private void Bar()
    {
        Foo();$$
    }
    
    private void Foo()
    {
    }
}";
            await VerifyCustomCommitProviderAsync(markup, "Foo", expected, commitChar: ';');
        }

        [WpfFact]
        public async Task CompletionWithSemicolonForParameterlessConstructor()
        {
            var markup = @"
class Program
{
    private static void Bar()
    {
        var o = new P$$
    }
}";
            var expected = @"
class Program
{
    private static void Bar()
    {
        var o = new Program();$$
    }
}";
            await VerifyCustomCommitProviderAsync(markup, "Program", expected, commitChar: ';');
        }

        [WpfFact]
        public async Task CompletionWithSemicolonForGenericsType()
        {
            var markup = @"
namespace Bar
{
    class Program<T, U, V>
    {
        public Program(int i)
        {
        }

        private static void Bar()
        {
            var o = new P$$
        }
    }
}";
            var expected = @"
namespace Bar
{
    class Program<T, U, V>
    {
        public Program(int i)
        {
        }

        private static void Bar()
        {
            var o = new Program($$);
        }
    }
}";
            await VerifyCustomCommitProviderAsync(markup, "Program", expected, commitChar: ';');
        }

        [WpfFact]
        public async Task CompletionWithSemicolonForAliasConstructor()
        {
            var markup = @"
using String2 = System.String;
namespace Bar1
{
    class Program
    {
        private static void Bar()
        {
            var o = new S$$
        }
    }
}";
            var expected = @"
using String2 = System.String;
namespace Bar1
{
    class Program
    {
        private static void Bar()
        {
            var o = new String2($$);
        }
    }
}";
            await VerifyCustomCommitProviderAsync(markup, "String2", expected, commitChar: ';');
        }

        [WpfFact]
        public async Task CompletionWithSemicolonForAliasParameterlessConstructor()
        {
            var markup = @"
using Builder = System.Text.StringBuilder;
namespace Bar1
{
    class Program
    {
        private static void Bar()
        {
            var o = new Buil$$
        }
    }
}";
            var expected = @"
using Builder = System.Text.StringBuilder;
namespace Bar1
{
    class Program
    {
        private static void Bar()
        {
            var o = new Builder();$$
        }
    }
}";
            await VerifyCustomCommitProviderAsync(markup, "Builder", expected, commitChar: ';');
        }

        [WpfFact]
        public async Task CompletionWithSemicolonForConstructorInNestedNamespace()
        {
            var markup = @"
namespace Bar1
{
    namespace Bar2
    {
        namespace Bar3
        {
            class Program
            {
                public Program(int i)
                {
                }

                private static void Bar()
                {
                    var o = new P$$
                }
            }
        }
    }
}";
            var expected = @"
namespace Bar1
{
    namespace Bar2
    {
        namespace Bar3
        {
            class Program
            {
                public Program(int i)
                {
                }

                private static void Bar()
                {
                    var o = new Program();$$
                }
            }
        }
    }
}";
            await VerifyCustomCommitProviderAsync(markup, "Program", expected, commitChar: ';');
        }

=======
        [WorkItem(49072, "https://github.com/dotnet/roslyn/issues/49072")]
        [Fact, Trait(Traits.Feature, Traits.Features.Completion)]
        public async Task EnumMemberAfterPatternMatch()
        {
            var markup =
@"namespace N
{
	enum RankedMusicians
	{
		BillyJoel,
		EveryoneElse
	}

	class C
	{
		void M(RankedMusicians m)
		{
			if (m is RankedMusicians.$$
		}
	}
}";
            // VerifyItemExistsAsync also tests with the item typed.
            await VerifyItemExistsAsync(markup, "BillyJoel");
            await VerifyItemExistsAsync(markup, "EveryoneElse");
            await VerifyItemIsAbsentAsync(markup, "Equals");
        }

        [WorkItem(49072, "https://github.com/dotnet/roslyn/issues/49072")]
        [Fact, Trait(Traits.Feature, Traits.Features.Completion)]
        public async Task EnumMemberAfterPatternMatchWithDeclaration()
        {
            var markup =
@"namespace N
{
	enum RankedMusicians
	{
		BillyJoel,
		EveryoneElse
	}

	class C
	{
		void M(RankedMusicians m)
		{
			if (m is RankedMusicians.$$ r)
            {
            }
		}
	}
}";
            // VerifyItemExistsAsync also tests with the item typed.
            await VerifyItemExistsAsync(markup, "BillyJoel");
            await VerifyItemExistsAsync(markup, "EveryoneElse");
            await VerifyItemIsAbsentAsync(markup, "Equals");
        }

        [WorkItem(49072, "https://github.com/dotnet/roslyn/issues/49072")]
        [Fact, Trait(Traits.Feature, Traits.Features.Completion)]
        public async Task EnumMemberAfterPropertyPatternMatch()
        {
            var markup =
@"namespace N
{
	enum RankedMusicians
	{
		BillyJoel,
		EveryoneElse
	}

	class C
	{
        public RankedMusicians R;

		void M(C m)
		{
			if (m is { R: RankedMusicians.$$
		}
	}
}";
            // VerifyItemExistsAsync also tests with the item typed.
            await VerifyItemExistsAsync(markup, "BillyJoel");
            await VerifyItemExistsAsync(markup, "EveryoneElse");
            await VerifyItemIsAbsentAsync(markup, "Equals");
        }

        [WorkItem(49072, "https://github.com/dotnet/roslyn/issues/49072")]
        [Fact, Trait(Traits.Feature, Traits.Features.Completion)]
        public async Task ChildClassAfterPatternMatch()
        {
            var markup =
@"namespace N
{
	public class D { public class E { } }

	class C
	{
		void M(object m)
		{
			if (m is D.$$
		}
	}
}";
            // VerifyItemExistsAsync also tests with the item typed.
            await VerifyItemExistsAsync(markup, "E");
            await VerifyItemIsAbsentAsync(markup, "Equals");
        }

        [WorkItem(49072, "https://github.com/dotnet/roslyn/issues/49072")]
        [Fact, Trait(Traits.Feature, Traits.Features.Completion)]
        public async Task EnumMemberAfterBinaryExpression()
        {
            var markup =
@"namespace N
{
	enum RankedMusicians
	{
		BillyJoel,
		EveryoneElse
	}

	class C
	{
		void M(RankedMusicians m)
		{
			if (m == RankedMusicians.$$
		}
	}
}";
            // VerifyItemExistsAsync also tests with the item typed.
            await VerifyItemExistsAsync(markup, "BillyJoel");
            await VerifyItemExistsAsync(markup, "EveryoneElse");
            await VerifyItemIsAbsentAsync(markup, "Equals");
        }

        [WorkItem(49072, "https://github.com/dotnet/roslyn/issues/49072")]
        [Fact, Trait(Traits.Feature, Traits.Features.Completion)]
        public async Task EnumMemberAfterBinaryExpressionWithDeclaration()
        {
            var markup =
@"namespace N
{
	enum RankedMusicians
	{
		BillyJoel,
		EveryoneElse
	}

	class C
	{
		void M(RankedMusicians m)
		{
			if (m == RankedMusicians.$$ r)
            {
            }
		}
	}
}";
            // VerifyItemExistsAsync also tests with the item typed.
            await VerifyItemExistsAsync(markup, "BillyJoel");
            await VerifyItemExistsAsync(markup, "EveryoneElse");
            await VerifyItemIsAbsentAsync(markup, "Equals");
        }
>>>>>>> fbeed202
    }
}<|MERGE_RESOLUTION|>--- conflicted
+++ resolved
@@ -10759,7 +10759,6 @@
                 matchingFilters: new List<CompletionFilter> { FilterSet.LocalAndParameterFilter });
         }
 
-<<<<<<< HEAD
         [WpfFact]
         public async Task CompletionWithSemicolonForMethod()
         {
@@ -10994,7 +10993,6 @@
             await VerifyCustomCommitProviderAsync(markup, "Program", expected, commitChar: ';');
         }
 
-=======
         [WorkItem(49072, "https://github.com/dotnet/roslyn/issues/49072")]
         [Fact, Trait(Traits.Feature, Traits.Features.Completion)]
         public async Task EnumMemberAfterPatternMatch()
@@ -11157,6 +11155,5 @@
             await VerifyItemExistsAsync(markup, "EveryoneElse");
             await VerifyItemIsAbsentAsync(markup, "Equals");
         }
->>>>>>> fbeed202
     }
 }
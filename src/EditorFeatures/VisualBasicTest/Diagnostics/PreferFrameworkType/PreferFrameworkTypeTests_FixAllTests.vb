﻿' Copyright (c) Microsoft.  All Rights Reserved.  Licensed under the Apache License, Version 2.0.  See License.txt in the project root for license information.

Imports Microsoft.CodeAnalysis.CodeFixes.PreferFrameworkType

Namespace Microsoft.CodeAnalysis.Editor.VisualBasic.UnitTests.Diagnostics.PreferFrameworkTypeTests
    Partial Public Class PreferFrameworkTypeTests
        Inherits AbstractVisualBasicDiagnosticProviderBasedUserDiagnosticTest

        <Fact>
        <Trait(Traits.Feature, Traits.Features.CodeActionsUseFrameworkType)>
        <Trait(Traits.Feature, Traits.Features.CodeActionsFixAllOccurrences)>
        Public Async Function TestFixAllInDocument_DeclarationContext() As Task

            Dim input = <Workspace>
                            <Project Language="Visual Basic" AssemblyName="Assembly1" CommonReferences="true">
                                <Document><![CDATA[
Imports System
Class Program
    Private Shared Function F(x As Integer, y As System.Int16) As Integer
        Dim i1 As {|FixAllInDocument:Integer|} = 0
        Dim s1 As System.Int16 = 0
        Dim i2 As Integer = 0
        Return i1 + s1 + i2
    End Function
End Class]]>
                                </Document>
                                <Document><![CDATA[
Imports System
Class Program
    Private Shared Function F(x As System.Int32, y As System.Int16) As System.Int32
        Dim i1 As System.Int32 = 0
        Dim s1 As System.Int16 = 0
        Dim i2 As System.Int32 = 0
        Return i1 + s1 + i2
    End Function
End Class]]>
                                </Document>
                            </Project>
                            <Project Language="Visual Basic" AssemblyName="Assembly2" CommonReferences="true">
                                <ProjectReference>Assembly1</ProjectReference>
                                <Document><![CDATA[
Imports System
Class Program
    Private Shared Function F(x As System.Int32, y As System.Int16) As System.Int32
        Dim i1 As System.Int32 = 0
        Dim s1 As System.Int16 = 0
        Dim i2 As System.Int32 = 0
        Return i1 + s1 + i2
    End Function
End Class]]>
                                </Document>
                            </Project>
                        </Workspace>.ToString()

            Dim expected = <Workspace>
                               <Project Language="Visual Basic" AssemblyName="Assembly1" CommonReferences="true">
                                   <Document><![CDATA[
Imports System
Class Program
    Private Shared Function F(x As Int32, y As System.Int16) As Int32
        Dim i1 As Int32 = 0
        Dim s1 As System.Int16 = 0
        Dim i2 As Int32 = 0
        Return i1 + s1 + i2
    End Function
End Class]]>
                                   </Document>
                                   <Document><![CDATA[
Imports System
Class Program
    Private Shared Function F(x As System.Int32, y As System.Int16) As System.Int32
        Dim i1 As System.Int32 = 0
        Dim s1 As System.Int16 = 0
        Dim i2 As System.Int32 = 0
        Return i1 + s1 + i2
    End Function
End Class]]>
                                   </Document>
                               </Project>
                               <Project Language="Visual Basic" AssemblyName="Assembly2" CommonReferences="true">
                                   <ProjectReference>Assembly1</ProjectReference>
                                   <Document><![CDATA[
Imports System
Class Program
    Private Shared Function F(x As System.Int32, y As System.Int16) As System.Int32
        Dim i1 As System.Int32 = 0
        Dim s1 As System.Int16 = 0
        Dim i2 As System.Int32 = 0
        Return i1 + s1 + i2
    End Function
End Class]]>
                                   </Document>
                               </Project>
                           </Workspace>.ToString()

<<<<<<< HEAD
            Await TestInRegularAndScriptAsync(input, expected, fixAllActionEquivalenceKey:=PreferFrameworkTypeCodeFixProvider.DeclarationsEquivalenceKey, options:=FrameworkTypeEverywhere)
=======
            Await TestInRegularAndScriptAsync(input, expected, options:=FrameworkTypeEverywhere)
>>>>>>> 18cdf8df
        End Function

        <Fact>
        <Trait(Traits.Feature, Traits.Features.CodeActionsUseFrameworkType)>
        <Trait(Traits.Feature, Traits.Features.CodeActionsFixAllOccurrences)>
        Public Async Function TestFixAllInProject_DeclarationContext() As Task

            Dim input = <Workspace>
                            <Project Language="Visual Basic" AssemblyName="Assembly1" CommonReferences="true">
                                <Document><![CDATA[
Imports System
Class Program
    Private Shared Function F(x As Integer, y As System.Int16) As Integer
        Dim i1 As {|FixAllInProject:Integer|} = 0
        Dim s1 As System.Int16 = 0
        Dim i2 As Integer = 0
        Return i1 + s1 + i2
    End Function
End Class]]>
                                </Document>
                                <Document><![CDATA[
Imports System
Class Program
    Private Shared Function F(x As Integer, y As System.Int16) As Integer
        Dim i1 As Integer = 0
        Dim s1 As System.Int16 = 0
        Dim i2 As Integer = 0
        Return i1 + s1 + i2
    End Function
End Class]]>
                                </Document>
                            </Project>
                            <Project Language="Visual Basic" AssemblyName="Assembly2" CommonReferences="true">
                                <ProjectReference>Assembly1</ProjectReference>
                                <Document><![CDATA[
Imports System
Class Program
    Private Shared Function F(x As System.Int32, y As System.Int16) As System.Int32
        Dim i1 As System.Int32 = 0
        Dim s1 As System.Int16 = 0
        Dim i2 As System.Int32 = 0
        Return i1 + s1 + i2
    End Function
End Class]]>
                                </Document>
                            </Project>
                        </Workspace>.ToString()

            Dim expected = <Workspace>
                               <Project Language="Visual Basic" AssemblyName="Assembly1" CommonReferences="true">
                                   <Document><![CDATA[
Imports System
Class Program
    Private Shared Function F(x As Int32, y As System.Int16) As Int32
        Dim i1 As Int32 = 0
        Dim s1 As System.Int16 = 0
        Dim i2 As Int32 = 0
        Return i1 + s1 + i2
    End Function
End Class]]>
                                   </Document>
                                   <Document><![CDATA[
Imports System
Class Program
    Private Shared Function F(x As Int32, y As System.Int16) As Int32
        Dim i1 As Int32 = 0
        Dim s1 As System.Int16 = 0
        Dim i2 As Int32 = 0
        Return i1 + s1 + i2
    End Function
End Class]]>
                                   </Document>
                               </Project>
                               <Project Language="Visual Basic" AssemblyName="Assembly2" CommonReferences="true">
                                   <ProjectReference>Assembly1</ProjectReference>
                                   <Document><![CDATA[
Imports System
Class Program
    Private Shared Function F(x As System.Int32, y As System.Int16) As System.Int32
        Dim i1 As System.Int32 = 0
        Dim s1 As System.Int16 = 0
        Dim i2 As System.Int32 = 0
        Return i1 + s1 + i2
    End Function
End Class]]>
                                   </Document>
                               </Project>
                           </Workspace>.ToString()

<<<<<<< HEAD
            Await TestInRegularAndScriptAsync(input, expected, fixAllActionEquivalenceKey:=PreferFrameworkTypeCodeFixProvider.DeclarationsEquivalenceKey, options:=FrameworkTypeEverywhere)
=======
            Await TestInRegularAndScriptAsync(input, expected, options:=FrameworkTypeEverywhere)
>>>>>>> 18cdf8df
        End Function

        <Fact>
        <Trait(Traits.Feature, Traits.Features.CodeActionsUseFrameworkType)>
        <Trait(Traits.Feature, Traits.Features.CodeActionsFixAllOccurrences)>
        Public Async Function TestFixAllInSolution_DeclarationContext() As Task

            Dim input = <Workspace>
                            <Project Language="Visual Basic" AssemblyName="Assembly1" CommonReferences="true">
                                <Document><![CDATA[
Imports System
Class Program
    Private Shared Function F(x As Integer, y As System.Int16) As Integer
        Dim i1 As {|FixAllInSolution:Integer|} = 0
        Dim s1 As System.Int16 = 0
        Dim i2 As Integer = 0
        Return i1 + s1 + i2
    End Function
End Class]]>
                                </Document>
                                <Document><![CDATA[
Imports System
Class Program
    Private Shared Function F(x As Integer, y As System.Int16) As Integer
        Dim i1 As Integer = 0
        Dim s1 As System.Int16 = 0
        Dim i2 As Integer = 0
        Return i1 + s1 + i2
    End Function
End Class]]>
                                </Document>
                            </Project>
                            <Project Language="Visual Basic" AssemblyName="Assembly2" CommonReferences="true">
                                <ProjectReference>Assembly1</ProjectReference>
                                <Document><![CDATA[
Imports System
Class Program
    Private Shared Function F(x As Integer, y As System.Int16) As Integer
        Dim i1 As Integer = 0
        Dim s1 As System.Int16 = 0
        Dim i2 As Integer = 0
        Return i1 + s1 + i2
    End Function
End Class]]>
                                </Document>
                            </Project>
                        </Workspace>.ToString()

            Dim expected = <Workspace>
                               <Project Language="Visual Basic" AssemblyName="Assembly1" CommonReferences="true">
                                   <Document><![CDATA[
Imports System
Class Program
    Private Shared Function F(x As Int32, y As System.Int16) As Int32
        Dim i1 As Int32 = 0
        Dim s1 As System.Int16 = 0
        Dim i2 As Int32 = 0
        Return i1 + s1 + i2
    End Function
End Class]]>
                                   </Document>
                                   <Document><![CDATA[
Imports System
Class Program
    Private Shared Function F(x As Int32, y As System.Int16) As Int32
        Dim i1 As Int32 = 0
        Dim s1 As System.Int16 = 0
        Dim i2 As Int32 = 0
        Return i1 + s1 + i2
    End Function
End Class]]>
                                   </Document>
                               </Project>
                               <Project Language="Visual Basic" AssemblyName="Assembly2" CommonReferences="true">
                                   <ProjectReference>Assembly1</ProjectReference>
                                   <Document><![CDATA[
Imports System
Class Program
    Private Shared Function F(x As Int32, y As System.Int16) As Int32
        Dim i1 As Int32 = 0
        Dim s1 As System.Int16 = 0
        Dim i2 As Int32 = 0
        Return i1 + s1 + i2
    End Function
End Class]]>
                                   </Document>
                               </Project>
                           </Workspace>.ToString()

<<<<<<< HEAD
            Await TestInRegularAndScriptAsync(input, expected, fixAllActionEquivalenceKey:=PreferFrameworkTypeCodeFixProvider.DeclarationsEquivalenceKey, options:=FrameworkTypeEverywhere)
=======
            Await TestInRegularAndScriptAsync(input, expected, options:=FrameworkTypeEverywhere)
>>>>>>> 18cdf8df
        End Function

        <Fact>
        <Trait(Traits.Feature, Traits.Features.CodeActionsUseFrameworkType)>
        <Trait(Traits.Feature, Traits.Features.CodeActionsFixAllOccurrences)>
        Public Async Function TestFixAllInSolution_MemberAccessContext() As Task

            Dim input = <Workspace>
                            <Project Language="Visual Basic" AssemblyName="Assembly1" CommonReferences="true">
                                <Document><![CDATA[
Imports System
Class ProgramA
    Dim x As Integer = 0
    Dim y As Integer = 0
    Dim z As Integer = 0

    Private Function F(p1 As System.Int32, p2 As System.Int16) As System.Int32
        Dim i1 As System.Int32 = Me.x
        Dim s1 As System.Int16 = Me.y
        Dim i2 As System.Int32 = Me.z
        {|FixAllInSolution:Integer|}.Parse(i1 + s1 + i2)
        Integer.Parse(i1 + s1 + i2)
        Dim ex As System.Exception = Nothing
        Return i1 + s1 + i2
    End Function
End Class]]>
                                </Document>
                                <Document><![CDATA[
Imports System
Class ProgramA2
    Dim x As Integer = 0
    Dim y As Integer = 0
    Dim z As Integer = 0

    Private Function F(p1 As System.Int32, p2 As System.Int16) As System.Int32
        Dim i1 As System.Int32 = Me.x
        Dim s1 As System.Int16 = Me.y
        Dim i2 As System.Int32 = Me.z
        Integer.Parse(i1 + s1 + i2)
        Integer.Parse(i1 + s1 + i2)
        Dim ex As System.Exception = Nothing
        Return i1 + s1 + i2
    End Function
End Class]]>
                                </Document>
                            </Project>
                            <Project Language="Visual Basic" AssemblyName="Assembly2" CommonReferences="true">
                                <ProjectReference>Assembly1</ProjectReference>
                                <Document><![CDATA[
Imports System
Class ProgramA3
    Dim x As Integer = 0
    Dim y As Integer = 0
    Dim z As Integer = 0

    Private Function F(p1 As System.Int32, p2 As System.Int16) As System.Int32
        Dim i1 As System.Int32 = Me.x
        Dim s1 As System.Int16 = Me.y
        Dim i2 As System.Int32 = Me.z
        Integer.Parse(i1 + s1 + i2)
        Integer.Parse(i1 + s1 + i2)
        Dim ex As System.Exception = Nothing
        Return i1 + s1 + i2
    End Function
End Class]]>
                                </Document>
                            </Project>
                        </Workspace>.ToString()

            Dim expected = <Workspace>
                               <Project Language="Visual Basic" AssemblyName="Assembly1" CommonReferences="true">
                                   <Document><![CDATA[
Imports System
Class ProgramA
    Dim x As Integer = 0
    Dim y As Integer = 0
    Dim z As Integer = 0

    Private Function F(p1 As System.Int32, p2 As System.Int16) As System.Int32
        Dim i1 As System.Int32 = Me.x
        Dim s1 As System.Int16 = Me.y
        Dim i2 As System.Int32 = Me.z
        Int32.Parse(i1 + s1 + i2)
        Int32.Parse(i1 + s1 + i2)
        Dim ex As System.Exception = Nothing
        Return i1 + s1 + i2
    End Function
End Class]]>
                                   </Document>
                                   <Document><![CDATA[
Imports System
Class ProgramA2
    Dim x As Integer = 0
    Dim y As Integer = 0
    Dim z As Integer = 0

    Private Function F(p1 As System.Int32, p2 As System.Int16) As System.Int32
        Dim i1 As System.Int32 = Me.x
        Dim s1 As System.Int16 = Me.y
        Dim i2 As System.Int32 = Me.z
        Int32.Parse(i1 + s1 + i2)
        Int32.Parse(i1 + s1 + i2)
        Dim ex As System.Exception = Nothing
        Return i1 + s1 + i2
    End Function
End Class]]>
                                   </Document>
                               </Project>
                               <Project Language="Visual Basic" AssemblyName="Assembly2" CommonReferences="true">
                                   <ProjectReference>Assembly1</ProjectReference>
                                   <Document><![CDATA[
Imports System
Class ProgramA3
    Dim x As Integer = 0
    Dim y As Integer = 0
    Dim z As Integer = 0

    Private Function F(p1 As System.Int32, p2 As System.Int16) As System.Int32
        Dim i1 As System.Int32 = Me.x
        Dim s1 As System.Int16 = Me.y
        Dim i2 As System.Int32 = Me.z
        Int32.Parse(i1 + s1 + i2)
        Int32.Parse(i1 + s1 + i2)
        Dim ex As System.Exception = Nothing
        Return i1 + s1 + i2
    End Function
End Class]]>
                                   </Document>
                               </Project>
                           </Workspace>.ToString()

<<<<<<< HEAD
            Await TestInRegularAndScriptAsync(input, expected, fixAllActionEquivalenceKey:=PreferFrameworkTypeCodeFixProvider.MemberAccessEquivalenceKey, options:=FrameworkTypeEverywhere)
=======
            Await TestInRegularAndScriptAsync(input, expected, options:=FrameworkTypeEverywhere)
>>>>>>> 18cdf8df
        End Function
    End Class
End Namespace<|MERGE_RESOLUTION|>--- conflicted
+++ resolved
@@ -93,11 +93,7 @@
                                </Project>
                            </Workspace>.ToString()
 
-<<<<<<< HEAD
-            Await TestInRegularAndScriptAsync(input, expected, fixAllActionEquivalenceKey:=PreferFrameworkTypeCodeFixProvider.DeclarationsEquivalenceKey, options:=FrameworkTypeEverywhere)
-=======
             Await TestInRegularAndScriptAsync(input, expected, options:=FrameworkTypeEverywhere)
->>>>>>> 18cdf8df
         End Function
 
         <Fact>
@@ -187,11 +183,7 @@
                                </Project>
                            </Workspace>.ToString()
 
-<<<<<<< HEAD
-            Await TestInRegularAndScriptAsync(input, expected, fixAllActionEquivalenceKey:=PreferFrameworkTypeCodeFixProvider.DeclarationsEquivalenceKey, options:=FrameworkTypeEverywhere)
-=======
             Await TestInRegularAndScriptAsync(input, expected, options:=FrameworkTypeEverywhere)
->>>>>>> 18cdf8df
         End Function
 
         <Fact>
@@ -281,11 +273,7 @@
                                </Project>
                            </Workspace>.ToString()
 
-<<<<<<< HEAD
-            Await TestInRegularAndScriptAsync(input, expected, fixAllActionEquivalenceKey:=PreferFrameworkTypeCodeFixProvider.DeclarationsEquivalenceKey, options:=FrameworkTypeEverywhere)
-=======
             Await TestInRegularAndScriptAsync(input, expected, options:=FrameworkTypeEverywhere)
->>>>>>> 18cdf8df
         End Function
 
         <Fact>
@@ -417,11 +405,7 @@
                                </Project>
                            </Workspace>.ToString()
 
-<<<<<<< HEAD
-            Await TestInRegularAndScriptAsync(input, expected, fixAllActionEquivalenceKey:=PreferFrameworkTypeCodeFixProvider.MemberAccessEquivalenceKey, options:=FrameworkTypeEverywhere)
-=======
             Await TestInRegularAndScriptAsync(input, expected, options:=FrameworkTypeEverywhere)
->>>>>>> 18cdf8df
         End Function
     End Class
 End Namespace
--- conflicted
+++ resolved
@@ -221,11 +221,7 @@
             End Function
 
             Private Function CreateSearchResult(ParamArray results As PackageWithTypeResult()) As Task(Of ImmutableArray(Of PackageWithTypeResult))
-<<<<<<< HEAD
-                Return Task.FromResult(results.ToImmutableArray())
-=======
                 Return Task.FromResult(ImmutableArray.Create(results))
->>>>>>> c7b2af86
             End Function
 
             Private Function CreateNameParts(ParamArray parts As String()) As IReadOnlyList(Of String)

--- conflicted
+++ resolved
@@ -178,13 +178,9 @@
             Dim list As IList(Of TextSpan) = Nothing
             MarkupTestFile.GetSpans(codeWithMarker.NormalizedValue, code, list)
 
-<<<<<<< HEAD
-            Using workspace = Await TestWorkspace.CreateVisualBasicAsync(code)
+            Using workspace = TestWorkspace.CreateVisualBasic(code, openDocuments:=False)
                 workspace.Options = workspace.Options.WithChangedOption(RemoteHostOptions.RemoteHostTest, remote)
 
-=======
-            Using workspace = TestWorkspace.CreateVisualBasic(code)
->>>>>>> ef7e35e7
                 Dim commentTokens = New TodoCommentTokens()
                 Dim provider = New TodoCommentIncrementalAnalyzerProvider(commentTokens)
                 Dim worker = DirectCast(provider.CreateIncrementalAnalyzer(workspace), TodoCommentIncrementalAnalyzer)

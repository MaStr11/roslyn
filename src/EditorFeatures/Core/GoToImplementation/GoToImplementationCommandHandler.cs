--- conflicted
+++ resolved
@@ -47,13 +47,8 @@
             // Because this is expensive to compute, we just always say yes as long as the language allows it.
             var (document, findUsagesService) = GetDocumentAndService(args.SubjectBuffer.CurrentSnapshot);
             return findUsagesService != null
-<<<<<<< HEAD
-                ? CommandState.Available
-                : CommandState.Unavailable;
-=======
                 ? VSCommanding.CommandState.Available
                 : VSCommanding.CommandState.Unavailable;
->>>>>>> 62bb55cf
         }
 
         public bool ExecuteCommand(GoToImplementationCommandArgs args, CommandExecutionContext context)
@@ -64,13 +59,8 @@
                 var caret = args.TextView.GetCaretPoint(args.SubjectBuffer);
                 if (caret.HasValue)
                 {
-<<<<<<< HEAD
-                    ExecuteCommand(document, caret.Value, findUsagesService);
-                    return;
-=======
                     ExecuteCommand(document, caret.Value, findUsagesService, context);
                     return true;
->>>>>>> 62bb55cf
                 }
             }
 
@@ -78,37 +68,16 @@
         }
 
         private void ExecuteCommand(
-<<<<<<< HEAD
-            Document document, int caretPosition, IFindUsagesService streamingService)
-        {
-            var streamingPresenter = GetStreamingPresenter();
-
-
-=======
             Document document, int caretPosition,
             IFindUsagesService streamingService,
             CommandExecutionContext context)
         {
             var streamingPresenter = GetStreamingPresenter();
 
->>>>>>> 62bb55cf
             if (streamingService != null)
             {
                 // We have all the cheap stuff, so let's do expensive stuff now
                 string messageToShow = null;
-<<<<<<< HEAD
-                _waitIndicator.Wait(
-                    EditorFeaturesResources.Go_To_Implementation,
-                    EditorFeaturesResources.Locating_implementations,
-                    allowCancel: true,
-                    action: context =>
-                    {
-                        StreamingGoToImplementation(
-                            document, caretPosition,
-                            streamingService, streamingPresenter,
-                            context.CancellationToken, out messageToShow);
-                    });
-=======
 
                 using (context.WaitContext.AddScope(allowCancellation: true, EditorFeaturesResources.Locating_implementations))
                 {
@@ -118,7 +87,6 @@
                         streamingService, streamingPresenter,
                         userCancellationToken, out messageToShow);
                 }
->>>>>>> 62bb55cf
 
                 if (messageToShow != null)
                 {

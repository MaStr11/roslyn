﻿// Licensed to the .NET Foundation under one or more agreements.
// The .NET Foundation licenses this file to you under the MIT license.
// See the LICENSE file in the project root for more information.

using System;
using System.Collections.Generic;
using System.Diagnostics.CodeAnalysis;
using Microsoft.CodeAnalysis.Editor.Shared.Utilities;
using Microsoft.CodeAnalysis.ErrorReporting;
using Microsoft.CodeAnalysis.Options;
using Microsoft.CodeAnalysis.Text;
using Microsoft.VisualStudio.Text;
using Roslyn.Utilities;

namespace Microsoft.CodeAnalysis.Editor.Shared.Extensions
{
    internal static partial class ITextBufferExtensions
    {
        internal static bool GetFeatureOnOffOption(this ITextBuffer buffer, Option2<bool> option)
        {
            var document = buffer.CurrentSnapshot.GetOpenDocumentInCurrentContextWithChanges();

            if (document != null)
            {
                return document.Project.Solution.Options.GetOption(option);
            }

            return option.DefaultValue;
        }

        internal static bool GetFeatureOnOffOption(this ITextBuffer buffer, PerLanguageOption2<bool> option)
        {
            // Add a FailFast to help diagnose 984249.  Hopefully this will let us know what the issue is.
            try
            {
                var document = buffer.CurrentSnapshot.GetOpenDocumentInCurrentContextWithChanges();

                if (document != null)
                {
                    return document.Project.Solution.Options.GetOption(option, document.Project.Language);
                }

                return option.DefaultValue;
            }
            catch (Exception e) when (FatalError.ReportAndPropagate(e))
            {
                throw ExceptionUtilities.Unreachable;
            }
        }

<<<<<<< HEAD
        internal static bool? GetOptionalFeatureOnOffOption(this ITextBuffer buffer, PerLanguageOption2<bool?> option)
        {
            // Add a FailFast to help diagnose 984249.  Hopefully this will let us know what the issue is.
            try
            {
                var document = buffer.CurrentSnapshot.GetOpenDocumentInCurrentContextWithChanges();

                if (document != null)
                {
                    return document.Project.Solution.Options.GetOption(option, document.Project.Language);
                }

                return option.DefaultValue;
            }
            catch (Exception e) when (FatalError.ReportAndPropagate(e))
            {
                throw ExceptionUtilities.Unreachable;
            }
        }

        internal static bool IsInCloudEnvironmentClientContext(this ITextBuffer buffer)
=======
        internal static bool IsInLspEditorContext(this ITextBuffer buffer)
>>>>>>> ef58f365
        {
            if (buffer.TryGetWorkspace(out var workspace))
            {
                var workspaceContextService = workspace.Services.GetRequiredService<IWorkspaceContextService>();
                return workspaceContextService.IsInLspEditorContext();
            }

            return false;
        }

        internal static bool TryGetWorkspace(this ITextBuffer buffer, [NotNullWhen(true)] out Workspace? workspace)
            => Workspace.TryGetWorkspace(buffer.AsTextContainer(), out workspace);

        /// <summary>
        /// Checks if a buffer supports refactorings.
        /// </summary>
        internal static bool SupportsRefactorings(this ITextBuffer buffer)
            => TryGetSupportsFeatureService(buffer, out var service) && service.SupportsRefactorings(buffer);

        /// <summary>
        /// Checks if a buffer supports rename.
        /// </summary>
        internal static bool SupportsRename(this ITextBuffer buffer)
            => TryGetSupportsFeatureService(buffer, out var service) && service.SupportsRename(buffer);

        /// <summary>
        /// Checks if a buffer supports code fixes.
        /// </summary>
        internal static bool SupportsCodeFixes(this ITextBuffer buffer)
            => TryGetSupportsFeatureService(buffer, out var service) && service.SupportsCodeFixes(buffer);

        /// <summary>
        /// Checks if a buffer supports navigation.
        /// </summary>
        internal static bool SupportsNavigationToAnyPosition(this ITextBuffer buffer)
            => TryGetSupportsFeatureService(buffer, out var service) && service.SupportsNavigationToAnyPosition(buffer);

        private static bool TryGetSupportsFeatureService(ITextBuffer buffer, [NotNullWhen(true)] out ITextBufferSupportsFeatureService? service)
        {
            service = null;
            if (buffer.TryGetWorkspace(out var workspace))
            {
                service = workspace.Services.GetService<ITextBufferSupportsFeatureService>();
            }

            return service != null;
        }
    }
}<|MERGE_RESOLUTION|>--- conflicted
+++ resolved
@@ -48,7 +48,6 @@
             }
         }
 
-<<<<<<< HEAD
         internal static bool? GetOptionalFeatureOnOffOption(this ITextBuffer buffer, PerLanguageOption2<bool?> option)
         {
             // Add a FailFast to help diagnose 984249.  Hopefully this will let us know what the issue is.
@@ -69,10 +68,7 @@
             }
         }
 
-        internal static bool IsInCloudEnvironmentClientContext(this ITextBuffer buffer)
-=======
         internal static bool IsInLspEditorContext(this ITextBuffer buffer)
->>>>>>> ef58f365
         {
             if (buffer.TryGetWorkspace(out var workspace))
             {

--- conflicted
+++ resolved
@@ -53,7 +53,8 @@
             ProjectionBufferFactoryService = projectionBufferFactoryService;
         }
 
-<<<<<<< HEAD
+        protected override TaggerDelay EventChangeDelay => TaggerDelay.OnIdle;
+
         protected override bool ComputeInitialTagsSynchronously(ITextBuffer subjectBuffer)
         {
             // If we can't find this doc, or outlining is not enabled for it, no need to computed anything synchronously.
@@ -97,9 +98,6 @@
                 }
             }
         }
-=======
-        protected override TaggerDelay EventChangeDelay => TaggerDelay.OnIdle;
->>>>>>> 05b4024d
 
         protected sealed override ITaggerEventSource CreateEventSource(ITextView textViewOpt, ITextBuffer subjectBuffer)
         {

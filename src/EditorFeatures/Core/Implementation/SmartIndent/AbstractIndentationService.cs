--- conflicted
+++ resolved
@@ -66,13 +66,8 @@
 
         private AbstractIndenter GetIndenter(Document document, int lineNumber, CancellationToken cancellationToken)
         {
-<<<<<<< HEAD
-            documentOptions = document.GetOptionsAsync(cancellationToken).WaitAndGetResult_CanCallOnBackground(cancellationToken);
-            root = document.GetSyntaxRootSynchronously(cancellationToken);
-=======
             var documentOptions = document.GetOptionsAsync(cancellationToken).WaitAndGetResult(cancellationToken);
             var root = document.GetSyntaxRootSynchronously(cancellationToken);
->>>>>>> adaef2ef
 
             var sourceText = root.SyntaxTree.GetText(cancellationToken);
             var lineToBeIndented = sourceText.Lines[lineNumber];

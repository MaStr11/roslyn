--- conflicted
+++ resolved
@@ -90,16 +90,12 @@
 #endif
         }
 
-<<<<<<< HEAD
+        /// <summary>
+        /// How long the tagger should wait after hearing about an event before recomputing tags.
+        /// </summary>
+        protected abstract TaggerDelay EventChangeDelay { get; }
+
         internal ITagger<T>? CreateTaggerWorker<T>(ITextView textViewOpt, ITextBuffer subjectBuffer) where T : ITag
-=======
-        /// <summary>
-        /// How long the tagger should wait after hearing about an event before recomputing tags.
-        /// </summary>
-        protected abstract TaggerDelay EventChangeDelay { get; }
-
-        internal IAccurateTagger<T>? CreateTaggerWorker<T>(ITextView textViewOpt, ITextBuffer subjectBuffer) where T : ITag
->>>>>>> 43cc72e6
         {
             if (!subjectBuffer.GetFeatureOnOffOption(EditorComponentOnOffOptions.Tagger))
                 return null;

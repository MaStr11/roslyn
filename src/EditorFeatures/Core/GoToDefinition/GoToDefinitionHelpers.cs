--- conflicted
+++ resolved
@@ -61,7 +61,8 @@
             }
 
             var definitions = ArrayBuilder<DefinitionItem>.GetInstance();
-            var definitionItem = symbol.ToDefinitionItem(solution, includeHiddenLocations: true);
+            var definitionItem = symbol.ToDefinitionItemAsync(
+                solution, includeHiddenLocations: true, cancellationToken: cancellationToken).WaitAndGetResult(cancellationToken);
 
             if (thirdPartyNavigationAllowed)
             {
@@ -70,41 +71,14 @@
                 definitions.AddIfNotNull(thirdPartyItem);
             }
 
-<<<<<<< HEAD
-            var definitionItem = symbol.ToDefinitionItemAsync(
-                solution, includeHiddenLocations: true, cancellationToken: cancellationToken).WaitAndGetResult(cancellationToken);
-=======
->>>>>>> ae37251f
             definitions.Add(definitionItem);
 
-            var presenter = GetFindUsagesPresenter(streamingPresenters);
+            var presenter = streamingPresenters.FirstOrDefault()?.Value;
             var title = string.Format(EditorFeaturesResources._0_declarations,
                 FindUsagesHelpers.GetDisplayName(symbol));
 
             return presenter.TryNavigateToOrPresentItemsAsync(
                 title, definitions.ToImmutableAndFree()).WaitAndGetResult(cancellationToken);
         }
-
-        private static IStreamingFindUsagesPresenter GetFindUsagesPresenter(
-            IEnumerable<Lazy<IStreamingFindUsagesPresenter>> streamingPresenters)
-        {
-            try
-            {
-                return streamingPresenters.FirstOrDefault()?.Value;
-            }
-            catch
-            {
-                return null;
-            }
-        }
-
-        private static bool TryThirdPartyNavigation(
-            ISymbol symbol, Solution solution, CancellationToken cancellationToken)
-        {
-            var symbolNavigationService = solution.Workspace.Services.GetService<ISymbolNavigationService>();
-
-            // Notify of navigation so third parties can intercept the navigation
-            return symbolNavigationService.TrySymbolNavigationNotify(symbol, solution, cancellationToken);
-        }
     }
 }
{
<<<<<<< HEAD
    "dependencies": {
        "Microsoft.Composition": "1.0.27",
        "System.Collections.Immutable": "1.2.0-rc3-24005-00",
        "System.Reflection.Metadata": "1.3.0-rc3-24005-00"
=======
  "dependencies": {
    "Microsoft.Composition": "1.0.27"
>>>>>>> 4185b977

  },
  "frameworks": {
    ".NETPortable,Version=v4.5,Profile=Profile7": { }
  }
}<|MERGE_RESOLUTION|>--- conflicted
+++ resolved
@@ -1,16 +1,9 @@
 {
-<<<<<<< HEAD
     "dependencies": {
-        "Microsoft.Composition": "1.0.27",
-        "System.Collections.Immutable": "1.2.0-rc3-24005-00",
-        "System.Reflection.Metadata": "1.3.0-rc3-24005-00"
-=======
-  "dependencies": {
     "Microsoft.Composition": "1.0.27"
->>>>>>> 4185b977
 
-  },
-  "frameworks": {
+    },
+    "frameworks": {
     ".NETPortable,Version=v4.5,Profile=Profile7": { }
-  }
+    }
 }
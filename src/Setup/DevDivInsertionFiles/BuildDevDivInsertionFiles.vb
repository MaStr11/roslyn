﻿Imports System.IO.Packaging
Imports System.IO
Imports System.Threading
Imports Newtonsoft.Json
Imports Newtonsoft.Json.Linq
Imports System.Reflection.PortableExecutable
Imports System.Reflection.Metadata
Imports System.Runtime.InteropServices

Public Class BuildDevDivInsertionFiles
    Private Const DevDivInsertionFilesDirName = "DevDivInsertionFiles"
    Private Const DevDivPackagesDirName = "DevDivPackages"
    Private Const DevDivVsixDirName = "DevDivVsix"
    Private Const ExternalApisDirName = "ExternalAPIs"
    Private Const PublicKeyToken = "31BF3856AD364E35"

    Private ReadOnly _binDirectory As String
    Private ReadOnly _outputDirectory As String
    Private ReadOnly _outputPackageDirectory As String
    Private ReadOnly _setupDirectory As String
    Private ReadOnly _nugetPackageRoot As String
    Private ReadOnly _assemblyVersion As String
    Private ReadOnly _pathMap As Dictionary(Of String, String)

    Private Sub New(args As String())
        _binDirectory = Path.GetFullPath(args(0))
        _setupDirectory = Path.GetFullPath(args(1))
        _nugetPackageRoot = Path.GetFullPath(args(2))
        _outputDirectory = Path.Combine(_binDirectory, DevDivInsertionFilesDirName)
        _outputPackageDirectory = Path.Combine(_binDirectory, DevDivPackagesDirName)
        _assemblyVersion = args(3)
        _pathMap = CreatePathMap()
    End Sub

    Public Shared Function Main(args As String()) As Integer
        If args.Length <> 4 Then
            Console.WriteLine("Expected arguments: <bin dir> <setup dir> <nuget root dir> <assembly version>")
            Console.WriteLine($"Actual argument count is {args.Length}")
            Return 1
        End If

        Try
            Call New BuildDevDivInsertionFiles(args).Execute()
            Return 0
        Catch ex As Exception
            Console.Error.WriteLine(ex.ToString())
            Return 1
        End Try
    End Function

    Private ReadOnly VsixContentsToSkip As String() = {
        "Microsoft.Data.ConnectionUI.dll",
        "Microsoft.TeamFoundation.TestManagement.Client.dll",
        "Microsoft.TeamFoundation.TestManagement.Common.dll",
        "Microsoft.VisualStudio.CallHierarchy.Package.Definitions.dll",
        "Microsoft.VisualStudio.CodeAnalysis.Sdk.UI.dll",
        "Microsoft.VisualStudio.Data.dll",
        "Microsoft.VisualStudio.QualityTools.OperationalStore.ClientHelper.dll",
        "Microsoft.VisualStudio.QualityTools.WarehouseCommon.dll",
        "Microsoft.VisualStudio.TeamSystem.Common.dll",
        "Microsoft.VisualStudio.TeamSystem.Common.Framework.dll",
        "Microsoft.VisualStudio.TeamSystem.Integration.dll",
        "SQLitePCLRaw.batteries_green.dll",
        "SQLitePCLRaw.batteries_v2.dll",
        "SQLitePCLRaw.core.dll",
        "SQLitePCLRaw.provider.e_sqlite3.dll",
        "e_sqlite3.dll",
        "Newtonsoft.Json.dll",
        "StreamJsonRpc.dll",
        "StreamJsonRpc.resources.dll",
        "codeAnalysisService.servicehub.service.json",
        "remoteHostService.servicehub.service.json",
        "snapshotService.servicehub.service.json",
        "remoteSymbolSearchUpdateEngine.servicehub.service.json",
        "codeAnalysisService64.servicehub.service.json",
        "remoteHostService64.servicehub.service.json",
        "snapshotService64.servicehub.service.json",
        "remoteSymbolSearchUpdateEngine64.servicehub.service.json",
        "Microsoft.Build.Conversion.Core.dll",
        "Microsoft.Build.dll",
        "Microsoft.Build.Engine.dll",
        "Microsoft.Build.Framework.dll",
        "Microsoft.Build.Tasks.Core.dll",
        "Microsoft.Build.Utilities.Core.dll",
        "Microsoft.VisualStudio.Threading.dll",
        "Microsoft.VisualStudio.Threading.resources.dll",
        "Microsoft.VisualStudio.Validation.dll",
        "System.Composition.AttributedModel.dll",
        "System.Composition.Runtime.dll",
        "System.Composition.Convention.resources.dll",
        "System.Composition.Hosting.resources.dll",
        "System.Composition.TypedParts.resources.dll",
        "Microsoft.CodeAnalysis.VisualBasic.Scripting.dll",
        "Microsoft.CodeAnalysis.VisualBasic.InteractiveEditorFeatures.dll",
        "Microsoft.VisualStudio.VisualBasic.Repl.dll",
        "Microsoft.VisualStudio.VisualBasic.Repl.pkgdef",
        "VisualBasicInteractive.png",
        "VisualBasicInteractive.rsp",
        "VisualBasicInteractivePackageRegistration.pkgdef"
    }

    ' N.B. This list of facades must be kept in-sync with the &
    ' other facades used by the compiler. Facades are listed in
    ' the src/NuGet/Microsoft.Net.Compilers.nuspec file, the
    ' src/Setup/DevDivVsix/CompilersPackage/Microsoft.CodeAnalysis.Compilers.swr file,
    ' and src/Compilers/Extension/CompilerExtension.csproj file.
    '
    ' Note: Microsoft.DiaSymReader.Native.amd64.dll and Microsoft.DiaSymReader.Native.x86.dll
    ' are installed by msbuild setup, not Roslyn.
    Private ReadOnly CompilerFiles As String() = {
        "Microsoft.CodeAnalysis.dll",
        "Microsoft.CodeAnalysis.CSharp.dll",
        "Microsoft.CodeAnalysis.Scripting.dll",
        "Microsoft.CodeAnalysis.CSharp.Scripting.dll",
        "Microsoft.CodeAnalysis.VisualBasic.dll",
        "System.AppContext.dll",
        "System.Console.dll",
        "System.Diagnostics.FileVersionInfo.dll",
        "System.Diagnostics.Process.dll",
        "System.Diagnostics.StackTrace.dll",
        "System.IO.Compression.dll",
        "System.IO.FileSystem.dll",
        "System.IO.FileSystem.DriveInfo.dll",
        "System.IO.FileSystem.Primitives.dll",
        "System.IO.Pipes.dll",
        "System.Security.AccessControl.dll",
        "System.Security.Claims.dll",
        "System.Security.Cryptography.Algorithms.dll",
        "System.Security.Cryptography.Encoding.dll",
        "System.Security.Cryptography.Primitives.dll",
        "System.Security.Cryptography.X509Certificates.dll",
        "System.Security.Principal.Windows.dll",
        "System.Text.Encoding.CodePages.dll",
        "System.Threading.Thread.dll",
        "System.ValueTuple.dll",
        "System.Xml.ReaderWriter.dll",
        "System.Xml.XmlDocument.dll",
        "System.Xml.XPath.dll",
        "System.Xml.XPath.XDocument.dll",
        "csc.exe",
        "csc.exe.config",
        "csc.rsp",
        "csi.exe",
        "csi.rsp",
        "vbc.exe",
        "vbc.exe.config",
        "vbc.rsp",
        "VBCSCompiler.exe",
        "VBCSCompiler.exe.config",
        "Microsoft.Build.Tasks.CodeAnalysis.dll",
        "Microsoft.CSharp.Core.targets",
        "Microsoft.VisualBasic.Core.targets"
    }

    Private ReadOnly VsixesToInstall As String() = {
        "Vsix\VisualStudioSetup\Roslyn.VisualStudio.Setup.vsix",
        "Vsix\ExpressionEvaluatorPackage\ExpressionEvaluatorPackage.vsix",
        "Vsix\VisualStudioInteractiveComponents\Roslyn.VisualStudio.InteractiveComponents.vsix",
        "Vsix\VisualStudioSetup.Next\Roslyn.VisualStudio.Setup.Next.vsix"
    }

    ' Files copied to Maddog machines running integration tests that are produced from our builds.
    Private ReadOnly IntegrationTestFiles As String() = {
        "xunit.*.dll",
        "*.UnitTests.dll.config",
        "InteractiveHost.exe",
        "Microsoft.CodeAnalysis.CSharp.dll",
        "Microsoft.CodeAnalysis.CSharp.EditorFeatures.dll",
        "Microsoft.CodeAnalysis.CSharp.Features.dll",
        "Microsoft.CodeAnalysis.CSharp.InteractiveEditorFeatures.dll",
        "Microsoft.CodeAnalysis.CSharp.Scripting.dll",
        "Microsoft.CodeAnalysis.CSharp.Workspaces.dll",
        "Microsoft.CodeAnalysis.dll",
        "Microsoft.CodeAnalysis.EditorFeatures.dll",
        "Microsoft.CodeAnalysis.EditorFeatures.Text.dll",
        "Microsoft.CodeAnalysis.Features.dll",
        "Microsoft.CodeAnalysis.InteractiveEditorFeatures.dll",
        "Microsoft.CodeAnalysis.InteractiveFeatures.dll",
        "Microsoft.CodeAnalysis.Scripting.dll",
        "Microsoft.CodeAnalysis.Test.Resources.Proprietary.dll",
        "Microsoft.CodeAnalysis.VisualBasic.dll",
        "Microsoft.CodeAnalysis.VisualBasic.EditorFeatures.dll",
        "Microsoft.CodeAnalysis.VisualBasic.Features.dll",
        "Microsoft.CodeAnalysis.VisualBasic.InteractiveEditorFeatures.dll",
        "Microsoft.CodeAnalysis.VisualBasic.Workspaces.dll",
        "Microsoft.CodeAnalysis.Workspaces.dll",
        "Microsoft.Diagnostics.Runtime.dll",
        "Microsoft.VisualStudio.CallHierarchy.Package.Definitions.dll",
        "Microsoft.VisualStudio.IntegrationTest.Setup.vsix",
        "Microsoft.VisualStudio.LanguageServices.CSharp.dll",
        "Microsoft.VisualStudio.LanguageServices.dll",
        "Microsoft.VisualStudio.LanguageServices.Implementation.dll",
        "Microsoft.VisualStudio.LanguageServices.VisualBasic.dll",
        "Microsoft.VisualStudio.Platform.VSEditor.Interop.dll",
        "Roslyn.Compilers.Test.Resources.dll",
        "Roslyn.Hosting.Diagnostics.dll",
        "Roslyn.Services.Test.Utilities.dll",
        "Roslyn.Test.PdbUtilities.dll",
        "Roslyn.Test.Utilities.dll"
    }

    ' Files needed by Mad dog tests that are produced by our internal builds.
    Private ReadOnly IntegrationTestFilesExtra As String() = {
        "IntegrationTests\*.xml",
        "CodeMarkerListener.dll",
        "CorApi.dll",
        "CorApiRaw.dll",
        "DbgHooksIdl.tlb",
        "DbgHooksJitIdl.tlb",
        "Default.vssettings",
        "DiagnosticMargin.dll",
        "EditorTestApp.exe",
        "EditorTestApp.exe.config",
        "Extensions.txt",
        "GetNewestPid.exe",
        "Handle.exe",
        "Interop.DbgHooksIdl.dll",
        "Interop.DbgHooksJitIdl.dll",
        "KernelTraceControl.dll",
        "MDbgCore.dll",
        "MDbgEng.dll",
        "MDbgExt.dll",
        "MDbgUtility.dll",
        "Microsoft.Diagnostics.Tracing.TraceEvent.dll",
        "Microsoft.Internal.Performance.CodeMarkers.dll",
        "Microsoft.Internal.VisualStudio.DelayTracker.Library.dll",
        "Microsoft.Internal.VisualStudio.DelayTracker.TraceEvent.dll",
        "Microsoft.Internal.VisualStudio.Shell.Interop.10.0.DesignTime.dll",
        "Microsoft.Internal.VisualStudio.Shell.Interop.11.0.DesignTime.dll",
        "Microsoft.Internal.VisualStudio.Shell.Interop.12.0.DesignTime.dll",
        "Microsoft.Test.Apex.Framework.dll",
        "Microsoft.Test.Apex.MSTestIntegration.dll",
        "Microsoft.Test.Apex.OsIntegration.dll",
        "Microsoft.Test.Apex.RemoteCodeInjector.dll",
        "Microsoft.Test.Apex.VisualStudio.dll",
        "Microsoft.Test.Apex.VisualStudio.Debugger.dll",
        "Microsoft.Test.Apex.VisualStudio.Hosting.dll",
        "Microsoft.VisualStudio.Web.Common.TestServices.dll",
        "Microsoft.VisualStudio.Web.Project.TestServices.dll",
        "NativeDebugWrappers.dll",
        "Omni.Common.dll",
        "Omni.Log.dll",
        "Omni.Logging.Extended.dll",
        "Perf-CheckTestFiles.cmd",
        "Perf-Compiler-AssembliesToCopy.txt",
        "Perf-Compiler-AssembliesToNGen.txt",
        "Perf-DailyScorecard.bat",
        "Perf-DeleteOldDirectories.cmd",
        "Perf-DisableIbcCollection.bat",
        "Perf-EnableIbcCollection.bat",
        "Perf-IDE-Assemblies.txt",
        "Perf-InstallRoslyn.cmd",
        "Perf-MakeOptimizationPgos.bat",
        "PerformanceTestLog.xslt",
        "Perf-ProcessRunReports.bat",
        "Perf-ResetRoslynOptions.cmd",
        "Perf-Rolling-RunCompilerTests.bat",
        "Perf-Rolling-RunServicesTests.bat",
        "Perf-Rolling-RunServicesTestsWithServerGC.bat",
        "Perf-RunCompilerTests.bat",
        "Perf-RunOptProf.bat",
        "Perf-RunPgoTraining.bat",
        "Perf-RunServicesTests.bat",
        "Perf-RunTestsInLab.bat",
        "Perf-UninstallRoslyn.cmd",
        "Prism.Monitor.Communication.dll",
        "ProcDump.exe",
        "dbgcore.dll",
        "dbghelp.dll",
        "regtlb.exe",
        "ResourceManagerBasic.dll",
        "Roslyn.Test.Performance.dll",
        "RoslynETAHost.dll",
        "RoslynTaoActions.dll",
        "RPFPlayback.dll",
        "RPFPlaybackWrapperVSTT.dll",
        "RPFUiaManagedPlugin.dll",
        "RunPrism.bat",
        "StrongNameLowjack.bat",
        "Tao.Engine.dll",
        "Tao.exe",
        "Tao.exe.config",
        "Tao.Environment.dll",
        "Tao.Utilities.dll",
        "TaoConfig.txt",
        "TraceEvent.dll",
        "TypingDelayAnalyzer.exe",
        "UISynch.dll",
        "UITechnologyInterfaces.dll"
    }

    ' Files copied to Maddog machines running unit tests that are produced from our open build.
    Private ReadOnly UnitTestFiles As String() = {
        "*.UnitTests.dll.config",
        "Microsoft.*.UnitTests*.dll",
        "Roslyn.*.UnitTests*.dll",
        "xunit.*.dll",
        "PerfTests",
        "BasicUndo.dll",
        "InteractiveHost.exe",
        "Microsoft.CodeAnalysis.CSharp.dll",
        "Microsoft.CodeAnalysis.CSharp.EditorFeatures.dll",
        "Microsoft.CodeAnalysis.CSharp.ExpressionEvaluator.ExpressionCompiler.dll",
        "Microsoft.CodeAnalysis.CSharp.ExpressionEvaluator.ResultProvider.dll",
        "Microsoft.CodeAnalysis.CSharp.Features.dll",
        "Microsoft.CodeAnalysis.CSharp.InteractiveEditorFeatures.dll",
        "Microsoft.CodeAnalysis.CSharp.Workspaces.dll",
        "Microsoft.CodeAnalysis.dll",
        "Microsoft.CodeAnalysis.EditorFeatures.dll",
        "Microsoft.CodeAnalysis.EditorFeatures.Text.dll",
        "Microsoft.CodeAnalysis.ExpressionEvaluator.ExpressionCompiler.dll",
        "Microsoft.CodeAnalysis.ExpressionEvaluator.FunctionResolver.dll",
        "Microsoft.CodeAnalysis.ExpressionEvaluator.ResultProvider.dll",
        "Microsoft.CodeAnalysis.Features.dll",
        "Microsoft.CodeAnalysis.InteractiveEditorFeatures.dll",
        "Microsoft.CodeAnalysis.InteractiveFeatures.dll",
        "Microsoft.CodeAnalysis.CSharp.Scripting.dll",
        "Microsoft.CodeAnalysis.Scripting.dll",
        "Microsoft.CodeAnalysis.VisualBasic.Scripting.dll",
        "Microsoft.CodeAnalysis.Test.Resources.Proprietary.dll",
        "Microsoft.CodeAnalysis.VisualBasic.dll",
        "Microsoft.CodeAnalysis.VisualBasic.EditorFeatures.dll",
        "Microsoft.CodeAnalysis.VisualBasic.ExpressionEvaluator.ExpressionCompiler.dll",
        "Microsoft.CodeAnalysis.VisualBasic.Features.dll",
        "Microsoft.CodeAnalysis.VisualBasic.InteractiveEditorFeatures.dll",
        "Microsoft.CodeAnalysis.VisualBasic.Workspaces.dll",
        "Microsoft.CodeAnalysis.Workspaces.dll",
        "Microsoft.DiaSymReader.dll",
        "Microsoft.DiaSymReader.Converter.Xml.dll",
        "Microsoft.DiaSymReader.Native.amd64.dll",
        "Microsoft.DiaSymReader.Native.x86.dll",
        "Microsoft.DiaSymReader.PortablePdb.dll",
        "Microsoft.VisualStudio.CallHierarchy.Package.Definitions.dll",
        "Microsoft.VisualStudio.Debugger.Engine.dll",
        "Microsoft.VisualStudio.LanguageServices.CSharp.dll",
        "Microsoft.VisualStudio.LanguageServices.dll",
        "Microsoft.VisualStudio.LanguageServices.Implementation.dll",
        "Microsoft.VisualStudio.LanguageServices.SolutionExplorer.dll",
        "Microsoft.VisualStudio.LanguageServices.VisualBasic.dll",
        "Microsoft.VisualStudio.Platform.VSEditor.Interop.dll",
        "Moq.dll",
        "csc.exe",
        "csc.exe.config",
        "csc.rsp",
        "csi.exe",
        "Roslyn.Compilers.CSharp.Test.Utilities.dll",
        "Roslyn.Compilers.Test.Resources.dll",
        "Roslyn.Compilers.VisualBasic.Test.Utilities.dll",
        "Roslyn.ExpressionEvaluator.ExpressionCompiler.Test.Utilities.dll",
        "Roslyn.ExpressionEvaluator.ResultProvider.Test.Utilities.dll",
        "Roslyn.Hosting.Diagnostics.dll",
        "Roslyn.Services.Test.Utilities.dll",
        "Roslyn.Test.PdbUtilities.dll",
        "Roslyn.Test.Utilities.Desktop.dll",
        "Roslyn.Test.Utilities.dll",
        "vbc.exe",
        "vbc.exe.config",
        "vbc.rsp",
        "vbi.exe",
        "VBCSCompiler.exe",
        "VBCSCompiler.exe.config"
    }

    ' Files copied to Maddog machines running unit tests that are produced from our closed build.
    Private ReadOnly UnitTestFilesExtra As String() = {
        "CorApi.dll",
        "CorApiRaw.dll",
        "MDbgCore.dll",
        "MDbgEng.dll",
        "MDbgExt.dll",
        "MDbgUtility.dll",
        "NativeDebugWrappers.dll",
        "Tao.Engine.dll",
        "Tao.Environment.dll",
        "Tao.Utilities.dll"
    }

    Private Sub DeleteDirContents(dir As String)
        If Directory.Exists(dir) Then
            ' Delete everything within it. We'll keep the top-level one around.
            For Each file In New DirectoryInfo(dir).GetFiles()
                file.Delete()
            Next

            For Each directory In New DirectoryInfo(dir).GetDirectories()
                directory.Delete(recursive:=True)
            Next
        End If
    End Sub

    Public Sub Execute()
        Retry(Sub()
                  DeleteDirContents(_outputDirectory)
                  DeleteDirContents(_outputPackageDirectory)
              End Sub)

        ' Build a dependency map
        Dim dependencies = BuildDependencyMap(_binDirectory)
        GenerateContractsListMsbuild(dependencies)
        GenerateAssemblyVersionList(dependencies)
        GeneratePortableFacadesSwrFile(dependencies)
        CopyDependencies(dependencies)

        ' List of files to add to VS.ExternalAPI.Roslyn.nuspec.
        ' Paths are relative to input directory.
        ' Files in DevDivInsertionFiles\ExternalAPIs don't need to be added, they are included in the nuspec using a pattern.
        ' May contain duplicates.
        Dim filesToInsert = New List(Of NugetFileInfo)

        ' And now copy over all our core compiler binaries and related files
        ' Build tools setup authoring depends on these files being inserted.
        For Each fileName In CompilerFiles
            Dim dependency As DependencyInfo = Nothing
            If Not dependencies.TryGetValue(fileName, dependency) Then
                AddXmlDocumentationFile(filesToInsert, fileName)
                filesToInsert.Add(New NugetFileInfo(GetMappedPath(fileName)))
            End If
        Next

        ' VS.Tools.Roslyn CoreXT package needs to contain all dependencies.
        Dim vsToolsetFiles = CompilerFiles.Concat({
            "System.Collections.Immutable.dll",
            "System.Reflection.Metadata.dll",
            "Microsoft.DiaSymReader.Native.amd64.dll",
            "Microsoft.DiaSymReader.Native.x86.dll"})

        GenerateVSToolsRoslynCoreXTNuspec(vsToolsetFiles)

        ' Copy over the files in the NetFX20 subdirectory (identical, except for references and Authenticode signing).
        ' These are for msvsmon, whose setup authoring is done by the debugger.
        For Each folder In Directory.EnumerateDirectories(Path.Combine(_binDirectory, "Dlls"), "*.NetFX20")
            For Each eePath In Directory.EnumerateFiles(folder, "*.ExpressionEvaluator.*.dll", SearchOption.TopDirectoryOnly)
                filesToInsert.Add(New NugetFileInfo(GetPathRelativeToBinaries(eePath), GetPathRelativeToBinaries(folder)))
            Next
        Next

        ProcessVsixFiles(filesToInsert, dependencies)

        ' Generate Roslyn.nuspec:
        GenerateRoslynNuSpec(filesToInsert)

        ' Generate lists of files that are needed to run unit and integration tests in Maddog:
        Dim insertedFiles = New HashSet(Of String)(filesToInsert.Select(Function(f) f.Path), StringComparer.OrdinalIgnoreCase)
        GenerateTestFileDependencyList(NameOf(UnitTestFiles), ExpandTestDependencies(UnitTestFiles), insertedFiles)
        GenerateTestFileDependencyList(NameOf(UnitTestFilesExtra), UnitTestFilesExtra, insertedFiles)
        GenerateTestFileDependencyList(NameOf(IntegrationTestFiles), ExpandTestDependencies(IntegrationTestFiles), insertedFiles)
        GenerateTestFileDependencyList(NameOf(IntegrationTestFilesExtra), IntegrationTestFilesExtra, insertedFiles)
    End Sub

    Private Function GetPathRelativeToBinaries(p As String) As String
        Debug.Assert(p.StartsWith(_binDirectory, StringComparison.OrdinalIgnoreCase))
        p = p.Substring(_binDirectory.Length)
        If Not String.IsNullOrEmpty(p) AndAlso p(0) = "\"c Then
            p = p.Substring(1)
        End If
        Return p
    End Function

    Private Shared Function GetExternalApiDirectory() As String
        Return Path.Combine(ExternalApisDirName, "Roslyn")
    End Function

    Private Shared Function GetExternalApiDirectory(dependency As DependencyInfo, contract As Boolean) As String
        Return If(dependency Is Nothing,
                GetExternalApiDirectory(),
                Path.Combine(ExternalApisDirName, dependency.PackageName, If(contract, dependency.ContractDir, dependency.ImplementationDir)))
    End Function

    Private Class NugetFileInfo
        Implements IEquatable(Of NugetFileInfo)

        Public Path As String
        Public Target As String

        Sub New(path As String, Optional target As String = "")
            If IO.Path.IsPathRooted(path) Then
                Throw New ArgumentException($"Parameter {NameOf(path)} cannot be absolute: {path}")
            End If

            If IO.Path.IsPathRooted(target) Then
                Throw New ArgumentException($"Parameter {NameOf(target)} cannot be absolute: {target}")
            End If

            Me.Path = path
            Me.Target = target
        End Sub

        Public Overrides Function Equals(obj As Object) As Boolean
            Return IEquatableEquals(TryCast(obj, NugetFileInfo))
        End Function

        Public Overrides Function GetHashCode() As Integer
            Return StringComparer.OrdinalIgnoreCase.GetHashCode(Path) Xor StringComparer.OrdinalIgnoreCase.GetHashCode(Target)
        End Function

        Public Function IEquatableEquals(other As NugetFileInfo) As Boolean Implements IEquatable(Of NugetFileInfo).Equals
            Return other IsNot Nothing AndAlso
                    StringComparer.OrdinalIgnoreCase.Equals(Path, other.Path) AndAlso
                    StringComparer.OrdinalIgnoreCase.Equals(Target, other.Target)
        End Function

        Public Overrides Function ToString() As String
            Return Path
        End Function
    End Class

    Private Class DependencyInfo
        ' For example, "ref/net46"
        Public ContractDir As String

        ' For example, "lib/net46"
        Public ImplementationDir As String

        ' For example, "System.AppContext"
        Public PackageName As String

        ' For example, "4.1.0"
        Public PackageVersion As String

        Public IsNative As Boolean
        Public IsFacade As Boolean

        Sub New(contractDir As String, implementationDir As String, packageName As String, packageVersion As String, isNative As Boolean, isFacade As Boolean)
            Me.ContractDir = contractDir
            Me.ImplementationDir = implementationDir
            Me.PackageName = packageName
            Me.PackageVersion = packageVersion
            Me.IsNative = isNative
            Me.IsFacade = isFacade
        End Sub

        ' TODO: remove (https://github.com/dotnet/roslyn/issues/13204)
        ' Don't update CoreXT incompatible packages. They are inserted manually until CoreXT updates to NuGet 3.5 RTM.
        Public ReadOnly Property IsCoreXTCompatible As Boolean
            Get
                Select Case PackageName
                    Case "System.Security.Cryptography.Algorithms",
                          "System.Security.Cryptography.X509Certificates",
                          "System.Reflection.TypeExtensions",
                          "System.Net.Security",
                          "System.Diagnostics.Process",
                          "System.AppContext",
                          "System.IO.Compression"

                        Return False
                    Case Else
                        Return True
                End Select
            End Get
        End Property
    End Class

    Private Function BuildDependencyMap(inputDirectory As String) As Dictionary(Of String, DependencyInfo)
        Dim result = New Dictionary(Of String, DependencyInfo)
        Dim objDir = Path.Combine(Path.GetDirectoryName(_binDirectory.TrimEnd(Path.DirectorySeparatorChar)), "Obj")
        Dim files = New List(Of String)
        files.Add(Path.Combine(objDir, "DevDivPackagesRoslyn\project.assets.json"))
        files.Add(Path.Combine(objDir, "DevDivPackagesDebugger\project.assets.json"))

        For Each projectLockJson In files
            Dim items = JsonConvert.DeserializeObject(File.ReadAllText(projectLockJson))
            Const targetFx = ".NETFramework,Version=v4.6/win"

            Dim targetObj = DirectCast(DirectCast(DirectCast(items, JObject).Property("targets")?.Value, JObject).Property(targetFx)?.Value, JObject)
            If targetObj Is Nothing Then
                Throw New InvalidDataException($"Expected platform Not found in '{projectLockJson}': '{targetFx}'")
            End If

            For Each targetProperty In targetObj.Properties
                Dim packageNameAndVersion = targetProperty.Name.Split("/"c)
                Dim packageName = packageNameAndVersion(0)
                Dim packageVersion = packageNameAndVersion(1)
                Dim packageObj = DirectCast(targetProperty.Value, JObject)

                Dim contracts = DirectCast(packageObj.Property("compile")?.Value, JObject)
                Dim runtime = DirectCast(packageObj.Property("runtime")?.Value, JObject)
                Dim native = DirectCast(packageObj.Property("native")?.Value, JObject)
                Dim frameworkAssemblies = packageObj.Property("frameworkAssemblies")?.Value

                Dim implementations = If(runtime, native)
                If implementations Is Nothing Then
                    Continue For
                End If

                For Each assemblyProperty In implementations.Properties()
                    Dim fileName = Path.GetFileName(assemblyProperty.Name)
                    If fileName <> "_._" Then

                        Dim existingDependency As DependencyInfo = Nothing
                        If result.TryGetValue(fileName, existingDependency) Then

                            If existingDependency.PackageVersion <> packageVersion Then
                                Throw New InvalidOperationException($"Found multiple versions of package '{existingDependency.PackageName}': {existingDependency.PackageVersion} and {packageVersion}")
                            End If

                            Continue For
                        End If

                        Dim runtimeTarget = Path.GetDirectoryName(assemblyProperty.Name)

                        Dim compileDll = contracts?.Properties().Select(Function(p) p.Name).Where(Function(n) Path.GetFileName(n) = fileName).Single()
                        Dim compileTarget = If(compileDll IsNot Nothing, Path.GetDirectoryName(compileDll), Nothing)

                        result.Add(fileName, New DependencyInfo(compileTarget,
                                                                runtimeTarget,
                                                                packageName,
                                                                packageVersion,
                                                                isNative:=native IsNot Nothing,
                                                                isFacade:=frameworkAssemblies IsNot Nothing))
                    End If
                Next
            Next
        Next

        Return result
    End Function

    Private Sub GenerateContractsListMsbuild(dependencies As IReadOnlyDictionary(Of String, DependencyInfo))
        Using writer = New StreamWriter(GetAbsolutePathInOutputDirectory("ProductData\ContractAssemblies.props"))
            writer.WriteLine("<?xml version=""1.0"" encoding=""utf-8""?>")
            writer.WriteLine("<Project ToolsVersion=""14.0"" xmlns=""http://schemas.microsoft.com/developer/msbuild/2003"">")
            writer.WriteLine("  <!-- Generated file, do not directly edit. Contact mlinfraswat@microsoft.com if you need to add a library that's not listed -->")
            writer.WriteLine("  <PropertyGroup>")

            For Each entry In GetContracts(dependencies)
                writer.WriteLine($"    <{entry.Key}>{entry.Value}</{entry.Key}>")
            Next

            writer.WriteLine("  </PropertyGroup>")
            writer.WriteLine("</Project>")
        End Using
    End Sub

    Private Iterator Function GetContracts(dependencies As IReadOnlyDictionary(Of String, DependencyInfo)) As IEnumerable(Of KeyValuePair(Of String, String))
        For Each entry In dependencies.OrderBy(Function(e) e.Key)
            Dim fileName = entry.Key
            Dim dependency = entry.Value
            If dependency.ContractDir IsNot Nothing Then
                Dim variableName = "FXContract_" + Path.GetFileNameWithoutExtension(fileName).Replace(".", "_")
                Dim dir = Path.Combine(dependency.PackageName, dependency.ContractDir)
                Yield New KeyValuePair(Of String, String)(variableName, Path.Combine(dir, fileName))
            End If
        Next
    End Function

    Private Iterator Function GetImplementations(dependencies As IReadOnlyDictionary(Of String, DependencyInfo)) As IEnumerable(Of KeyValuePair(Of String, String))
        For Each entry In dependencies.OrderBy(Function(e) e.Key)
            Dim fileName = entry.Key
            Dim dependency = entry.Value
            Dim variableName = "CoreFXLib_" + Path.GetFileNameWithoutExtension(fileName).Replace(".", "_")
            Dim dir = Path.Combine(dependency.PackageName, dependency.ImplementationDir)
            Yield New KeyValuePair(Of String, String)(variableName, Path.Combine(dir, fileName))
        Next
    End Function

    Private Sub GenerateAssemblyVersionList(dependencies As IReadOnlyDictionary(Of String, DependencyInfo))
        Using writer = New StreamWriter(GetAbsolutePathInOutputDirectory("DependentAssemblyVersions.csv"))
            For Each entry In dependencies.OrderBy(Function(e) e.Key)
                Dim fileName = entry.Key
                Dim dependency = entry.Value
                If Not dependency.IsNative Then

                    Dim version As Version
                    Dim dllPath = Path.Combine(_nugetPackageRoot, dependency.PackageName, dependency.PackageVersion, dependency.ImplementationDir, fileName)

                    Using peReader = New PEReader(File.OpenRead(dllPath))
                        version = peReader.GetMetadataReader().GetAssemblyDefinition().Version
                    End Using

                    writer.WriteLine($"{Path.GetFileNameWithoutExtension(fileName)},{version}")
                End If
            Next
        End Using
    End Sub

    Private Sub CopyDependencies(dependencies As IReadOnlyDictionary(Of String, DependencyInfo))
        For Each dependency In dependencies.Values
            ' TODO: remove (https://github.com/dotnet/roslyn/issues/13204)
            ' Don't update CoreXT incompatible packages. They are inserted manually until CoreXT updates to NuGet 3.5 RTM.
            If Not dependency.IsCoreXTCompatible Then
                Continue For
            End If

            Dim nupkg = $"{dependency.PackageName}.{dependency.PackageVersion}.nupkg"
            Dim srcPath = Path.Combine(_nugetPackageRoot, dependency.PackageName, dependency.PackageVersion, nupkg)
            Dim dstDir = Path.Combine(_outputPackageDirectory, If(dependency.IsNative, "NativeDependencies", "ManagedDependencies"))
            Dim dstPath = Path.Combine(dstDir, nupkg)

            Directory.CreateDirectory(dstDir)
            File.Copy(srcPath, dstPath, overwrite:=True)
        Next
    End Sub

    Private Sub GeneratePortableFacadesSwrFile(dependencies As Dictionary(Of String, DependencyInfo))
        Dim facades = dependencies.Where(Function(e) e.Value.IsFacade).OrderBy(Function(e) e.Key).ToArray()

        Dim swrPath = Path.Combine(_setupDirectory, DevDivVsixDirName, "PortableFacades", "PortableFacades.swr")
        Dim swrVersion As Version = Nothing
        Dim swrFiles As IEnumerable(Of String) = Nothing
        ParseSwrFile(swrPath, swrVersion, swrFiles)

        Dim expectedFiles = New List(Of String)
        For Each entry In facades
            Dim dependency = entry.Value
            Dim fileName = entry.Key
            Dim implPath = IO.Path.Combine(dependency.PackageName, dependency.PackageVersion, dependency.ImplementationDir, fileName)
            expectedFiles.Add($"    file source=""$(NuGetPackageRoot)\{implPath}"" vs.file.ngen=yes")
        Next

        If Not swrFiles.SequenceEqual(expectedFiles) Then
            Using writer = New StreamWriter(File.Open(swrPath, FileMode.Truncate, FileAccess.Write))
                writer.WriteLine("use vs")
                writer.WriteLine()
                writer.WriteLine($"package name=PortableFacades")
                writer.WriteLine($"        version={New Version(swrVersion.Major, swrVersion.Minor + 1, 0, 0)}")
                writer.WriteLine()
                writer.WriteLine("folder InstallDir:\Common7\IDE\PrivateAssemblies")

                For Each entry In expectedFiles
                    writer.WriteLine(entry)
                Next
            End Using

            Throw New Exception($"The content of file {swrPath} is not up-to-date. The file has been updated to reflect the changes in dependencies made in the repo " &
                                $"(in files {Path.Combine(_setupDirectory, DevDivPackagesDirName)}\**\project.json). Include this file change in your PR and rebuild.")
        End If
    End Sub

    Private Sub ParseSwrFile(path As String, <Out> ByRef version As Version, <Out> ByRef files As IEnumerable(Of String))
        Dim lines = File.ReadAllLines(path)

        version = Version.Parse(lines.Single(Function(line) line.TrimStart().StartsWith("version=")).Split("="c)(1))
        files = (From line In lines Where line.TrimStart().StartsWith("file")).ToArray()
    End Sub

    ''' <summary>
    ''' Generate a list of files which were not inserted and place them in the named file.
    ''' </summary>
    Private Sub GenerateTestFileDependencyList(outputFileName As String, fileSpecs As IEnumerable(Of String), insertedFiles As HashSet(Of String))
        File.WriteAllLines(
                Path.Combine(_outputDirectory, Path.ChangeExtension(outputFileName, ".txt")),
                fileSpecs.Where(Function(f) Not insertedFiles.Contains(f)))
    End Sub

    ''' <summary>
    ''' Enumerate files specified in the list. The specifications may include file names, directory names, and patterns.
    ''' </summary>
    ''' <param name="fileSpecs">
    ''' If the item contains '*', then it will be treated as a search pattern for the top directory.
    ''' Otherwise, if the item represents a directory, then all files and subdirectories of the item will be copied over.
    ''' 
    ''' This funtion will fail and throw and exception if any of the specified files do not exist on disk.
    ''' </param>
    Private Iterator Function ExpandTestDependencies(fileSpecs As String()) As IEnumerable(Of String)
        Dim allGood = True
        For Each spec In fileSpecs
            If spec.Contains("*") Then
                For Each path In Directory.EnumerateFiles(_binDirectory, spec, SearchOption.TopDirectoryOnly)
                    Yield path.Substring(_binDirectory.Length)
                Next
            Else
                spec = GetPotentiallyMappedPath(spec)
                Dim inputItem = Path.Combine(_binDirectory, spec)

                If Directory.Exists(inputItem) Then
                    For Each path In Directory.EnumerateFiles(inputItem, "*.*", SearchOption.AllDirectories)
                        Yield path.Substring(_binDirectory.Length)
                    Next
                ElseIf File.Exists(inputItem) Then
                    Yield spec
                Else
                    Console.WriteLine($"File Or directory '{spec}' listed in test dependencies doesn't exist.", spec)
                    allGood = False
                End If
            End If
        Next

        If Not allGood Then
            Throw New Exception("Unable to expand test dependencies")
        End If
    End Function

    ''' <summary>
    ''' A simple method to retry an operation. Helpful if some file locking is going on and you want to just try the operation again.
    ''' </summary>
    Private Sub Retry(action As Action)
        For i = 1 To 10
            Try
                action()
                Return
            Catch ex As Exception
                Thread.Sleep(100)
            End Try
        Next
    End Sub

    ''' <summary>
    ''' Recently a number of our compontents have moved from the root of the output directory to sub-directories. The
    ''' map returned from this function maps file names to their relative path in the build output.
    '''
    ''' This is still pretty terrible though.  Instead of doing all this name matching we should have explicit paths 
    ''' and match on file contents.  That is a large change for this tool though.  As a temporary work around this 
    ''' map will be used instead.
    ''' </summary>
    Private Function CreatePathMap() As Dictionary(Of String, String)

        Dim map As New Dictionary(Of String, String)
        Dim add = Sub(filePath As String)
                      If Not File.Exists(Path.Combine(_binDirectory, filePath)) Then
                          Throw New Exception($"Mapped VSIX path does not exist: {filePath}")
                      End If
                      Dim name = Path.GetFileName(filePath)
                      map.Add(name, filePath)
                  End Sub

        Dim configPath = Path.Combine(_binDirectory, "..\..\build\config\SignToolData.json")
        Dim obj = JObject.Parse(File.ReadAllText(configPath))
        Dim array = CType(obj.Property("sign").Value, JArray)
        For Each element As JObject In array
            Dim values = CType(element.Property("values").Value, JArray)
            For Each item As String In values
                Dim parent = Path.GetDirectoryName(item)

                ' Don't add in the csc.exe or vbc.exe from the CoreCLR projects.
                If parent.EndsWith("Core", StringComparison.OrdinalIgnoreCase) Then
                    Continue For
                End If

                If parent.EndsWith("NetFX20", StringComparison.OrdinalIgnoreCase) Then
                    Continue For
                End If

                add(item)
            Next
        Next

        add("Exes\csc\net46\csc.exe.config")
        add("Exes\csc\net46\csc.rsp")
        add("Exes\vbc\net46\vbc.exe.config")
        add("Exes\vbc\net46\vbc.rsp")
        add("Exes\VBCSCompiler\net46\VBCSCompiler.exe.config")
        add("Exes\InteractiveHost\InteractiveHost.exe.config")
<<<<<<< HEAD
        add("Exes\csi\net46\csi.rsp")
        add("Vsix\Roslyn.Deployment.Full.Next\remoteSymbolSearchUpdateEngine.servicehub.service.json")
        add("Vsix\Roslyn.Deployment.Full.Next\snapshotService.servicehub.service.json")
=======
        add("Exes\csi\csi.rsp")
>>>>>>> 1f730b85
        add("Vsix\VisualStudioInteractiveComponents\CSharpInteractive.rsp")
        add("Vsix\VisualStudioSetup\Microsoft.VisualStudio.CallHierarchy.Package.Definitions.dll")
        add("Vsix\VisualStudioSetup\System.Composition.Convention.dll")
        add("Vsix\VisualStudioSetup\System.Composition.Hosting.dll")
        add("Vsix\VisualStudioSetup\System.Composition.TypedParts.dll")
        add("Dlls\BasicExpressionCompiler\Microsoft.CodeAnalysis.VisualBasic.ExpressionEvaluator.ExpressionCompiler.vsdconfig")
        add("Dlls\BasicResultProvider.Portable\Microsoft.CodeAnalysis.VisualBasic.ExpressionEvaluator.ResultProvider.vsdconfig")
        add("Dlls\CSharpExpressionCompiler\Microsoft.CodeAnalysis.CSharp.ExpressionEvaluator.ExpressionCompiler.vsdconfig")
        add("Dlls\CSharpResultProvider.Portable\Microsoft.CodeAnalysis.CSharp.ExpressionEvaluator.ResultProvider.vsdconfig")
        add("Dlls\FunctionResolver\Microsoft.CodeAnalysis.ExpressionEvaluator.FunctionResolver.vsdconfig")
        add("Dlls\MSBuildTask\Microsoft.CSharp.Core.targets")
        add("Dlls\MSBuildTask\Microsoft.VisualBasic.Core.targets")
        add("Dlls\CSharpCompilerTestUtilities\Roslyn.Compilers.CSharp.Test.Utilities.dll")
        add("Dlls\BasicCompilerTestUtilities\Roslyn.Compilers.VisualBasic.Test.Utilities.dll")
        add("Dlls\CompilerTestResources\\Roslyn.Compilers.Test.Resources.dll")
        add("Dlls\ExpressionCompilerTestUtilities\Roslyn.ExpressionEvaluator.ExpressionCompiler.Test.Utilities.dll")
        add("Dlls\ResultProviderTestUtilities\Roslyn.ExpressionEvaluator.ResultProvider.Test.Utilities.dll")
        add("Dlls\ServicesTestUtilities\Roslyn.Services.Test.Utilities.dll")
        add("Dlls\PdbUtilities\Roslyn.Test.PdbUtilities.dll")
        add("Dlls\TestUtilities.Desktop\Roslyn.Test.Utilities.Desktop.dll")
        add("Dlls\TestUtilities\net461\Roslyn.Test.Utilities.dll")
        add("UnitTests\EditorServicesTest\BasicUndo.dll")
        add("UnitTests\EditorServicesTest\Moq.dll")
        add("UnitTests\EditorServicesTest\Microsoft.CodeAnalysis.Test.Resources.Proprietary.dll")
        add("UnitTests\EditorServicesTest\Microsoft.DiaSymReader.PortablePdb.dll")
        add("UnitTests\EditorServicesTest\Microsoft.DiaSymReader.Converter.Xml.dll")
        add("UnitTests\EditorServicesTest\Microsoft.DiaSymReader.dll")
        add("UnitTests\EditorServicesTest\Microsoft.DiaSymReader.Native.amd64.dll")
        add("UnitTests\EditorServicesTest\Microsoft.DiaSymReader.Native.x86.dll")
        add("UnitTests\EditorServicesTest\Microsoft.VisualStudio.Platform.VSEditor.Interop.dll")
        add("Vsix\ExpressionEvaluatorPackage\Microsoft.VisualStudio.Debugger.Engine.dll")
        add("Vsix\VisualStudioIntegrationTestSetup\Microsoft.Diagnostics.Runtime.dll")
        add("Vsix\VisualStudioIntegrationTestSetup\Microsoft.VisualStudio.IntegrationTest.Setup.vsix")
        add("Exes\Toolset\System.AppContext.dll")
        add("Exes\Toolset\System.Console.dll")
        add("Exes\Toolset\System.Collections.Immutable.dll")
        add("Exes\Toolset\System.Diagnostics.FileVersionInfo.dll")
        add("Exes\Toolset\System.Diagnostics.Process.dll")
        add("Exes\Toolset\System.Diagnostics.StackTrace.dll")
        add("Exes\Toolset\System.IO.Compression.dll")
        add("Exes\Toolset\System.IO.FileSystem.dll")
        add("Exes\Toolset\System.IO.FileSystem.DriveInfo.dll")
        add("Exes\Toolset\System.IO.FileSystem.Primitives.dll")
        add("Exes\Toolset\System.IO.Pipes.dll")
        add("Exes\Toolset\System.Reflection.Metadata.dll")
        add("Exes\Toolset\System.Security.AccessControl.dll")
        add("Exes\Toolset\System.Security.Claims.dll")
        add("Exes\Toolset\System.Security.Cryptography.Algorithms.dll")
        add("Exes\Toolset\System.Security.Cryptography.Encoding.dll")
        add("Exes\Toolset\System.Security.Cryptography.Primitives.dll")
        add("Exes\Toolset\System.Security.Cryptography.X509Certificates.dll")
        add("Exes\Toolset\System.Security.Principal.Windows.dll")
        add("Exes\Toolset\System.Text.Encoding.CodePages.dll")
        add("Exes\Toolset\System.Threading.Thread.dll")
        add("Exes\Toolset\System.ValueTuple.dll")
        add("Exes\Toolset\System.Xml.ReaderWriter.dll")
        add("Exes\Toolset\System.Xml.XmlDocument.dll")
        add("Exes\Toolset\System.Xml.XPath.dll")
        add("Exes\Toolset\System.Xml.XPath.XDocument.dll")
        Return map
    End Function

    Private Function GetMappedPath(fileName As String) As String
        Dim mappedPath As String = Nothing
        If Not _pathMap.TryGetValue(fileName, mappedPath) Then
            Throw New Exception($"File name {fileName} does not have a mapped path")
        End If

        Return mappedPath
    End Function

    Private Function GetPotentiallyMappedPath(fileName As String) As String
        Dim mappedPath As String = Nothing
        If _pathMap.TryGetValue(fileName, mappedPath) Then
            Return mappedPath
        Else
            Return fileName
        End If
    End Function

    Private Sub ProcessVsixFiles(filesToInsert As List(Of NugetFileInfo), dependencies As Dictionary(Of String, DependencyInfo))
        Dim processedFiles = New HashSet(Of String)(StringComparer.OrdinalIgnoreCase)
        Dim allGood = True

        ' We build our language service authoring by cracking our .vsixes and pulling out the bits that matter
        For Each vsixFileName In VsixesToInstall
            Dim vsixName As String = Path.GetFileNameWithoutExtension(vsixFileName)
            Using vsix = Package.Open(Path.Combine(_binDirectory, vsixFileName), FileMode.Open, FileAccess.Read, FileShare.Read)
                For Each vsixPart In vsix.GetParts()

                    ' This part might be metadata for the digital signature. In that case, skip it
                    If vsixPart.ContentType.StartsWith("application/vnd.openxmlformats-package.") Then
                        Continue For
                    End If

                    Dim partRelativePath = GetPartRelativePath(vsixPart)
                    Dim partFileName = Path.GetFileName(partRelativePath)

                    ' If this is something that we don't need to ship, skip it
                    If VsixContentsToSkip.Contains(partFileName) Then
                        Continue For
                    End If

                    If IsLanguageServiceRegistrationFile(partFileName) Then
                        Continue For
                    End If

                    ' Files generated by the VSIX v3 installer that don't need to be inserted.
                    If partFileName = "catalog.json" OrElse partFileName = "manifest.json" Then
                        Continue For
                    End If

                    If dependencies.ContainsKey(partFileName) Then
                        Continue For
                    End If

                    Dim relativeOutputFilePath = Path.Combine(GetExternalApiDirectory(), partFileName)

                    ' paths are relative to input directory:
                    If processedFiles.Add(relativeOutputFilePath) Then
                        ' In Razzle src\ArcProjects\debugger\ConcordSDK.targets references .vsdconfig files under LanguageServiceRegistration\ExpressionEvaluatorPackage
                        Dim target = If(Path.GetExtension(partFileName).Equals(".vsdconfig"), "LanguageServiceRegistration\ExpressionEvaluatorPackage", "")

                        Dim partPath = GetPotentiallyMappedPath(partFileName)

                        If Not File.Exists(Path.Combine(_binDirectory, partPath)) Then
                            Console.WriteLine($"File {partPath} does not exist at {_binDirectory}")
                            allGood = False
                        End If

                        filesToInsert.Add(New NugetFileInfo(partPath, target))
                        AddXmlDocumentationFile(filesToInsert, partPath)
                    End If
                Next
            End Using
        Next

        If Not allGood Then
            Throw New Exception("Error processing VSIX files")
        End If
    End Sub

    Private Function GetPartRelativePath(part As PackagePart) As String
        Dim name = part.Uri.OriginalString
        If name.Length > 0 AndAlso name(0) = "/"c Then
            name = name.Substring(1)
        End If

        Return name.Replace("/"c, "\"c)
    End Function

    ' XML doc file if exists:
    Private Sub AddXmlDocumentationFile(filesToInsert As List(Of NugetFileInfo), fileName As String)
        If IsExecutableCodeFileName(fileName) Then
            Dim xmlDocFile = Path.ChangeExtension(fileName, ".xml")
            If File.Exists(Path.Combine(_binDirectory, xmlDocFile)) Then
                ' paths are relative to input directory
                filesToInsert.Add(New NugetFileInfo(xmlDocFile))
            End If
        End If
    End Sub

    ''' <summary>
    ''' Takes a list of paths relative to <see cref="_outputDirectory"/> and generates a nuspec file that includes them.
    ''' </summary>
    Private Sub GenerateRoslynNuSpec(filesToInsert As List(Of NugetFileInfo))
        Const PackageName As String = "VS.ExternalAPIs.Roslyn"

        ' Do a quick sanity check for the files existing.  If they don't exist at this time then the tool output
        ' is going to be unusable
        Dim allGood = True
        For Each fileInfo In filesToInsert
            Dim filePath = Path.Combine(_binDirectory, fileInfo.Path)
            If Not File.Exists(filePath) Then
                allGood = False
                Console.WriteLine($"File {fileInfo.Path} does not exist at {_binDirectory}")
            End If
        Next

        Dim xml = <?xml version="1.0" encoding="utf-8"?>
                  <package xmlns="http://schemas.microsoft.com/packaging/2011/08/nuspec.xsd">
                      <metadata>
                          <id><%= PackageName %></id>
                          <summary>Roslyn binaries for the VS build.</summary>
                          <description>CoreXT package for the VS build.</description>
                          <authors>Managed Languages</authors>
                          <version>0.0</version>
                      </metadata>
                      <files>
                          <%= filesToInsert.
                              OrderBy(Function(f) f.Path).
                              Distinct().
                              Select(Function(f) <file src=<%= f.Path %> target=<%= f.Target %> xmlns="http://schemas.microsoft.com/packaging/2011/08/nuspec.xsd"/>) %>
                      </files>
                  </package>

        xml.Save(GetAbsolutePathInOutputDirectory(PackageName & ".nuspec"), SaveOptions.OmitDuplicateNamespaces)
    End Sub


    Private Sub GenerateVSToolsRoslynCoreXTNuspec(filesToInsert As IEnumerable(Of String))
        Const PackageName As String = "VS.Tools.Roslyn"

        ' No duplicates are allowed
        filesToInsert.GroupBy(Function(x) x).All(Function(g) g.Count() = 1)

        Dim outputFolder = GetAbsolutePathInOutputDirectory(PackageName)

        Directory.CreateDirectory(outputFolder)

        ' Write an Init.cmd that sets DEVPATH to the toolset location. This overrides
        ' assembly loading during the VS build to always look in the Roslyn toolset
        ' first. This is necessary because there are various incompatible versions
        ' of Roslyn littered throughout the DEVPATH already and this one should always
        ' take precedence.
        Dim fileContents = "@echo off

set RoslynToolsRoot=%~dp0
set DEVPATH=%RoslynToolsRoot%;%DEVPATH%"

        File.WriteAllText(
            Path.Combine(outputFolder, "Init.cmd"),
            fileContents)

        ' Copy all dependent compiler files to the output directory
        ' It is most important to have isolated copies of the compiler
        ' exes (csc, vbc, vbcscompiler) since we are going to mark them
        ' 32-bit only to work around problems with the VS build.
        ' These binaries should never ship anywhere other than the VS toolset
        ' See https://github.com/dotnet/roslyn/issues/17864
        For Each fileName In filesToInsert
            Dim srcPath = Path.Combine(_binDirectory, GetMappedPath(fileName))
            Dim dstPath = Path.Combine(outputFolder, fileName)
            File.Copy(srcPath, dstPath)

            If Path.GetExtension(fileName) = ".exe" Then
                MarkFile32BitPref(dstPath)
            End If
        Next

        Dim xml = <?xml version="1.0" encoding="utf-8"?>
                  <package xmlns="http://schemas.microsoft.com/packaging/2011/08/nuspec.xsd">
                      <metadata>
                          <id><%= PackageName %></id>
                          <summary>Roslyn compiler binaries used to build VS</summary>
                          <description>CoreXT package for Roslyn compiler toolset.</description>
                          <authors>Managed Language Compilers</authors>
                          <version>0.0</version>
                      </metadata>
                      <files>
                          <file src="Init.cmd"/>
                          <%= filesToInsert.
                              OrderBy(Function(f) f).
                              Select(Function(f) <file src=<%= f %> xmlns="http://schemas.microsoft.com/packaging/2011/08/nuspec.xsd"/>) %>
                      </files>
                  </package>

        xml.Save(Path.Combine(outputFolder, PackageName & ".nuspec"), SaveOptions.OmitDuplicateNamespaces)
    End Sub

    Private Sub MarkFile32BitPref(filePath As String)
        Const OffsetFromStartOfCorHeaderToFlags = 4 + ' byte count 
                                                  2 + ' Major version
                                                  2 + ' Minor version
                                                  8   ' Metadata directory

        Using stream As FileStream = File.Open(filePath, FileMode.Open, FileAccess.ReadWrite, FileShare.Read)
            Using reader As PEReader = New PEReader(stream)
                Dim newFlags As Int32 = reader.PEHeaders.CorHeader.Flags Or
                                        CorFlags.Prefers32Bit Or
                                        CorFlags.Requires32Bit ' CLR requires both req and pref flags to be set

                Using writer = New BinaryWriter(stream)
                    Dim mdReader = reader.GetMetadataReader()
                    stream.Position = reader.PEHeaders.CorHeaderStartOffset + OffsetFromStartOfCorHeaderToFlags

                    writer.Write(newFlags)
                    writer.Flush()
                End Using
            End Using
        End Using
    End Sub

    Private Function IsLanguageServiceRegistrationFile(fileName As String) As Boolean
        Select Case Path.GetExtension(fileName)
            Case ".vsixmanifest", ".pkgdef", ".png", ".ico"
                Return True
            Case Else
                Return False
        End Select
    End Function

    Private Shared Function IsExecutableCodeFileName(fileName As String) As Boolean
        Dim extension = Path.GetExtension(fileName)
        Return extension = ".exe" OrElse extension = ".dll"
    End Function

    Private Function GetAbsolutePathInOutputDirectory(relativePath As String) As String
        Dim absolutePath = Path.Combine(_outputDirectory, relativePath)

        ' Ensure that the parent directories are all created
        Directory.CreateDirectory(Path.GetDirectoryName(absolutePath))

        Return absolutePath
    End Function
End Class<|MERGE_RESOLUTION|>--- conflicted
+++ resolved
@@ -840,13 +840,7 @@
         add("Exes\vbc\net46\vbc.rsp")
         add("Exes\VBCSCompiler\net46\VBCSCompiler.exe.config")
         add("Exes\InteractiveHost\InteractiveHost.exe.config")
-<<<<<<< HEAD
         add("Exes\csi\net46\csi.rsp")
-        add("Vsix\Roslyn.Deployment.Full.Next\remoteSymbolSearchUpdateEngine.servicehub.service.json")
-        add("Vsix\Roslyn.Deployment.Full.Next\snapshotService.servicehub.service.json")
-=======
-        add("Exes\csi\csi.rsp")
->>>>>>> 1f730b85
         add("Vsix\VisualStudioInteractiveComponents\CSharpInteractive.rsp")
         add("Vsix\VisualStudioSetup\Microsoft.VisualStudio.CallHierarchy.Package.Definitions.dll")
         add("Vsix\VisualStudioSetup\System.Composition.Convention.dll")

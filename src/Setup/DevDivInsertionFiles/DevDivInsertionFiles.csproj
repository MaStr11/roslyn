﻿<?xml version="1.0" encoding="utf-8"?>
<!-- Copyright (c)  Microsoft.  All Rights Reserved.  Licensed under the Apache License, Version 2.0.  See License.txt in the project root for license information. -->
<Project Sdk="Microsoft.NET.Sdk">

  <PropertyGroup>
    <_NuGetRepackAssembly Condition="'$(MSBuildRuntimeType)' != 'Core'">$(NuGetPackageRoot)roslyntools.nugetrepack.buildtasks\$(RoslynToolsNuGetRepackVersion)\tools\net472\RoslynTools.NuGetRepack.BuildTasks.dll</_NuGetRepackAssembly>
    <_NuGetRepackAssembly Condition="'$(MSBuildRuntimeType)' == 'Core'">$(NuGetPackageRoot)roslyntools.nugetrepack.buildtasks\$(RoslynToolsNuGetRepackVersion)\tools\netcoreapp2.1\RoslynTools.NuGetRepack.BuildTasks.dll</_NuGetRepackAssembly>
  </PropertyGroup>

  <UsingTask TaskName="Microsoft.DotNet.Arcade.Sdk.GetAssemblyFullName" AssemblyFile="$(ArcadeSdkBuildTasksAssembly)" />
  <UsingTask TaskName="Microsoft.DotNet.Arcade.Sdk.GroupItemsBy" AssemblyFile="$(ArcadeSdkBuildTasksAssembly)" />
  <UsingTask TaskName="Microsoft.DotNet.Arcade.Sdk.Unsign" AssemblyFile="$(ArcadeSdkBuildTasksAssembly)" />
  <UsingTask TaskName="Microsoft.NET.Build.Tasks.JoinItems" AssemblyFile="$(MicrosoftNETBuildTasksAssembly)" />
  <UsingTask TaskName="Roslyn.Tools.ReplacePackageParts" AssemblyFile="$(_NuGetRepackAssembly)" />

  <PropertyGroup>
    <TargetFramework>net472</TargetFramework>
    <OutputType>Library</OutputType>
    <ApplyNgenOptimization>partial</ApplyNgenOptimization>
  </PropertyGroup>
  
  <ItemGroup>
    <ProjectReference Include="..\..\VisualStudio\CSharp\Impl\Microsoft.VisualStudio.LanguageServices.CSharp.csproj"/>
    <ProjectReference Include="..\..\VisualStudio\VisualBasic\Impl\Microsoft.VisualStudio.LanguageServices.VisualBasic.vbproj"/>
    <ProjectReference Include="..\..\ExpressionEvaluator\CSharp\Source\ExpressionCompiler\Microsoft.CodeAnalysis.CSharp.ExpressionCompiler.csproj"/>
    <ProjectReference Include="..\..\ExpressionEvaluator\VisualBasic\Source\ExpressionCompiler\Microsoft.CodeAnalysis.VisualBasic.ExpressionCompiler.vbproj"/>
  </ItemGroup>

  <PropertyGroup>
    <_DependentAssemblyVersionsFile>$(VisualStudioBuildPackagesDir)DependentAssemblyVersions.csv</_DependentAssemblyVersionsFile>
    <_OptimizedDependenciesDir>$(ArtifactsTmpDir)OptimizedDependencies\</_OptimizedDependenciesDir>
    <_OptimizedNuGetPackageVersionSuffix Condition="'$(OfficialBuild)' != 'true'">vs-ci</_OptimizedNuGetPackageVersionSuffix>
    <_OptimizedNuGetPackageVersionSuffix Condition="'$(OfficialBuild)' == 'true'">vs-$(VersionSuffixDateStamp)-$(VersionSuffixBuildOfTheDayPadded)</_OptimizedNuGetPackageVersionSuffix>
  </PropertyGroup>

  <!-- 
    List of dependencies that are expected to be inserted into VS by Roslyn Insertion Tool.

    Metadata:
      - OptimizeAssemblies
        List of relative paths within the package of the implementation assemblies that should get IBC data embedded.
        Each of these assemblies is expected to be trained and have IBC data available.
        Note - optimizing Authenticode-signed 3rd party libraries invalidates their signature.

      - UnsignAssemblies
        List of relative paths within the package of the implementation assemblies that need to be re-signed 
        This target only unsigns them, SignTool signs them as with other unsigned files.
  -->
  <ItemGroup>
    <ExpectedDependency Include="Humanizer.Core"/>
    <ExpectedDependency Include="ICSharpCode.Decompiler"/>
    <ExpectedDependency Include="Microsoft.DiaSymReader"/>
    <ExpectedDependency Include="Microsoft.CodeAnalysis.Elfie"/>
    <ExpectedDependency Include="System.Buffers" />
    <ExpectedDependency Include="System.Collections.Immutable" OptimizeAssemblies="lib/netstandard2.0/System.Collections.Immutable.dll" UnsignAssemblies="lib/netstandard1.0/System.Collections.Immutable.dll" />
    <ExpectedDependency Include="System.Reflection.Metadata" OptimizeAssemblies="lib/netstandard2.0/System.Reflection.Metadata.dll" UnsignAssemblies="lib/netstandard1.1/System.Reflection.Metadata.dll" />
    <ExpectedDependency Include="System.Memory"/>
    <ExpectedDependency Include="System.Runtime.CompilerServices.Unsafe" OptimizeAssemblies="lib/netstandard2.0/System.Runtime.CompilerServices.Unsafe.dll" />
    <!-- We do not have a training scenario that covers lib/netstandard2.0/System.Text.Encoding.CodePages.dll  -->
    <ExpectedDependency Include="System.Text.Encoding.CodePages" />
    <ExpectedDependency Include="System.Numerics.Vectors"/>

    <!--
      Do not overwrite optimization data for this binary for now.
      This assembly is signed by Open key in CoreFX and MicroBuild does not support this key.
      Arcade SignTool doesn't support signing directly at this point either.
      https://github.com/dotnet/arcade/issues/1204
      TODO: add OptimizeAssemblies="lib/netstandard2.0/System.Threading.Tasks.Extensions.dll"
    -->
    <ExpectedDependency Include="System.Threading.Tasks.Extensions" />
  </ItemGroup>

  <Target Name="_CalculateDependenciesToInsert" DependsOnTargets="ResolveAssemblyReferences">
    <ItemGroup>
      <!-- Take all resolved non-framework dependencies of this project that originate from a NuGet package -->
      <_Dependency Include="@(ReferencePath->'%(NuGetPackageId)')" 
                   Condition="'%(ReferencePath.FrameworkFile)' != 'true' and 
                              '%(ReferencePath.NuGetPackageId)' != '' and 
                              '%(ReferencePath.ReferenceSourceTarget)' != 'ProjectReference'" />

      <!-- Take all additional files that get copied to the output directory and are not satellite assemblies -->
      <_CopyLocalDependency Include="@(ReferenceCopyLocalPaths->'%(NuGetPackageId)')"
                            Exclude="@(_Dependency)"
                            Condition="'%(ReferenceCopyLocalPaths.Culture)' == ''">
        <_AssemblyPath>%(ReferenceCopyLocalPaths.Identity)</_AssemblyPath>
      </_CopyLocalDependency>
    </ItemGroup>

    <Microsoft.DotNet.Arcade.Sdk.GetAssemblyFullName Items="@(_CopyLocalDependency)" PathMetadata="_AssemblyPath" FullNameMetadata="FusionName">
      <Output TaskParameter="ItemsWithFullName" ItemName="_Dependency"/>
    </Microsoft.DotNet.Arcade.Sdk.GetAssemblyFullName>

    <!--     
      Exclude dependencies that are not inserted from Roslyn repo.
      Note: can't use globs due to https://github.com/Microsoft/msbuild/issues/3791.
<<<<<<< HEAD
      
      these dependency should be removed once StreamJsonRpc adds a build target for
      net472 - https://github.com/dotnet/roslyn/issues/34558
      
      <_Dependency Remove="Nerdbank.Streams"/>
      <_Dependency Remove="System.IO.Pipelines"/>
      <_Dependency Remove="System.ValueTuple"/>
=======
>>>>>>> 676d4721
    -->
    <ItemGroup>
      <_Dependency Remove="@(_Dependency)" Condition="$([MSBuild]::ValueOrDefault('%(Identity)', '').StartsWith('Microsoft.VisualStudio.'))"/>
      <_Dependency Remove="@(_Dependency)" Condition="$([MSBuild]::ValueOrDefault('%(Identity)', '').StartsWith('System.Composition.'))"/>
      <_Dependency Remove="@(_Dependency)" Condition="$([MSBuild]::ValueOrDefault('%(Identity)', '').StartsWith('Microsoft.Internal.VisualStudio.'))"/>
      <_Dependency Remove="EnvDTE"/>
      <_Dependency Remove="EnvDTE80"/>
      <_Dependency Remove="Microsoft.Build"/>
      <_Dependency Remove="Microsoft.Build.Framework"/>
      <_Dependency Remove="Microsoft.MSXML"/>
      <_Dependency Remove="Newtonsoft.Json"/>
      <_Dependency Remove="stdole"/>
      <_Dependency Remove="StreamJsonRpc"/>
      <_Dependency Remove="Nerdbank.Streams"/>
      <_Dependency Remove="System.IO.Pipelines"/>
      <_Dependency Remove="System.ValueTuple"/>
      <_Dependency Remove="System.Threading.Tasks.Dataflow"/>
      <_Dependency Remove="VSLangProj"/>
      <_Dependency Remove="VSLangProj2"/>
      <_Dependency Remove="VSLangProj80"/>
    </ItemGroup>

    <!-- Calculate metadata we need -->
    <ItemGroup>
      <_Dependency>
        <_AssemblyName>$([MSBuild]::ValueOrDefault('%(_Dependency.FusionName)', '').Split(',')[0])</_AssemblyName>
        <_AssemblyVersion>$([MSBuild]::ValueOrDefault('%(_Dependency.FusionName)', '').Split(',')[1].Split('=')[1])</_AssemblyVersion>
        <_NuGetPackageFileName>%(_Dependency.NuGetPackageId).%(_Dependency.NuGetPackageVersion).nupkg</_NuGetPackageFileName>
        <_NuGetPackageDir>$(NuGetPackageRoot)$([MSBuild]::ValueOrDefault('%(_Dependency.NuGetPackageId)', '').ToLower())\%(_Dependency.NuGetPackageVersion)\</_NuGetPackageDir>
      </_Dependency>
    </ItemGroup>

    <!--
      Sanity check that prevents us from accidentally inserting a new dependency without knowing.
    -->
    <ItemGroup>
      <_RemainingDependency Include="@(_Dependency)" Exclude="@(ExpectedDependency)"/>
      <_UninsertedExpectedDependency Include="@(ExpectedDependency)" Exclude="@(_Dependency)"/>
    </ItemGroup>

    <Error Text="Unexpected dependencies found -- update ExpectedDependency list: @(_RemainingDependency)" Condition="'@(_RemainingDependency)' != ''"/>
    <Error Text="Missing dependencies expected to be inserted -- update ExpectedDependency list: @(_UninsertedExpectedDependency)" Condition="'@(_UninsertedExpectedDependency)' != ''"/>

    <!--
      For each relative path listed in OptimizeAssemblies and UnsignAssemblies metadata
      we need to calculate a full path of the corresponding optimized/unsigned assembly.
      First we split the list in OptimizeAssemblies/UnsignedAssemblies, prepend the directory path to each relative path, 
      group the full paths and finally inner-join the items back to ExpectedDependency item group.
    -->
    <ItemGroup>
      <ExpectedDependency>
        <_EffectiveOptimizeAssemblies Condition="'$(ApplyPartialNgenOptimization)' == 'true'">%(ExpectedDependency.OptimizeAssemblies)</_EffectiveOptimizeAssemblies>
      </ExpectedDependency>
      
      <_OptimizeAssembliesSplit Include="%(ExpectedDependency._EffectiveOptimizeAssemblies)" DependencyName="%(ExpectedDependency.Identity)" />
      <_UnsignAssembliesSplit Include="%(ExpectedDependency.UnsignAssemblies)" DependencyName="%(ExpectedDependency.Identity)"/>

      <_DependenciesWithFullPaths Include="@(_Dependency->'%(Identity)')" Exclude="@(_OptimizeAssembliesSplit->'%(DependencyName)');@(_UnsignAssembliesSplit->'%(DependencyName)')"/>
      <_DependenciesWithFullPaths Include="%(_OptimizeAssembliesSplit.DependencyName)" OptimizeAssembliesFullPaths="$(_OptimizedDependenciesDir)%(_OptimizeAssembliesSplit.DependencyName)\%(_OptimizeAssembliesSplit.Identity)" />
      <_DependenciesWithFullPaths Include="%(_UnsignAssembliesSplit.DependencyName)" UnsignAssembliesFullPaths="$(_OptimizedDependenciesDir)%(_UnsignAssembliesSplit.DependencyName)\%(_UnsignAssembliesSplit.Identity)" />
    </ItemGroup>

    <Microsoft.DotNet.Arcade.Sdk.GroupItemsBy Items="@(_DependenciesWithFullPaths)" GroupMetadata="OptimizeAssembliesFullPaths;UnsignAssembliesFullPaths">
      <Output TaskParameter="GroupedItems" ItemName="_DependenciesWithFullPathsGrouped" />
    </Microsoft.DotNet.Arcade.Sdk.GroupItemsBy>

    <JoinItems Left="@(ExpectedDependency)" LeftMetadata="*" Right="@(_DependenciesWithFullPathsGrouped)" RightMetadata="OptimizeAssembliesFullPaths;UnsignAssembliesFullPaths">
      <Output TaskParameter="JoinResult" ItemName="_ExpectedDependencyWithFullPaths" />
    </JoinItems>

    <!--
      Join metadata specified in _Dependency and ExpectedMetadata groups.
    -->
    <JoinItems Left="@(_Dependency)" LeftMetadata="*" Right="@(_ExpectedDependencyWithFullPaths)" RightMetadata="*">
      <Output TaskParameter="JoinResult" ItemName="_DependencyWithExpectedMetadata" />
    </JoinItems>

    <ItemGroup>
      <!-- Input to ApplyOptimizations target: assembly paths to apply optimization data to. -->
      <OptimizeAssembly Include="%(_DependencyWithExpectedMetadata.OptimizeAssembliesFullPaths)" />

      <!-- Assemblies in the unpacked packages that we want to unsign, but are not geting optimization data -->
      <_UnsignAssembly Include="%(_DependencyWithExpectedMetadata.UnsignAssembliesFullPaths)" />

      <!-- Packages that contain optimized assembly or assembly we want to re-sign. -->
      <_PackageToRepack Include="%(_DependencyWithExpectedMetadata._NuGetPackageDir)%(_DependencyWithExpectedMetadata._NuGetPackageFileName)"
                        UnpackDir="$(_OptimizedDependenciesDir)%(_DependencyWithExpectedMetadata.Identity)\"
                        Parts="%(_DependencyWithExpectedMetadata._EffectiveOptimizeAssemblies);%(_DependencyWithExpectedMetadata.UnsignAssemblies)"
                        ReplacementFiles="%(_DependencyWithExpectedMetadata.OptimizeAssembliesFullPaths);%(_DependencyWithExpectedMetadata.UnsignAssembliesFullPaths)"
                        Condition="'%(_DependencyWithExpectedMetadata.OptimizeAssembliesFullPaths)' != '' or '%(_DependencyWithExpectedMetadata.UnsignAssembliesFullPaths)' != ''"/>

      <!-- Packages that we insert without modifications -->
      <_PackageToCopy Include="%(_DependencyWithExpectedMetadata._NuGetPackageDir)%(_DependencyWithExpectedMetadata._NuGetPackageFileName)"
                      Exclude="@(_PackageToRepack)"/>
    </ItemGroup>
  </Target>

  <!-- 
    Write a list of assembly names and versions that the insertion tool uses to update assembly versions in DevDiv.
  -->
  <Target Name="_GenerateDependentAssemblyVersions" 
          BeforeTargets="AfterBuild"
          DependsOnTargets="_CalculateDependenciesToInsert"
          Inputs="$(MSBuildAllProjects)"
          Outputs="$(_DependentAssemblyVersionsFile)">

    <MakeDir Directories="$(VisualStudioBuildPackagesDir)"/>
    <WriteLinesToFile Lines="@(_Dependency->'%(_AssemblyName),%(_AssemblyVersion)')" File="$(_DependentAssemblyVersionsFile)" Overwrite="true"/>

    <ItemGroup>
      <FileWrites Include="$(_DependentAssemblyVersionsFile)"/>
    </ItemGroup>
  </Target>

  <!-- 
    Unpack dependent packages to a temp folder.
  -->
  <Target Name="_UnpackDependencies" Condition="'@(_PackageToRepack)' != ''">
    <Unzip SourceFiles="%(_PackageToRepack.Identity)" DestinationFolder="%(_PackageToRepack.UnpackDir)" />
  </Target>

  <!--
    Copy NuGet packages to be inserted into VS by the insertion tool.
  -->
  <Target Name="_CopyPackagesToInsert"
          BeforeTargets="AfterBuild"
          Condition="'$(Configuration)' == 'Release' and '$(ContinuousIntegrationBuild)' == 'true'"
          DependsOnTargets="_CalculateDependenciesToInsert;_UnpackDependencies;ApplyOptimizations">

    <MakeDir Directories="$(VisualStudioBuildPackagesDir)"/>

    <!-- Unsign assemblies that need to be unsigned but not optimized. -->
    <Microsoft.DotNet.Arcade.Sdk.Unsign FilePath="%(_UnsignAssembly.Identity)" />

    <!-- Repack optimized dependencies -->
    <Roslyn.Tools.ReplacePackageParts SourcePackage="%(_PackageToRepack.Identity)"
                                      DestinationFolder="$(VisualStudioBuildPackagesDir)"
                                      NewVersionSuffix="$(_OptimizedNuGetPackageVersionSuffix)"
                                      Parts="%(_PackageToRepack.Parts)"
                                      ReplacementFiles="%(_PackageToRepack.ReplacementFiles)">
      <Output TaskParameter="NewPackage" ItemName="FileWrites" />
    </Roslyn.Tools.ReplacePackageParts>

    <!-- Copy unoptimized dependencies -->
    <Copy SourceFiles="@(_PackageToCopy)" DestinationFolder="$(VisualStudioBuildPackagesDir)">
      <Output TaskParameter="CopiedFiles" ItemName="FileWrites"/>
    </Copy>
  </Target>
</Project><|MERGE_RESOLUTION|>--- conflicted
+++ resolved
@@ -93,7 +93,6 @@
     <!--     
       Exclude dependencies that are not inserted from Roslyn repo.
       Note: can't use globs due to https://github.com/Microsoft/msbuild/issues/3791.
-<<<<<<< HEAD
       
       these dependency should be removed once StreamJsonRpc adds a build target for
       net472 - https://github.com/dotnet/roslyn/issues/34558
@@ -101,8 +100,6 @@
       <_Dependency Remove="Nerdbank.Streams"/>
       <_Dependency Remove="System.IO.Pipelines"/>
       <_Dependency Remove="System.ValueTuple"/>
-=======
->>>>>>> 676d4721
     -->
     <ItemGroup>
       <_Dependency Remove="@(_Dependency)" Condition="$([MSBuild]::ValueOrDefault('%(Identity)', '').StartsWith('Microsoft.VisualStudio.'))"/>

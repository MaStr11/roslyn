--- conflicted
+++ resolved
@@ -4,6 +4,7 @@
 
 #nullable disable
 
+using System;
 using System.Collections.Generic;
 using System.Collections.Immutable;
 using System.Diagnostics;
@@ -83,10 +84,9 @@
             private readonly int _position;
             private readonly IAnonymousTypeDisplayService _anonymousTypeDisplayService;
             private readonly Dictionary<SymbolDescriptionGroups, IList<SymbolDisplayPart>> _groupMap = new();
-<<<<<<< HEAD
             private readonly Dictionary<SymbolDescriptionGroups, ImmutableArray<TaggedText>> _documentationMap = new();
-=======
->>>>>>> ff512d24
+            private readonly Func<ISymbol, string> _getNavigationHint;
+
             protected readonly Workspace Workspace;
             protected readonly CancellationToken CancellationToken;
 
@@ -102,6 +102,7 @@
                 CancellationToken = cancellationToken;
                 _semanticModel = semanticModel;
                 _position = position;
+                _getNavigationHint = GetNavigationHint;
             }
 
             protected abstract void AddExtensionPrefix();
@@ -431,18 +432,14 @@
             }
 
             private IDictionary<SymbolDescriptionGroups, ImmutableArray<TaggedText>> BuildDescriptionSections()
-<<<<<<< HEAD
             {
                 // Merge the two maps into one final result.
                 var result = new Dictionary<SymbolDescriptionGroups, ImmutableArray<TaggedText>>(_documentationMap);
                 foreach (var (group, parts) in _groupMap)
-                    result[group] = parts.ToTaggedText();
+                    result[group] = parts.ToTaggedText(_getNavigationHint);
 
                 return result;
             }
-=======
-                => _groupMap.ToDictionary(kvp => kvp.Key, kvp => kvp.Value.ToTaggedText(GetNavigationHint));
->>>>>>> ff512d24
 
             private void AddDescriptionForDynamicType()
             {

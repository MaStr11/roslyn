--- conflicted
+++ resolved
@@ -1406,7 +1406,9 @@
   <data name="Convert_to_linq_call_form" xml:space="preserve">
     <value>Convert to LINQ (call form)</value>
   </data>
-<<<<<<< HEAD
+  <data name="Adding_method_with_explicit_interface_specifier_will_prevernt_the_debug_session_from_continuing" xml:space="preserve">
+    <value>Adding a method with an explicit interface specifier will prevent the debug session from continuing.</value>
+  </data>
   <data name="Remove_unused_member" xml:space="preserve">
     <value>Remove unused member</value>
   </data>
@@ -1421,9 +1423,5 @@
   </data>
   <data name="Type_0_has_a_private_member_1_that_can_be_removed_as_the_value_assigned_to_it_is_never_read" xml:space="preserve">
     <value>Type '{0}' has a private member '{1}' that can be removed as the value assigned to it is never read.</value>
-=======
-  <data name="Adding_method_with_explicit_interface_specifier_will_prevernt_the_debug_session_from_continuing" xml:space="preserve">
-    <value>Adding a method with an explicit interface specifier will prevent the debug session from continuing.</value>
->>>>>>> 6193ddfc
   </data>
 </root>
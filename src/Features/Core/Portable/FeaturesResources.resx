﻿<?xml version="1.0" encoding="utf-8"?>
<root>
  <!-- 
    Microsoft ResX Schema 
    
    Version 2.0
    
    The primary goals of this format is to allow a simple XML format 
    that is mostly human readable. The generation and parsing of the 
    various data types are done through the TypeConverter classes 
    associated with the data types.
    
    Example:
    
    ... ado.net/XML headers & schema ...
    <resheader name="resmimetype">text/microsoft-resx</resheader>
    <resheader name="version">2.0</resheader>
    <resheader name="reader">System.Resources.ResXResourceReader, System.Windows.Forms, ...</resheader>
    <resheader name="writer">System.Resources.ResXResourceWriter, System.Windows.Forms, ...</resheader>
    <data name="Name1"><value>this is my long string</value><comment>this is a comment</comment></data>
    <data name="Color1" type="System.Drawing.Color, System.Drawing">Blue</data>
    <data name="Bitmap1" mimetype="application/x-microsoft.net.object.binary.base64">
        <value>[base64 mime encoded serialized .NET Framework object]</value>
    </data>
    <data name="Icon1" type="System.Drawing.Icon, System.Drawing" mimetype="application/x-microsoft.net.object.bytearray.base64">
        <value>[base64 mime encoded string representing a byte array form of the .NET Framework object]</value>
        <comment>This is a comment</comment>
    </data>
                
    There are any number of "resheader" rows that contain simple 
    name/value pairs.
    
    Each data row contains a name, and value. The row also contains a 
    type or mimetype. Type corresponds to a .NET class that support 
    text/value conversion through the TypeConverter architecture. 
    Classes that don't support this are serialized and stored with the 
    mimetype set.
    
    The mimetype is used for serialized objects, and tells the 
    ResXResourceReader how to depersist the object. This is currently not 
    extensible. For a given mimetype the value must be set accordingly:
    
    Note - application/x-microsoft.net.object.binary.base64 is the format 
    that the ResXResourceWriter will generate, however the reader can 
    read any of the formats listed below.
    
    mimetype: application/x-microsoft.net.object.binary.base64
    value   : The object must be serialized with 
            : System.Runtime.Serialization.Formatters.Binary.BinaryFormatter
            : and then encoded with base64 encoding.
    
    mimetype: application/x-microsoft.net.object.soap.base64
    value   : The object must be serialized with 
            : System.Runtime.Serialization.Formatters.Soap.SoapFormatter
            : and then encoded with base64 encoding.

    mimetype: application/x-microsoft.net.object.bytearray.base64
    value   : The object must be serialized into a byte array 
            : using a System.ComponentModel.TypeConverter
            : and then encoded with base64 encoding.
    -->
  <xsd:schema id="root" xmlns="" xmlns:xsd="http://www.w3.org/2001/XMLSchema" xmlns:msdata="urn:schemas-microsoft-com:xml-msdata">
    <xsd:import namespace="http://www.w3.org/XML/1998/namespace" />
    <xsd:element name="root" msdata:IsDataSet="true">
      <xsd:complexType>
        <xsd:choice maxOccurs="unbounded">
          <xsd:element name="metadata">
            <xsd:complexType>
              <xsd:sequence>
                <xsd:element name="value" type="xsd:string" minOccurs="0" />
              </xsd:sequence>
              <xsd:attribute name="name" use="required" type="xsd:string" />
              <xsd:attribute name="type" type="xsd:string" />
              <xsd:attribute name="mimetype" type="xsd:string" />
              <xsd:attribute ref="xml:space" />
            </xsd:complexType>
          </xsd:element>
          <xsd:element name="assembly">
            <xsd:complexType>
              <xsd:attribute name="alias" type="xsd:string" />
              <xsd:attribute name="name" type="xsd:string" />
            </xsd:complexType>
          </xsd:element>
          <xsd:element name="data">
            <xsd:complexType>
              <xsd:sequence>
                <xsd:element name="value" type="xsd:string" minOccurs="0" msdata:Ordinal="1" />
                <xsd:element name="comment" type="xsd:string" minOccurs="0" msdata:Ordinal="2" />
              </xsd:sequence>
              <xsd:attribute name="name" type="xsd:string" use="required" msdata:Ordinal="1" />
              <xsd:attribute name="type" type="xsd:string" msdata:Ordinal="3" />
              <xsd:attribute name="mimetype" type="xsd:string" msdata:Ordinal="4" />
              <xsd:attribute ref="xml:space" />
            </xsd:complexType>
          </xsd:element>
          <xsd:element name="resheader">
            <xsd:complexType>
              <xsd:sequence>
                <xsd:element name="value" type="xsd:string" minOccurs="0" msdata:Ordinal="1" />
              </xsd:sequence>
              <xsd:attribute name="name" type="xsd:string" use="required" />
            </xsd:complexType>
          </xsd:element>
        </xsd:choice>
      </xsd:complexType>
    </xsd:element>
  </xsd:schema>
  <resheader name="resmimetype">
    <value>text/microsoft-resx</value>
  </resheader>
  <resheader name="version">
    <value>2.0</value>
  </resheader>
  <resheader name="reader">
    <value>System.Resources.ResXResourceReader, System.Windows.Forms, Version=4.0.0.0, Culture=neutral, PublicKeyToken=b77a5c561934e089</value>
  </resheader>
  <resheader name="writer">
    <value>System.Resources.ResXResourceWriter, System.Windows.Forms, Version=4.0.0.0, Culture=neutral, PublicKeyToken=b77a5c561934e089</value>
  </resheader>
  <data name="AddProjectReferenceTo" xml:space="preserve">
    <value>Add project reference to '{0}'.</value>
  </data>
  <data name="AddReferenceTo" xml:space="preserve">
    <value>Add reference to '{0}'.</value>
  </data>
  <data name="ActionsCanNotBeEmpty" xml:space="preserve">
    <value>Actions can not be empty.</value>
  </data>
  <data name="GenericOverload" xml:space="preserve">
    <value>generic overload</value>
  </data>
  <data name="GenericOverloads" xml:space="preserve">
    <value>generic overloads</value>
  </data>
  <data name="Overload" xml:space="preserve">
    <value>overload</value>
  </data>
  <data name="Overloads" xml:space="preserve">
    <value>overloads</value>
  </data>
  <data name="Keyword" xml:space="preserve">
    <value>{0} Keyword</value>
  </data>
  <data name="EncapsulateFieldUsages" xml:space="preserve">
    <value>Encapsulate field: '{0}' (and use property)</value>
  </data>
  <data name="EncapsulateField" xml:space="preserve">
    <value>Encapsulate field: '{0}' (but still use field)</value>
  </data>
  <data name="EncapsulateFieldsUsages" xml:space="preserve">
    <value>Encapsulate fields (and use property)</value>
  </data>
  <data name="EncapsulateFields" xml:space="preserve">
    <value>Encapsulate fields (but still use field)</value>
  </data>
  <data name="CouldNotExtractInterfaceSelection" xml:space="preserve">
    <value>Could not extract interface: The selection is not inside a class/interface/struct.</value>
  </data>
  <data name="CouldNotExtractInterfaceTypeMember" xml:space="preserve">
    <value>Could not extract interface: The type does not contain any member that can be extracted to an interface.</value>
  </data>
  <data name="CantNotConstructFinalTree" xml:space="preserve">
    <value>can't not construct final tree</value>
  </data>
  <data name="ContainsAnonymousType" xml:space="preserve">
    <value>Parameters' type or return type cannot be an anonymous type : [{0}]</value>
  </data>
  <data name="NoActiveStatement" xml:space="preserve">
    <value>The selection contains no active statement.</value>
  </data>
  <data name="ErrorOrUnknownType" xml:space="preserve">
    <value>The selection contains an error or unknown type.</value>
  </data>
  <data name="TypeParameterIsHiddenByAnother" xml:space="preserve">
    <value>Type parameter '{0}' is hidden by another type parameter '{1}'.</value>
  </data>
  <data name="TheAddressOfAVariableIsUsed" xml:space="preserve">
    <value>The address of a variable is used inside the selected code.</value>
  </data>
  <data name="AssigningToReadonlyFields" xml:space="preserve">
    <value>Assigning to readonly fields must be done in a constructor : [{0}].</value>
  </data>
  <data name="GeneratedCodeIsOverlapping" xml:space="preserve">
    <value>generated code is overlapping with hidden portion of the code</value>
  </data>
  <data name="AddOptionalParametersTo" xml:space="preserve">
    <value>Add optional parameters to '{0}({1})'</value>
  </data>
  <data name="AddParametersTo" xml:space="preserve">
    <value>Add parameters to '{0}({1})'</value>
  </data>
  <data name="GenerateDelegatingConstructor" xml:space="preserve">
    <value>Generate delegating constructor '{0}({1})'</value>
  </data>
  <data name="GenerateConstructor" xml:space="preserve">
    <value>Generate constructor '{0}({1})'</value>
  </data>
  <data name="GenerateFieldAssigningConstructor" xml:space="preserve">
    <value>Generate field assigning constructor '{0}({1})'</value>
  </data>
  <data name="GenerateBoth" xml:space="preserve">
    <value>Generate Both</value>
  </data>
  <data name="GenerateEqualsObject" xml:space="preserve">
    <value>Generate 'Equals(object)'</value>
  </data>
  <data name="GenerateGetHashCode" xml:space="preserve">
    <value>Generate 'GetHashCode()'</value>
  </data>
  <data name="GenerateNewConstructorIn" xml:space="preserve">
    <value>Generate constructor in '{0}'</value>
  </data>
  <data name="GenerateAll" xml:space="preserve">
    <value>Generate all</value>
  </data>
  <data name="GenerateEnumMemberIn" xml:space="preserve">
    <value>Generate enum member '{0}' in '{1}'</value>
  </data>
  <data name="GenerateConstantIn" xml:space="preserve">
    <value>Generate constant '{0}' in '{1}'</value>
  </data>
  <data name="GenerateReadonlyProperty" xml:space="preserve">
    <value>Generate read-only property '{1}.{0}'</value>
  </data>
  <data name="GeneratePropertyIn" xml:space="preserve">
    <value>Generate property '{1}.{0}'</value>
  </data>
  <data name="GenerateReadonlyField" xml:space="preserve">
    <value>Generate read-only field '{1}.{0}'</value>
  </data>
  <data name="GenerateFieldIn" xml:space="preserve">
    <value>Generate field '{0}' in '{1}'</value>
  </data>
  <data name="GenerateLocal" xml:space="preserve">
    <value>Generate local '{0}'</value>
  </data>
  <data name="Generate_0_1_in_new_file" xml:space="preserve">
    <value>Generate {0} '{1}' in new file</value>
  </data>
  <data name="Generate_nested_0_1" xml:space="preserve">
    <value>Generate nested {0} '{1}'</value>
  </data>
  <data name="GlobalNamespace" xml:space="preserve">
    <value>Global Namespace</value>
  </data>
  <data name="ImplementInterfaceExplicitly" xml:space="preserve">
    <value>Implement interface explicitly</value>
  </data>
  <data name="ImplementInterfaceAbstractly" xml:space="preserve">
    <value>Implement interface abstractly</value>
  </data>
  <data name="ImplementInterfaceThrough" xml:space="preserve">
    <value>Implement interface through '{0}'</value>
  </data>
  <data name="ImplementInterface" xml:space="preserve">
    <value>Implement interface</value>
  </data>
  <data name="LoadingContextFrom" xml:space="preserve">
    <value>Loading context from '{0}'.</value>
  </data>
  <data name="TypeHelpForMoreInformation" xml:space="preserve">
    <value>Type "#help" for more information.</value>
  </data>
  <data name="SpecifiedFileNotFoundFormat" xml:space="preserve">
    <value>Specified file not found: {0}</value>
  </data>
  <data name="SpecifiedFileNotFound" xml:space="preserve">
    <value>Specified file not found.</value>
  </data>
  <data name="SearchedInDirectory" xml:space="preserve">
    <value>Searched in directory:</value>
  </data>
  <data name="SearchedInDirectories" xml:space="preserve">
    <value>Searched in directories:</value>
  </data>
  <data name="IntroduceFieldFor" xml:space="preserve">
    <value>Introduce field for '{0}'</value>
  </data>
  <data name="IntroduceLocalFor" xml:space="preserve">
    <value>Introduce local for '{0}'</value>
  </data>
  <data name="IntroduceConstantFor" xml:space="preserve">
    <value>Introduce constant for '{0}'</value>
  </data>
  <data name="IntroduceLocalConstantFor" xml:space="preserve">
    <value>Introduce local constant for '{0}'</value>
  </data>
  <data name="IntroduceFieldForAllOccurrences" xml:space="preserve">
    <value>Introduce field for all occurrences of '{0}'</value>
  </data>
  <data name="IntroduceLocalForAllOccurrences" xml:space="preserve">
    <value>Introduce local for all occurrences of '{0}'</value>
  </data>
  <data name="IntroduceConstantForAllOccurrences" xml:space="preserve">
    <value>Introduce constant for all occurrences of '{0}'</value>
  </data>
  <data name="IntroduceLocalConstantForAll" xml:space="preserve">
    <value>Introduce local constant for all occurrences of '{0}'</value>
  </data>
  <data name="IntroduceQueryVariableForAll" xml:space="preserve">
    <value>Introduce query variable for all occurrences of '{0}'</value>
  </data>
  <data name="IntroduceQueryVariableFor" xml:space="preserve">
    <value>Introduce query variable for '{0}'</value>
  </data>
  <data name="AnonymousTypes" xml:space="preserve">
    <value>Anonymous Types:</value>
  </data>
  <data name="Is" xml:space="preserve">
    <value>is</value>
  </data>
  <data name="RepresentsAnObjectWhoseOperations" xml:space="preserve">
    <value>Represents an object whose operations will be resolved at runtime.</value>
  </data>
  <data name="Constant" xml:space="preserve">
    <value>constant</value>
  </data>
  <data name="Field" xml:space="preserve">
    <value>field</value>
  </data>
  <data name="LocalConstant" xml:space="preserve">
    <value>local constant</value>
  </data>
  <data name="LocalVariable" xml:space="preserve">
    <value>local variable</value>
  </data>
  <data name="Label" xml:space="preserve">
    <value>label</value>
  </data>
  <data name="RangeVariable" xml:space="preserve">
    <value>range variable</value>
  </data>
  <data name="Parameter" xml:space="preserve">
    <value>parameter</value>
  </data>
  <data name="In" xml:space="preserve">
    <value>in</value>
  </data>
  <data name="Summary" xml:space="preserve">
    <value>Summary:</value>
  </data>
  <data name="Parameters" xml:space="preserve">
    <value>Parameters:</value>
  </data>
  <data name="TypeParameters" xml:space="preserve">
    <value>Type parameters:</value>
  </data>
  <data name="Returns" xml:space="preserve">
    <value>Returns:</value>
  </data>
  <data name="Exceptions" xml:space="preserve">
    <value>Exceptions:</value>
  </data>
  <data name="Remarks" xml:space="preserve">
    <value>Remarks:</value>
  </data>
  <data name="GeneratingSourceForSymbols" xml:space="preserve">
    <value>generating source for symbols of this type is not supported</value>
  </data>
  <data name="Assembly" xml:space="preserve">
    <value>Assembly</value>
  </data>
  <data name="LocationUnknown" xml:space="preserve">
    <value>location unknown</value>
  </data>
  <data name="ExtractInterface" xml:space="preserve">
    <value>Extract Interface...</value>
  </data>
  <data name="UpdatingAWillPrevent" xml:space="preserve">
    <value>Updating '{0}' will prevent the debug session from continuing.</value>
  </data>
  <data name="UpdatingAStatementContainingAwaitExpression" xml:space="preserve">
    <value>Updating a complex statement containing an await expression will prevent the debug session from continuing.</value>
  </data>
  <data name="ChangingVisibilityOfConstructor" xml:space="preserve">
    <value>Changing visibility of a constructor will prevent the debug session from continuing.</value>
  </data>
  <data name="CapturingVariable" xml:space="preserve">
    <value>Capturing variable '{0}' that hasn't been captured before will prevent the debug session from continuing.</value>
  </data>
  <data name="NotCapturingVariable" xml:space="preserve">
    <value>Ceasing to capture variable '{0}' will prevent the debug session from continuing.</value>
  </data>
  <data name="DeletingCapturedVariable" xml:space="preserve">
    <value>Deleting captured variable '{0}' will prevent the debug session from continuing.</value>
  </data>
  <data name="ChangingCapturedVariableType" xml:space="preserve">
    <value>Changing the type of a captured variable '{0}' previously of type '{1}' will prevent the debug session from continuing.</value>
  </data>
  <data name="ChangingLambdaParameters" xml:space="preserve">
    <value>Changing the parameters of '{0}' will prevent the debug session from continuing.</value>
  </data>
  <data name="ChangingLambdaReturnType" xml:space="preserve">
    <value>Changing the return type of '{0}' will prevent the debug session from continuing.</value>
  </data>
  <data name="ChangingQueryLambdaType" xml:space="preserve">
    <value>Changing the type of '{0}' will prevent the debug session from continuing.</value>
  </data>
  <data name="ChangingCapturedVariableScope" xml:space="preserve">
    <value>Changing the declaration scope of a captured variable '{0}' will prevent the debug session from continuing.</value>
  </data>
  <data name="AccessingCapturedVariableInLambda" xml:space="preserve">
    <value>Accessing captured variable '{0}' that hasn't been accessed before in {1} will prevent the debug session from continuing.</value>
  </data>
  <data name="NotAccessingCapturedVariableInLambda" xml:space="preserve">
    <value>Ceasing to access captured variable '{0}' in {1} will prevent the debug session from continuing.</value>
  </data>
  <data name="InsertLambdaWithMultiScopeCapture" xml:space="preserve">
    <value>Adding '{0}' that accesses captured variables '{1}' and '{2}' declared in different scopes will prevent the debug session from continuing.</value>
  </data>
  <data name="DeleteLambdaWithMultiScopeCapture" xml:space="preserve">
    <value>Removing '{0}' that accessed captured variables '{1}' and '{2}' declared in different scopes will prevent the debug session from continuing.</value>
  </data>
  <data name="AddingInto" xml:space="preserve">
    <value>Adding '{0}' into a '{1}' will prevent the debug session from continuing.</value>
  </data>
  <data name="AddingIntoClassWithExplicitOrSequential" xml:space="preserve">
    <value>Adding '{0}' into a class with explicit or sequential layout will prevent the debug session from continuing.</value>
  </data>
  <data name="UpdatingTheModifiersOf" xml:space="preserve">
    <value>Updating the modifiers of '{0}' will prevent the debug session from continuing.</value>
  </data>
  <data name="UpdatingTheHandlesClause" xml:space="preserve">
    <value>Updating the Handles clause of '{0}' will prevent the debug session from continuing.</value>
  </data>
  <data name="AddingAWithTheHandlesClause" xml:space="preserve">
    <value>Adding '{0}' with the Handles clause will prevent the debug session from continuing.</value>
  </data>
  <data name="UpdatingTheImplementsClause" xml:space="preserve">
    <value>Updating the Implements clause of a '{0}' will prevent the debug session from continuing.</value>
  </data>
  <data name="ChangingTheConstraintFromTo" xml:space="preserve">
    <value>Changing the constraint from '{0}' to '{1}' will prevent the debug session from continuing.</value>
  </data>
  <data name="UpdatingTheVarianceOf" xml:space="preserve">
    <value>Updating the variance of '{0}' will prevent the debug session from continuing.</value>
  </data>
  <data name="UpdatingTheTypeOf" xml:space="preserve">
    <value>Updating the type of '{0}' will prevent the debug session from continuing.</value>
  </data>
  <data name="UpdatingTheInitializerOf" xml:space="preserve">
    <value>Updating the initializer of '{0}' will prevent the debug session from continuing.</value>
  </data>
  <data name="UpdatingTheSizeOf" xml:space="preserve">
    <value>Updating the size of a '{0}' will prevent the debug session from continuing.</value>
  </data>
  <data name="UpdatingTheUnderlyingTypeOf" xml:space="preserve">
    <value>Updating the underlying type of '{0}' will prevent the debug session from continuing.</value>
  </data>
  <data name="UpdatingTheBaseClassAndOrInterfaceOf" xml:space="preserve">
    <value>Updating the base class and/or base interface(s) of '{0}' will prevent the debug session from continuing.</value>
  </data>
  <data name="UpdatingTheKindOfField" xml:space="preserve">
    <value>Updating a field to an event or vice versa will prevent the debug session from continuing.</value>
  </data>
  <data name="UpdatingTheKindOfType" xml:space="preserve">
    <value>Updating the kind of a type will prevent the debug session from continuing.</value>
  </data>
  <data name="UpdatingTheKindOfAccessor" xml:space="preserve">
    <value>Updating the kind of an property/event accessor will prevent the debug session from continuing.</value>
  </data>
  <data name="UpdatingTheKindOfMethod" xml:space="preserve">
    <value>Updating the kind of a method (Sub/Function) will prevent the debug session from continuing.</value>
  </data>
  <data name="UpdatingTheLibraryNameOfDeclareStatement" xml:space="preserve">
    <value>Updating the library name of Declare Statement will prevent the debug session from continuing.</value>
  </data>
  <data name="UpdatingTheAliasOfDeclareStatement" xml:space="preserve">
    <value>Updating the alias of Declare Statement will prevent the debug session from continuing.</value>
  </data>
  <data name="RenamingAWillPrevent" xml:space="preserve">
    <value>Renaming '{0}' will prevent the debug session from continuing.</value>
  </data>
  <data name="AddingAWillPreventTheDebugSession" xml:space="preserve">
    <value>Adding '{0}' will prevent the debug session from continuing.</value>
  </data>
  <data name="AddingAbstractOrOverride" xml:space="preserve">
    <value>Adding an abstract '{0}' or overriding an inherited '{0}' will prevent the debug session from continuing.</value>
  </data>
  <data name="AddingMustOverrideOrOverrides" xml:space="preserve">
    <value>Adding a MustOverride '{0}' or overriding an inherited '{0}' will prevent the debug session from continuing.</value>
  </data>
  <data name="AddingExternMember" xml:space="preserve">
    <value>Adding an extern '{0}' will prevent the debug session from continuing.</value>
  </data>
  <data name="AddingAnImportedMethod" xml:space="preserve">
    <value>Adding an imported method will prevent the debug session from continuing.</value>
  </data>
  <data name="AddingUserDefinedOperator" xml:space="preserve">
    <value>Adding a user defined '{0}' will prevent the debug session from continuing.</value>
  </data>
  <data name="AddingAGeneric" xml:space="preserve">
    <value>Adding a generic '{0}' will prevent the debug session from continuing.</value>
  </data>
  <data name="AddingAAroundAnActiveStatement" xml:space="preserve">
    <value>Adding '{0}' around an active statement will prevent the debug session from continuing.</value>
  </data>
  <data name="MovingAWillPreventTheDebug" xml:space="preserve">
    <value>Moving '{0}' will prevent the debug session from continuing.</value>
  </data>
  <data name="DeletingAWillPrevent" xml:space="preserve">
    <value>Deleting '{0}' will prevent the debug session from continuing.</value>
  </data>
  <data name="DeletingAAroundAnActiveStatement" xml:space="preserve">
    <value>Deleting '{0}' around an active statement will prevent the debug session from continuing.</value>
  </data>
  <data name="AddingAMethodBodyWillPrevent" xml:space="preserve">
    <value>Adding a method body will prevent the debug session from continuing.</value>
  </data>
  <data name="DeletingAMethodBodyWillPrevent" xml:space="preserve">
    <value>Deleting a method body will prevent the debug session from continuing.</value>
  </data>
  <data name="AnActiveStatementHasBeenRemoved" xml:space="preserve">
    <value>An active statement has been removed from its original method. You must revert your changes to continue or restart the debugging session.</value>
  </data>
  <data name="UpdatingAStatementAroundActive" xml:space="preserve">
    <value>Updating a '{0}' statement around an active statement will prevent the debug session from continuing.</value>
  </data>
  <data name="UpdatingStateMachineMethodAroundActive" xml:space="preserve">
    <value>Updating async or iterator modifier around an active statement will prevent the debug session from continuing.</value>
    <comment>{Locked="async"}{Locked="iterator"} "async" and "iterator" are C#/VB keywords and should not be localized.</comment>
  </data>
  <data name="ModifyingAGenericMethodWillPrevent" xml:space="preserve">
    <value>Modifying a generic method will prevent the debug session from continuing.</value>
  </data>
  <data name="ModifyingTriviaInGenericMethodWillPrevent" xml:space="preserve">
    <value>Modifying whitespace or comments in a generic '{0}' will prevent the debug session from continuing.</value>
  </data>
  <data name="ModifyingAMethodInsideTheContext" xml:space="preserve">
    <value>Modifying a method inside the context of a generic type will prevent the debug session from continuing.</value>
  </data>
  <data name="ModifyingTriviaInMethodInsideTheContext" xml:space="preserve">
    <value>Modifying whitespace or comments in '{0}' inside the context of a generic type will prevent the debug session from continuing.</value>
  </data>
  <data name="ModifyingTheInitializerInGenericType" xml:space="preserve">
    <value>Modifying the initializer of '{0}' in a generic type will prevent the debug session from continuing.</value>
  </data>
  <data name="ModifyingTheInitializerInPartialType" xml:space="preserve">
    <value>Modifying the initializer of '{0}' in a partial type will prevent the debug session from continuing.</value>
  </data>
  <data name="InsertConstructorToTypeWithInitializersWithLambdas" xml:space="preserve">
    <value>Adding a constructor to a type with a field or property initializer that contains an anonymous function will prevent the debug session from continuing.</value>
  </data>
  <data name="RenamingCapturedVariable" xml:space="preserve">
    <value>Renaming a captured variable, from '{0}' to '{1}' will prevent the debug session from continuing.</value>
  </data>
  <data name="ModifyingACatchFinallyHandler" xml:space="preserve">
    <value>Modifying a catch/finally handler with an active statement in the try block will prevent the debug session from continuing.</value>
  </data>
  <data name="ModifyingATryCatchFinally" xml:space="preserve">
    <value>Modifying a try/catch/finally statement when the finally block is active will prevent the debug session from continuing.</value>
  </data>
  <data name="ModifyingACatchHandlerAround" xml:space="preserve">
    <value>Modifying a catch handler around an active statement will prevent the debug session from continuing.</value>
  </data>
  <data name="ModifyingAWhichContainsStackalloc" xml:space="preserve">
    <value>Modifying '{0}' which contains the 'stackalloc' operator will prevent the debug session from continuing.</value>
  </data>
  <data name="ModifyingAWhichContainsOnErrorResume" xml:space="preserve">
    <value>Modifying an active '{0}' which contains 'On Error' or 'Resume' statements will prevent the debug session from continuing.</value>
  </data>
  <data name="ModifyingAWhichContainsComplexQuery" xml:space="preserve">
    <value>Modifying '{0}' which contains an Aggregate, Group By, or Join query clauses will prevent the debug session from continuing.</value>
  </data>
  <data name="ModifyingAFileWithExperimentalFeaturesEnabled" xml:space="preserve">
    <value>Modifying source with experimental language features enabled will prevent the debug session from continuing.</value>
  </data>
  <data name="UpdatingAnActiveStatement" xml:space="preserve">
    <value>Updating an active statement will prevent the debug session from continuing.</value>
  </data>
  <data name="RemovingThatContainsActiveStatement" xml:space="preserve">
    <value>Removing '{0}' that contains an active statement will prevent the debug session from continuing.</value>
  </data>
  <data name="AddingANewFile" xml:space="preserve">
    <value>Adding a new file will prevent the debug session from continuing.</value>
  </data>
  <data name="UnexpectedInterfaceMemberKind" xml:space="preserve">
    <value>Unexpected interface member kind: {0}</value>
  </data>
  <data name="UnknownSymbolKind" xml:space="preserve">
    <value>Unknown symbol kind</value>
  </data>
  <data name="GenerateAbstractProperty" xml:space="preserve">
    <value>Generate abstract property '{0}' in '{1}'</value>
  </data>
  <data name="GenerateAbstractMethod" xml:space="preserve">
    <value>Generate abstract method '{0}' in '{1}'</value>
  </data>
  <data name="GenerateMethodIn" xml:space="preserve">
    <value>Generate method '{1}.{0}'</value>
  </data>
  <data name="FailedToCreateARemoteProcess" xml:space="preserve">
    <value>Failed to create a remote process for interactive code execution.</value>
  </data>
  <data name="FailedToInitializeRemoteInteractiveProcess" xml:space="preserve">
    <value>Failed to initialize remote interactive process.</value>
  </data>
  <data name="AttemptToConnectToProcess" xml:space="preserve">
    <value>Attempt to connect to process #{0} failed, retrying ...</value>
  </data>
  <data name="FailedToLaunchProcess" xml:space="preserve">
    <value>Failed to launch '{0}' process (exit code: {1}) with output: </value>
  </data>
  <data name="HostingProcessExitedWithExitCode" xml:space="preserve">
    <value>Hosting process exited with exit code {0}.</value>
  </data>
  <data name="InteractiveHostNotInitialized" xml:space="preserve">
    <value>Interactive Host not initialized.</value>
  </data>
  <data name="CannotResolveReference" xml:space="preserve">
    <value>Cannot resolve reference '{0}'.</value>
  </data>
  <data name="RequestedAssemblyAlreadyLoaded" xml:space="preserve">
    <value>Requested assembly already loaded from '{0}'.</value>
  </data>
  <data name="PlusAdditional" xml:space="preserve">
    <value> + additional {0} {1}</value>
  </data>
  <data name="UnableToCreateHostingProcess" xml:space="preserve">
    <value>Unable to create hosting process.</value>
  </data>
  <data name="TheSymbolDoesNotHaveAnIcon" xml:space="preserve">
    <value>The symbol does not have an icon.</value>
  </data>
  <data name="Unknown" xml:space="preserve">
    <value>Unknown</value>
  </data>
  <data name="ExtractMethod" xml:space="preserve">
    <value>Extract Method</value>
  </data>
  <data name="ExtractMethodLocal" xml:space="preserve">
    <value>Extract Method + Local</value>
  </data>
  <data name="AsyncMethodWithRefOutParameters" xml:space="preserve">
    <value>Asynchronous method cannot have ref/out parameters : [{0}]</value>
  </data>
  <data name="TheMemberIsDefinedInMetadata" xml:space="preserve">
    <value>The member is defined in metadata.</value>
  </data>
  <data name="YouCanOnlyChangeTheSignatureOfAConstructorIndexerMethodOrDelegate" xml:space="preserve">
    <value>You can only change the signature of a constructor, indexer, method or delegate.</value>
  </data>
  <data name="ThisSymbolHasRelatedDefinitionsOrReferencesInMetadata" xml:space="preserve">
    <value>This symbol has related definitions or references in metadata. Changing its signature may result in build errors.

Do you want to continue?</value>
  </data>
  <data name="ChangeSignature" xml:space="preserve">
    <value>Change signature...</value>
  </data>
  <data name="GenerateNewType" xml:space="preserve">
    <value>Generate new type...</value>
  </data>
  <data name="UserDiagnosticAnalyzerFailure" xml:space="preserve">
    <value>User Diagnostic Analyzer Failure.</value>
  </data>
  <data name="UserDiagnosticAnalyzerThrows" xml:space="preserve">
    <value>Analyzer '{0}' threw an exception of type '{1}' with message '{2}'.</value>
  </data>
  <data name="UserDiagnosticAnalyzerThrowsDescription" xml:space="preserve">
    <value>Analyzer '{0}' threw the following exception:
'{1}'.</value>
  </data>
  <data name="RemoveUnnecessaryCast" xml:space="preserve">
    <value>Remove Unnecessary Cast</value>
  </data>
  <data name="SimplifyNames" xml:space="preserve">
    <value>Simplify Names</value>
  </data>
  <data name="SimplifyMemberAccess" xml:space="preserve">
    <value>Simplify Member Access</value>
  </data>
  <data name="SimplifyThisOrMe" xml:space="preserve">
    <value>Remove 'this' or 'Me' Qualification</value>
  </data>
  <data name="EditAndContinue" xml:space="preserve">
    <value>Edit and Continue</value>
  </data>
  <data name="ThisSignatureDoesNotContainParametersThatCanBeChanged" xml:space="preserve">
    <value>This signature does not contain parameters that can be changed.</value>
  </data>
  <data name="ExtractMethodFailedWithUnknownReasons" xml:space="preserve">
    <value>Unknown error occurred</value>
  </data>
  <data name="Available" xml:space="preserve">
    <value>Available</value>
  </data>
  <data name="NotAvailable" xml:space="preserve">
    <value>Not Available</value>
  </data>
  <data name="ProjectAvailability" xml:space="preserve">
    <value>    {0} - {1}</value>
  </data>
  <data name="UseTheNavigationBarToSwitchContext" xml:space="preserve">
    <value>You can use the navigation bar to switch context.</value>
  </data>
  <data name="SuppressWithPragma" xml:space="preserve">
    <value>in Source</value>
  </data>
  <data name="SuppressWithGlobalSuppressMessage" xml:space="preserve">
    <value>in Suppression File</value>
  </data>
  <data name="SuppressionPendingJustification" xml:space="preserve">
    <value>&lt;Pending&gt;</value>
  </data>
  <data name="PrefixTextForAwaitKeyword" xml:space="preserve">
    <value>Awaited task returns</value>
  </data>
  <data name="TextForSystemVoid" xml:space="preserve">
    <value>no value.</value>
  </data>
  <data name="NoteTabTwiceToInsertTheSnippet" xml:space="preserve">
    <value>Note: Tab twice to insert the '{0}' snippet.</value>
  </data>
  <data name="ImplementInterfaceExplicitlyWithDisposePattern" xml:space="preserve">
    <value>Implement interface explicitly with Dispose pattern</value>
  </data>
  <data name="ImplementInterfaceWithDisposePattern" xml:space="preserve">
    <value>Implement interface with Dispose pattern</value>
  </data>
  <data name="CategoryCompiler" xml:space="preserve">
    <value>Compiler</value>
  </data>
  <data name="CategoryEditAndContinue" xml:space="preserve">
    <value>Edit and Continue</value>
  </data>
  <data name="CategoryStyle" xml:space="preserve">
    <value>Style</value>
  </data>
  <data name="SuppressionCodeActionTitle" xml:space="preserve">
    <value>Suppress {0}</value>
  </data>
  <data name="TriageCodeActionTitleForTriagedDiagnostic" xml:space="preserve">
    <value>Re-triage {0}(currently '{1}')</value>
  </data>
  <data name="ArgumentElementCannotBeNull" xml:space="preserve">
    <value>Argument cannot have a null element.</value>
  </data>
  <data name="ArgumentCannotBeEmpty" xml:space="preserve">
    <value>Argument cannot be empty.</value>
  </data>
  <data name="UnsupportedDiagnosticReported" xml:space="preserve">
    <value>Reported diagnostic with ID '{0}' is not supported by the analyzer.</value>
  </data>
  <data name="FixAllTitle_Document" xml:space="preserve">
    <value>Document</value>
  </data>
  <data name="FixAllTitle_Project" xml:space="preserve">
    <value>Project</value>
  </data>
  <data name="FixAllTitle_Solution" xml:space="preserve">
    <value>Solution</value>
  </data>
  <data name="DisposeManagedStateTodo" xml:space="preserve">
    <value>TODO: dispose managed state (managed objects).</value>
  </data>
  <data name="SetLargeFieldsToNullTodo" xml:space="preserve">
    <value>TODO: set large fields to null.</value>
  </data>
  <data name="ToDetectRedundantCalls" xml:space="preserve">
    <value>To detect redundant calls</value>
  </data>
  <data name="ModifyingAWhichContainsStaticLocal" xml:space="preserve">
    <value>Modifying '{0}' which contains a static variable will prevent the debug session from continuing.</value>
  </data>
  <data name="BuildToolBuild" xml:space="preserve">
    <value>Compiler</value>
  </data>
  <data name="BuildToolEnC" xml:space="preserve">
    <value>Edit And Continue</value>
  </data>
  <data name="BuildToolLive" xml:space="preserve">
    <value>Live</value>
  </data>
  <data name="Namespace" xml:space="preserve">
    <value>namespace</value>
    <comment>{Locked}</comment>
  </data>
  <data name="Class" xml:space="preserve">
    <value>class</value>
    <comment>{Locked}</comment>
  </data>
  <data name="Interface" xml:space="preserve">
    <value>interface</value>
    <comment>{Locked}</comment>
  </data>
  <data name="Enum" xml:space="preserve">
    <value>enum</value>
    <comment>{Locked}</comment>
  </data>
  <data name="EnumValue" xml:space="preserve">
    <value>enum value</value>
    <comment>{Locked="enum"} "enum" is a C#/VB keyword and should not be localized.</comment>
  </data>
  <data name="Delegate" xml:space="preserve">
    <value>delegate</value>
    <comment>{Locked}</comment>
  </data>
  <data name="ConstField" xml:space="preserve">
    <value>const field</value>
    <comment>{Locked="const"} "const" is a C#/VB keyword and should not be localized.</comment>
  </data>
  <data name="Method" xml:space="preserve">
    <value>method</value>
  </data>
  <data name="Operator" xml:space="preserve">
    <value>operator</value>
  </data>
  <data name="Constructor" xml:space="preserve">
    <value>constructor</value>
  </data>
  <data name="AutoProperty" xml:space="preserve">
    <value>auto-property</value>
  </data>
  <data name="Property" xml:space="preserve">
    <value>property</value>
  </data>
  <data name="Event" xml:space="preserve">
    <value>event</value>
    <comment>{Locked}</comment>
  </data>
  <data name="EventAccessor" xml:space="preserve">
    <value>event accessor</value>
  </data>
  <data name="TypeConstraint" xml:space="preserve">
    <value>type constraint</value>
  </data>
  <data name="TypeParameter" xml:space="preserve">
    <value>type parameter</value>
  </data>
  <data name="Attribute" xml:space="preserve">
    <value>attribute</value>
  </data>
  <data name="UseAutoProperty" xml:space="preserve">
    <value>Use auto property</value>
  </data>
<<<<<<< HEAD
  <data name="Generate_type" xml:space="preserve">
    <value>Generate type</value>
  </data>
  <data name="Generate_0_1" xml:space="preserve">
    <value>Generate {0} '{1}'</value>
=======
  <data name="ChangeTo" xml:space="preserve">
    <value>Change '{0}' to '{1}'.</value>
>>>>>>> 78f12525
  </data>
</root><|MERGE_RESOLUTION|>--- conflicted
+++ resolved
@@ -834,15 +834,13 @@
   <data name="UseAutoProperty" xml:space="preserve">
     <value>Use auto property</value>
   </data>
-<<<<<<< HEAD
   <data name="Generate_type" xml:space="preserve">
     <value>Generate type</value>
   </data>
   <data name="Generate_0_1" xml:space="preserve">
     <value>Generate {0} '{1}'</value>
-=======
+  </data>
   <data name="ChangeTo" xml:space="preserve">
     <value>Change '{0}' to '{1}'.</value>
->>>>>>> 78f12525
   </data>
 </root>
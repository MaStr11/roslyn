<?xml version="1.0" encoding="utf-8"?>
<root>
  <!-- 
    Microsoft ResX Schema 
    
    Version 2.0
    
    The primary goals of this format is to allow a simple XML format 
    that is mostly human readable. The generation and parsing of the 
    various data types are done through the TypeConverter classes 
    associated with the data types.
    
    Example:
    
    ... ado.net/XML headers & schema ...
    <resheader name="resmimetype">text/microsoft-resx</resheader>
    <resheader name="version">2.0</resheader>
    <resheader name="reader">System.Resources.ResXResourceReader, System.Windows.Forms, ...</resheader>
    <resheader name="writer">System.Resources.ResXResourceWriter, System.Windows.Forms, ...</resheader>
    <data name="Name1"><value>this is my long string</value><comment>this is a comment</comment></data>
    <data name="Color1" type="System.Drawing.Color, System.Drawing">Blue</data>
    <data name="Bitmap1" mimetype="application/x-microsoft.net.object.binary.base64">
        <value>[base64 mime encoded serialized .NET Framework object]</value>
    </data>
    <data name="Icon1" type="System.Drawing.Icon, System.Drawing" mimetype="application/x-microsoft.net.object.bytearray.base64">
        <value>[base64 mime encoded string representing a byte array form of the .NET Framework object]</value>
        <comment>This is a comment</comment>
    </data>
                
    There are any number of "resheader" rows that contain simple 
    name/value pairs.
    
    Each data row contains a name, and value. The row also contains a 
    type or mimetype. Type corresponds to a .NET class that support 
    text/value conversion through the TypeConverter architecture. 
    Classes that don't support this are serialized and stored with the 
    mimetype set.
    
    The mimetype is used for serialized objects, and tells the 
    ResXResourceReader how to depersist the object. This is currently not 
    extensible. For a given mimetype the value must be set accordingly:
    
    Note - application/x-microsoft.net.object.binary.base64 is the format 
    that the ResXResourceWriter will generate, however the reader can 
    read any of the formats listed below.
    
    mimetype: application/x-microsoft.net.object.binary.base64
    value   : The object must be serialized with 
            : System.Runtime.Serialization.Formatters.Binary.BinaryFormatter
            : and then encoded with base64 encoding.
    
    mimetype: application/x-microsoft.net.object.soap.base64
    value   : The object must be serialized with 
            : System.Runtime.Serialization.Formatters.Soap.SoapFormatter
            : and then encoded with base64 encoding.

    mimetype: application/x-microsoft.net.object.bytearray.base64
    value   : The object must be serialized into a byte array 
            : using a System.ComponentModel.TypeConverter
            : and then encoded with base64 encoding.
    -->
  <xsd:schema id="root" xmlns="" xmlns:xsd="http://www.w3.org/2001/XMLSchema" xmlns:msdata="urn:schemas-microsoft-com:xml-msdata">
    <xsd:import namespace="http://www.w3.org/XML/1998/namespace" />
    <xsd:element name="root" msdata:IsDataSet="true">
      <xsd:complexType>
        <xsd:choice maxOccurs="unbounded">
          <xsd:element name="metadata">
            <xsd:complexType>
              <xsd:sequence>
                <xsd:element name="value" type="xsd:string" minOccurs="0" />
              </xsd:sequence>
              <xsd:attribute name="name" use="required" type="xsd:string" />
              <xsd:attribute name="type" type="xsd:string" />
              <xsd:attribute name="mimetype" type="xsd:string" />
              <xsd:attribute ref="xml:space" />
            </xsd:complexType>
          </xsd:element>
          <xsd:element name="assembly">
            <xsd:complexType>
              <xsd:attribute name="alias" type="xsd:string" />
              <xsd:attribute name="name" type="xsd:string" />
            </xsd:complexType>
          </xsd:element>
          <xsd:element name="data">
            <xsd:complexType>
              <xsd:sequence>
                <xsd:element name="value" type="xsd:string" minOccurs="0" msdata:Ordinal="1" />
                <xsd:element name="comment" type="xsd:string" minOccurs="0" msdata:Ordinal="2" />
              </xsd:sequence>
              <xsd:attribute name="name" type="xsd:string" use="required" msdata:Ordinal="1" />
              <xsd:attribute name="type" type="xsd:string" msdata:Ordinal="3" />
              <xsd:attribute name="mimetype" type="xsd:string" msdata:Ordinal="4" />
              <xsd:attribute ref="xml:space" />
            </xsd:complexType>
          </xsd:element>
          <xsd:element name="resheader">
            <xsd:complexType>
              <xsd:sequence>
                <xsd:element name="value" type="xsd:string" minOccurs="0" msdata:Ordinal="1" />
              </xsd:sequence>
              <xsd:attribute name="name" type="xsd:string" use="required" />
            </xsd:complexType>
          </xsd:element>
        </xsd:choice>
      </xsd:complexType>
    </xsd:element>
  </xsd:schema>
  <resheader name="resmimetype">
    <value>text/microsoft-resx</value>
  </resheader>
  <resheader name="version">
    <value>2.0</value>
  </resheader>
  <resheader name="reader">
    <value>System.Resources.ResXResourceReader, System.Windows.Forms, Version=4.0.0.0, Culture=neutral, PublicKeyToken=b77a5c561934e089</value>
  </resheader>
  <resheader name="writer">
    <value>System.Resources.ResXResourceWriter, System.Windows.Forms, Version=4.0.0.0, Culture=neutral, PublicKeyToken=b77a5c561934e089</value>
  </resheader>
  <data name="Add_project_reference_to_0" xml:space="preserve">
    <value>Add project reference to '{0}'.</value>
  </data>
  <data name="Add_reference_to_0" xml:space="preserve">
    <value>Add reference to '{0}'.</value>
  </data>
  <data name="Actions_can_not_be_empty" xml:space="preserve">
    <value>Actions can not be empty.</value>
  </data>
  <data name="generic_overload" xml:space="preserve">
    <value>generic overload</value>
  </data>
  <data name="generic_overloads" xml:space="preserve">
    <value>generic overloads</value>
  </data>
  <data name="overload" xml:space="preserve">
    <value>overload</value>
  </data>
  <data name="overloads_" xml:space="preserve">
    <value>overloads</value>
  </data>
  <data name="_0_Keyword" xml:space="preserve">
    <value>{0} Keyword</value>
  </data>
  <data name="Encapsulate_field_colon_0_and_use_property" xml:space="preserve">
    <value>Encapsulate field: '{0}' (and use property)</value>
  </data>
  <data name="Encapsulate_field_colon_0_but_still_use_field" xml:space="preserve">
    <value>Encapsulate field: '{0}' (but still use field)</value>
  </data>
  <data name="Encapsulate_fields_and_use_property" xml:space="preserve">
    <value>Encapsulate fields (and use property)</value>
  </data>
  <data name="Encapsulate_fields_but_still_use_field" xml:space="preserve">
    <value>Encapsulate fields (but still use field)</value>
  </data>
  <data name="Could_not_extract_interface_colon_The_selection_is_not_inside_a_class_interface_struct" xml:space="preserve">
    <value>Could not extract interface: The selection is not inside a class/interface/struct.</value>
  </data>
  <data name="Could_not_extract_interface_colon_The_type_does_not_contain_any_member_that_can_be_extracted_to_an_interface" xml:space="preserve">
    <value>Could not extract interface: The type does not contain any member that can be extracted to an interface.</value>
  </data>
  <data name="can_t_not_construct_final_tree" xml:space="preserve">
    <value>can't not construct final tree</value>
  </data>
  <data name="Parameters_type_or_return_type_cannot_be_an_anonymous_type_colon_bracket_0_bracket" xml:space="preserve">
    <value>Parameters' type or return type cannot be an anonymous type : [{0}]</value>
  </data>
  <data name="The_selection_contains_no_active_statement" xml:space="preserve">
    <value>The selection contains no active statement.</value>
  </data>
  <data name="The_selection_contains_an_error_or_unknown_type" xml:space="preserve">
    <value>The selection contains an error or unknown type.</value>
  </data>
  <data name="Type_parameter_0_is_hidden_by_another_type_parameter_1" xml:space="preserve">
    <value>Type parameter '{0}' is hidden by another type parameter '{1}'.</value>
  </data>
  <data name="The_address_of_a_variable_is_used_inside_the_selected_code" xml:space="preserve">
    <value>The address of a variable is used inside the selected code.</value>
  </data>
  <data name="Assigning_to_readonly_fields_must_be_done_in_a_constructor_colon_bracket_0_bracket" xml:space="preserve">
    <value>Assigning to readonly fields must be done in a constructor : [{0}].</value>
  </data>
  <data name="generated_code_is_overlapping_with_hidden_portion_of_the_code" xml:space="preserve">
    <value>generated code is overlapping with hidden portion of the code</value>
  </data>
  <data name="Add_optional_parameters_to_0" xml:space="preserve">
    <value>Add optional parameters to '{0}'</value>
  </data>
  <data name="Add_parameters_to_0" xml:space="preserve">
    <value>Add parameters to '{0}'</value>
  </data>
  <data name="Generate_delegating_constructor_0_1" xml:space="preserve">
    <value>Generate delegating constructor '{0}({1})'</value>
  </data>
  <data name="Generate_constructor_0_1" xml:space="preserve">
    <value>Generate constructor '{0}({1})'</value>
  </data>
  <data name="Generate_field_assigning_constructor_0_1" xml:space="preserve">
    <value>Generate field assigning constructor '{0}({1})'</value>
  </data>
  <data name="Generate_Equals_and_GetHashCode" xml:space="preserve">
    <value>Generate Equals and GetHashCode</value>
  </data>
  <data name="Generate_Equals_object" xml:space="preserve">
    <value>Generate Equals(object)</value>
  </data>
  <data name="Generate_GetHashCode" xml:space="preserve">
    <value>Generate GetHashCode()</value>
  </data>
  <data name="Generate_constructor_in_0" xml:space="preserve">
    <value>Generate constructor in '{0}'</value>
  </data>
  <data name="Generate_all" xml:space="preserve">
    <value>Generate all</value>
  </data>
  <data name="Generate_enum_member_1_0" xml:space="preserve">
    <value>Generate enum member '{1}.{0}'</value>
  </data>
  <data name="Generate_constant_1_0" xml:space="preserve">
    <value>Generate constant '{1}.{0}'</value>
  </data>
  <data name="Generate_read_only_property_1_0" xml:space="preserve">
    <value>Generate read-only property '{1}.{0}'</value>
  </data>
  <data name="Generate_property_1_0" xml:space="preserve">
    <value>Generate property '{1}.{0}'</value>
  </data>
  <data name="Generate_read_only_field_1_0" xml:space="preserve">
    <value>Generate read-only field '{1}.{0}'</value>
  </data>
  <data name="Generate_field_1_0" xml:space="preserve">
    <value>Generate field '{1}.{0}'</value>
  </data>
  <data name="Generate_local_0" xml:space="preserve">
    <value>Generate local '{0}'</value>
  </data>
  <data name="Generate_0_1_in_new_file" xml:space="preserve">
    <value>Generate {0} '{1}' in new file</value>
  </data>
  <data name="Generate_nested_0_1" xml:space="preserve">
    <value>Generate nested {0} '{1}'</value>
  </data>
  <data name="Global_Namespace" xml:space="preserve">
    <value>Global Namespace</value>
  </data>
  <data name="Implement_interface_explicitly" xml:space="preserve">
    <value>Implement interface explicitly</value>
  </data>
  <data name="Implement_interface_abstractly" xml:space="preserve">
    <value>Implement interface abstractly</value>
  </data>
  <data name="Implement_interface_through_0" xml:space="preserve">
    <value>Implement interface through '{0}'</value>
  </data>
  <data name="Implement_interface" xml:space="preserve">
    <value>Implement interface</value>
  </data>
  <data name="Loading_context_from_0" xml:space="preserve">
    <value>Loading context from '{0}'.</value>
  </data>
  <data name="Type_Sharphelp_for_more_information" xml:space="preserve">
    <value>Type "#help" for more information.</value>
  </data>
  <data name="Specified_file_not_found_colon_0" xml:space="preserve">
    <value>Specified file not found: {0}</value>
  </data>
  <data name="Specified_file_not_found" xml:space="preserve">
    <value>Specified file not found.</value>
  </data>
  <data name="Searched_in_directory_colon" xml:space="preserve">
    <value>Searched in directory:</value>
  </data>
  <data name="Searched_in_directories_colon" xml:space="preserve">
    <value>Searched in directories:</value>
  </data>
  <data name="Introduce_field_for_0" xml:space="preserve">
    <value>Introduce field for '{0}'</value>
  </data>
  <data name="Introduce_local_for_0" xml:space="preserve">
    <value>Introduce local for '{0}'</value>
  </data>
  <data name="Introduce_constant_for_0" xml:space="preserve">
    <value>Introduce constant for '{0}'</value>
  </data>
  <data name="Introduce_local_constant_for_0" xml:space="preserve">
    <value>Introduce local constant for '{0}'</value>
  </data>
  <data name="Introduce_field_for_all_occurrences_of_0" xml:space="preserve">
    <value>Introduce field for all occurrences of '{0}'</value>
  </data>
  <data name="Introduce_local_for_all_occurrences_of_0" xml:space="preserve">
    <value>Introduce local for all occurrences of '{0}'</value>
  </data>
  <data name="Introduce_constant_for_all_occurrences_of_0" xml:space="preserve">
    <value>Introduce constant for all occurrences of '{0}'</value>
  </data>
  <data name="Introduce_local_constant_for_all_occurrences_of_0" xml:space="preserve">
    <value>Introduce local constant for all occurrences of '{0}'</value>
  </data>
  <data name="Introduce_query_variable_for_all_occurrences_of_0" xml:space="preserve">
    <value>Introduce query variable for all occurrences of '{0}'</value>
  </data>
  <data name="Introduce_query_variable_for_0" xml:space="preserve">
    <value>Introduce query variable for '{0}'</value>
  </data>
  <data name="Anonymous_Types_colon" xml:space="preserve">
    <value>Anonymous Types:</value>
  </data>
  <data name="is_" xml:space="preserve">
    <value>is</value>
  </data>
  <data name="Represents_an_object_whose_operations_will_be_resolved_at_runtime" xml:space="preserve">
    <value>Represents an object whose operations will be resolved at runtime.</value>
  </data>
  <data name="constant" xml:space="preserve">
    <value>constant</value>
  </data>
  <data name="field" xml:space="preserve">
    <value>field</value>
  </data>
  <data name="local_constant" xml:space="preserve">
    <value>local constant</value>
  </data>
  <data name="local_variable" xml:space="preserve">
    <value>local variable</value>
  </data>
  <data name="label" xml:space="preserve">
    <value>label</value>
  </data>
  <data name="range_variable" xml:space="preserve">
    <value>range variable</value>
  </data>
  <data name="parameter" xml:space="preserve">
    <value>parameter</value>
  </data>
  <data name="in_" xml:space="preserve">
    <value>in</value>
  </data>
  <data name="Summary_colon" xml:space="preserve">
    <value>Summary:</value>
  </data>
  <data name="Locals_and_parameters" xml:space="preserve">
    <value>Locals and parameters</value>
  </data>
  <data name="Type_parameters_colon" xml:space="preserve">
    <value>Type parameters:</value>
  </data>
  <data name="Returns_colon" xml:space="preserve">
    <value>Returns:</value>
  </data>
  <data name="Exceptions_colon" xml:space="preserve">
    <value>Exceptions:</value>
  </data>
  <data name="Remarks_colon" xml:space="preserve">
    <value>Remarks:</value>
  </data>
  <data name="generating_source_for_symbols_of_this_type_is_not_supported" xml:space="preserve">
    <value>generating source for symbols of this type is not supported</value>
  </data>
  <data name="Assembly" xml:space="preserve">
    <value>Assembly</value>
  </data>
  <data name="location_unknown" xml:space="preserve">
    <value>location unknown</value>
  </data>
  <data name="Extract_Interface" xml:space="preserve">
    <value>Extract Interface...</value>
  </data>
  <data name="Updating_0_will_prevent_the_debug_session_from_continuing" xml:space="preserve">
    <value>Updating '{0}' will prevent the debug session from continuing.</value>
  </data>
  <data name="Updating_a_complex_statement_containing_an_await_expression_will_prevent_the_debug_session_from_continuing" xml:space="preserve">
    <value>Updating a complex statement containing an await expression will prevent the debug session from continuing.</value>
  </data>
  <data name="Changing_visibility_of_a_constructor_will_prevent_the_debug_session_from_continuing" xml:space="preserve">
    <value>Changing visibility of a constructor will prevent the debug session from continuing.</value>
  </data>
  <data name="Capturing_variable_0_that_hasn_t_been_captured_before_will_prevent_the_debug_session_from_continuing" xml:space="preserve">
    <value>Capturing variable '{0}' that hasn't been captured before will prevent the debug session from continuing.</value>
  </data>
  <data name="Ceasing_to_capture_variable_0_will_prevent_the_debug_session_from_continuing" xml:space="preserve">
    <value>Ceasing to capture variable '{0}' will prevent the debug session from continuing.</value>
  </data>
  <data name="Deleting_captured_variable_0_will_prevent_the_debug_session_from_continuing" xml:space="preserve">
    <value>Deleting captured variable '{0}' will prevent the debug session from continuing.</value>
  </data>
  <data name="Changing_the_type_of_a_captured_variable_0_previously_of_type_1_will_prevent_the_debug_session_from_continuing" xml:space="preserve">
    <value>Changing the type of a captured variable '{0}' previously of type '{1}' will prevent the debug session from continuing.</value>
  </data>
  <data name="Changing_the_parameters_of_0_will_prevent_the_debug_session_from_continuing" xml:space="preserve">
    <value>Changing the parameters of '{0}' will prevent the debug session from continuing.</value>
  </data>
  <data name="Changing_the_return_type_of_0_will_prevent_the_debug_session_from_continuing" xml:space="preserve">
    <value>Changing the return type of '{0}' will prevent the debug session from continuing.</value>
  </data>
  <data name="Changing_the_type_of_0_will_prevent_the_debug_session_from_continuing" xml:space="preserve">
    <value>Changing the type of '{0}' will prevent the debug session from continuing.</value>
  </data>
  <data name="Changing_the_declaration_scope_of_a_captured_variable_0_will_prevent_the_debug_session_from_continuing" xml:space="preserve">
    <value>Changing the declaration scope of a captured variable '{0}' will prevent the debug session from continuing.</value>
  </data>
  <data name="Accessing_captured_variable_0_that_hasn_t_been_accessed_before_in_1_will_prevent_the_debug_session_from_continuing" xml:space="preserve">
    <value>Accessing captured variable '{0}' that hasn't been accessed before in {1} will prevent the debug session from continuing.</value>
  </data>
  <data name="Ceasing_to_access_captured_variable_0_in_1_will_prevent_the_debug_session_from_continuing" xml:space="preserve">
    <value>Ceasing to access captured variable '{0}' in {1} will prevent the debug session from continuing.</value>
  </data>
  <data name="Adding_0_that_accesses_captured_variables_1_and_2_declared_in_different_scopes_will_prevent_the_debug_session_from_continuing" xml:space="preserve">
    <value>Adding '{0}' that accesses captured variables '{1}' and '{2}' declared in different scopes will prevent the debug session from continuing.</value>
  </data>
  <data name="Removing_0_that_accessed_captured_variables_1_and_2_declared_in_different_scopes_will_prevent_the_debug_session_from_continuing" xml:space="preserve">
    <value>Removing '{0}' that accessed captured variables '{1}' and '{2}' declared in different scopes will prevent the debug session from continuing.</value>
  </data>
  <data name="Adding_0_into_a_1_will_prevent_the_debug_session_from_continuing" xml:space="preserve">
    <value>Adding '{0}' into a '{1}' will prevent the debug session from continuing.</value>
  </data>
  <data name="Adding_0_into_a_class_with_explicit_or_sequential_layout_will_prevent_the_debug_session_from_continuing" xml:space="preserve">
    <value>Adding '{0}' into a class with explicit or sequential layout will prevent the debug session from continuing.</value>
  </data>
  <data name="Updating_the_modifiers_of_0_will_prevent_the_debug_session_from_continuing" xml:space="preserve">
    <value>Updating the modifiers of '{0}' will prevent the debug session from continuing.</value>
  </data>
  <data name="Updating_the_Handles_clause_of_0_will_prevent_the_debug_session_from_continuing" xml:space="preserve">
    <value>Updating the Handles clause of '{0}' will prevent the debug session from continuing.</value>
  </data>
  <data name="Adding_0_with_the_Handles_clause_will_prevent_the_debug_session_from_continuing" xml:space="preserve">
    <value>Adding '{0}' with the Handles clause will prevent the debug session from continuing.</value>
  </data>
  <data name="Updating_the_Implements_clause_of_a_0_will_prevent_the_debug_session_from_continuing" xml:space="preserve">
    <value>Updating the Implements clause of a '{0}' will prevent the debug session from continuing.</value>
  </data>
  <data name="Changing_the_constraint_from_0_to_1_will_prevent_the_debug_session_from_continuing" xml:space="preserve">
    <value>Changing the constraint from '{0}' to '{1}' will prevent the debug session from continuing.</value>
  </data>
  <data name="Updating_the_variance_of_0_will_prevent_the_debug_session_from_continuing" xml:space="preserve">
    <value>Updating the variance of '{0}' will prevent the debug session from continuing.</value>
  </data>
  <data name="Updating_the_type_of_0_will_prevent_the_debug_session_from_continuing" xml:space="preserve">
    <value>Updating the type of '{0}' will prevent the debug session from continuing.</value>
  </data>
  <data name="Updating_the_initializer_of_0_will_prevent_the_debug_session_from_continuing" xml:space="preserve">
    <value>Updating the initializer of '{0}' will prevent the debug session from continuing.</value>
  </data>
  <data name="Updating_the_size_of_a_0_will_prevent_the_debug_session_from_continuing" xml:space="preserve">
    <value>Updating the size of a '{0}' will prevent the debug session from continuing.</value>
  </data>
  <data name="Updating_the_underlying_type_of_0_will_prevent_the_debug_session_from_continuing" xml:space="preserve">
    <value>Updating the underlying type of '{0}' will prevent the debug session from continuing.</value>
  </data>
  <data name="Updating_the_base_class_and_or_base_interface_s_of_0_will_prevent_the_debug_session_from_continuing" xml:space="preserve">
    <value>Updating the base class and/or base interface(s) of '{0}' will prevent the debug session from continuing.</value>
  </data>
  <data name="Updating_a_field_to_an_event_or_vice_versa_will_prevent_the_debug_session_from_continuing" xml:space="preserve">
    <value>Updating a field to an event or vice versa will prevent the debug session from continuing.</value>
  </data>
  <data name="Updating_the_kind_of_a_type_will_prevent_the_debug_session_from_continuing" xml:space="preserve">
    <value>Updating the kind of a type will prevent the debug session from continuing.</value>
  </data>
  <data name="Updating_the_kind_of_an_property_event_accessor_will_prevent_the_debug_session_from_continuing" xml:space="preserve">
    <value>Updating the kind of an property/event accessor will prevent the debug session from continuing.</value>
  </data>
  <data name="Updating_the_kind_of_a_method_Sub_Function_will_prevent_the_debug_session_from_continuing" xml:space="preserve">
    <value>Updating the kind of a method (Sub/Function) will prevent the debug session from continuing.</value>
  </data>
  <data name="Updating_the_library_name_of_Declare_Statement_will_prevent_the_debug_session_from_continuing" xml:space="preserve">
    <value>Updating the library name of Declare Statement will prevent the debug session from continuing.</value>
  </data>
  <data name="Updating_the_alias_of_Declare_Statement_will_prevent_the_debug_session_from_continuing" xml:space="preserve">
    <value>Updating the alias of Declare Statement will prevent the debug session from continuing.</value>
  </data>
  <data name="Renaming_0_will_prevent_the_debug_session_from_continuing" xml:space="preserve">
    <value>Renaming '{0}' will prevent the debug session from continuing.</value>
  </data>
  <data name="Adding_0_will_prevent_the_debug_session_from_continuing" xml:space="preserve">
    <value>Adding '{0}' will prevent the debug session from continuing.</value>
  </data>
  <data name="Adding_an_abstract_0_or_overriding_an_inherited_0_will_prevent_the_debug_session_from_continuing" xml:space="preserve">
    <value>Adding an abstract '{0}' or overriding an inherited '{0}' will prevent the debug session from continuing.</value>
  </data>
  <data name="Adding_a_MustOverride_0_or_overriding_an_inherited_0_will_prevent_the_debug_session_from_continuing" xml:space="preserve">
    <value>Adding a MustOverride '{0}' or overriding an inherited '{0}' will prevent the debug session from continuing.</value>
  </data>
  <data name="Adding_an_extern_0_will_prevent_the_debug_session_from_continuing" xml:space="preserve">
    <value>Adding an extern '{0}' will prevent the debug session from continuing.</value>
  </data>
  <data name="Adding_an_imported_method_will_prevent_the_debug_session_from_continuing" xml:space="preserve">
    <value>Adding an imported method will prevent the debug session from continuing.</value>
  </data>
  <data name="Adding_a_user_defined_0_will_prevent_the_debug_session_from_continuing" xml:space="preserve">
    <value>Adding a user defined '{0}' will prevent the debug session from continuing.</value>
  </data>
  <data name="Adding_a_generic_0_will_prevent_the_debug_session_from_continuing" xml:space="preserve">
    <value>Adding a generic '{0}' will prevent the debug session from continuing.</value>
  </data>
  <data name="Adding_0_around_an_active_statement_will_prevent_the_debug_session_from_continuing" xml:space="preserve">
    <value>Adding '{0}' around an active statement will prevent the debug session from continuing.</value>
  </data>
  <data name="Moving_0_will_prevent_the_debug_session_from_continuing" xml:space="preserve">
    <value>Moving '{0}' will prevent the debug session from continuing.</value>
  </data>
  <data name="Deleting_0_will_prevent_the_debug_session_from_continuing" xml:space="preserve">
    <value>Deleting '{0}' will prevent the debug session from continuing.</value>
  </data>
  <data name="Deleting_0_around_an_active_statement_will_prevent_the_debug_session_from_continuing" xml:space="preserve">
    <value>Deleting '{0}' around an active statement will prevent the debug session from continuing.</value>
  </data>
  <data name="Adding_a_method_body_will_prevent_the_debug_session_from_continuing" xml:space="preserve">
    <value>Adding a method body will prevent the debug session from continuing.</value>
  </data>
  <data name="Deleting_a_method_body_will_prevent_the_debug_session_from_continuing" xml:space="preserve">
    <value>Deleting a method body will prevent the debug session from continuing.</value>
  </data>
  <data name="An_active_statement_has_been_removed_from_its_original_method_You_must_revert_your_changes_to_continue_or_restart_the_debugging_session" xml:space="preserve">
    <value>An active statement has been removed from its original method. You must revert your changes to continue or restart the debugging session.</value>
  </data>
  <data name="Updating_a_0_statement_around_an_active_statement_will_prevent_the_debug_session_from_continuing" xml:space="preserve">
    <value>Updating a '{0}' statement around an active statement will prevent the debug session from continuing.</value>
  </data>
  <data name="Updating_async_or_iterator_modifier_around_an_active_statement_will_prevent_the_debug_session_from_continuing" xml:space="preserve">
    <value>Updating async or iterator modifier around an active statement will prevent the debug session from continuing.</value>
    <comment>{Locked="async"}{Locked="iterator"} "async" and "iterator" are C#/VB keywords and should not be localized.</comment>
  </data>
  <data name="Modifying_a_generic_method_will_prevent_the_debug_session_from_continuing" xml:space="preserve">
    <value>Modifying a generic method will prevent the debug session from continuing.</value>
  </data>
  <data name="Modifying_whitespace_or_comments_in_a_generic_0_will_prevent_the_debug_session_from_continuing" xml:space="preserve">
    <value>Modifying whitespace or comments in a generic '{0}' will prevent the debug session from continuing.</value>
  </data>
  <data name="Modifying_a_method_inside_the_context_of_a_generic_type_will_prevent_the_debug_session_from_continuing" xml:space="preserve">
    <value>Modifying a method inside the context of a generic type will prevent the debug session from continuing.</value>
  </data>
  <data name="Modifying_whitespace_or_comments_in_0_inside_the_context_of_a_generic_type_will_prevent_the_debug_session_from_continuing" xml:space="preserve">
    <value>Modifying whitespace or comments in '{0}' inside the context of a generic type will prevent the debug session from continuing.</value>
  </data>
  <data name="Modifying_the_initializer_of_0_in_a_generic_type_will_prevent_the_debug_session_from_continuing" xml:space="preserve">
    <value>Modifying the initializer of '{0}' in a generic type will prevent the debug session from continuing.</value>
  </data>
  <data name="Modifying_the_initializer_of_0_in_a_partial_type_will_prevent_the_debug_session_from_continuing" xml:space="preserve">
    <value>Modifying the initializer of '{0}' in a partial type will prevent the debug session from continuing.</value>
  </data>
  <data name="Adding_a_constructor_to_a_type_with_a_field_or_property_initializer_that_contains_an_anonymous_function_will_prevent_the_debug_session_from_continuing" xml:space="preserve">
    <value>Adding a constructor to a type with a field or property initializer that contains an anonymous function will prevent the debug session from continuing.</value>
  </data>
  <data name="Renaming_a_captured_variable_from_0_to_1_will_prevent_the_debug_session_from_continuing" xml:space="preserve">
    <value>Renaming a captured variable, from '{0}' to '{1}' will prevent the debug session from continuing.</value>
  </data>
  <data name="Modifying_a_catch_finally_handler_with_an_active_statement_in_the_try_block_will_prevent_the_debug_session_from_continuing" xml:space="preserve">
    <value>Modifying a catch/finally handler with an active statement in the try block will prevent the debug session from continuing.</value>
  </data>
  <data name="Modifying_a_try_catch_finally_statement_when_the_finally_block_is_active_will_prevent_the_debug_session_from_continuing" xml:space="preserve">
    <value>Modifying a try/catch/finally statement when the finally block is active will prevent the debug session from continuing.</value>
  </data>
  <data name="Modifying_a_catch_handler_around_an_active_statement_will_prevent_the_debug_session_from_continuing" xml:space="preserve">
    <value>Modifying a catch handler around an active statement will prevent the debug session from continuing.</value>
  </data>
  <data name="Modifying_0_which_contains_the_stackalloc_operator_will_prevent_the_debug_session_from_continuing" xml:space="preserve">
    <value>Modifying '{0}' which contains the 'stackalloc' operator will prevent the debug session from continuing.</value>
  </data>
  <data name="Modifying_an_active_0_which_contains_On_Error_or_Resume_statements_will_prevent_the_debug_session_from_continuing" xml:space="preserve">
    <value>Modifying an active '{0}' which contains 'On Error' or 'Resume' statements will prevent the debug session from continuing.</value>
  </data>
  <data name="Modifying_0_which_contains_an_Aggregate_Group_By_or_Join_query_clauses_will_prevent_the_debug_session_from_continuing" xml:space="preserve">
    <value>Modifying '{0}' which contains an Aggregate, Group By, or Join query clauses will prevent the debug session from continuing.</value>
  </data>
  <data name="Modifying_source_with_experimental_language_features_enabled_will_prevent_the_debug_session_from_continuing" xml:space="preserve">
    <value>Modifying source with experimental language features enabled will prevent the debug session from continuing.</value>
  </data>
  <data name="Updating_an_active_statement_will_prevent_the_debug_session_from_continuing" xml:space="preserve">
    <value>Updating an active statement will prevent the debug session from continuing.</value>
  </data>
  <data name="Removing_0_that_contains_an_active_statement_will_prevent_the_debug_session_from_continuing" xml:space="preserve">
    <value>Removing '{0}' that contains an active statement will prevent the debug session from continuing.</value>
  </data>
  <data name="Adding_a_new_file_will_prevent_the_debug_session_from_continuing" xml:space="preserve">
    <value>Adding a new file will prevent the debug session from continuing.</value>
  </data>
  <data name="Attribute_0_is_missing_Updating_an_async_method_or_an_iterator_will_prevent_the_debug_session_from_continuing" xml:space="preserve">
    <value>Attribute '{0}' is missing. Updating an async method or an iterator will prevent the debug session from continuing.</value>
  </data>
  <data name="Unexpected_interface_member_kind_colon_0" xml:space="preserve">
    <value>Unexpected interface member kind: {0}</value>
  </data>
  <data name="Unknown_symbol_kind" xml:space="preserve">
    <value>Unknown symbol kind</value>
  </data>
  <data name="Generate_abstract_property_1_0" xml:space="preserve">
    <value>Generate abstract property '{1}.{0}'</value>
  </data>
  <data name="Generate_abstract_method_1_0" xml:space="preserve">
    <value>Generate abstract method '{1}.{0}'</value>
  </data>
  <data name="Generate_method_1_0" xml:space="preserve">
    <value>Generate method '{1}.{0}'</value>
  </data>
  <data name="Failed_to_create_a_remote_process_for_interactive_code_execution" xml:space="preserve">
    <value>Failed to create a remote process for interactive code execution.</value>
  </data>
  <data name="Failed_to_initialize_remote_interactive_process" xml:space="preserve">
    <value>Failed to initialize remote interactive process.</value>
  </data>
  <data name="Attempt_to_connect_to_process_Sharp_0_failed_retrying" xml:space="preserve">
    <value>Attempt to connect to process #{0} failed, retrying ...</value>
  </data>
  <data name="Failed_to_launch_0_process_exit_code_colon_1_with_output_colon" xml:space="preserve">
    <value>Failed to launch '{0}' process (exit code: {1}) with output: </value>
  </data>
  <data name="Hosting_process_exited_with_exit_code_0" xml:space="preserve">
    <value>Hosting process exited with exit code {0}.</value>
  </data>
  <data name="Interactive_Host_not_initialized" xml:space="preserve">
    <value>Interactive Host not initialized.</value>
  </data>
  <data name="Cannot_resolve_reference_0" xml:space="preserve">
    <value>Cannot resolve reference '{0}'.</value>
  </data>
  <data name="Requested_assembly_already_loaded_from_0" xml:space="preserve">
    <value>Requested assembly already loaded from '{0}'.</value>
  </data>
  <data name="plus_additional_0_1" xml:space="preserve">
    <value> + additional {0} {1}</value>
  </data>
  <data name="Unable_to_create_hosting_process" xml:space="preserve">
    <value>Unable to create hosting process.</value>
  </data>
  <data name="The_symbol_does_not_have_an_icon" xml:space="preserve">
    <value>The symbol does not have an icon.</value>
  </data>
  <data name="Unknown" xml:space="preserve">
    <value>Unknown</value>
  </data>
  <data name="Extract_Method" xml:space="preserve">
    <value>Extract Method</value>
  </data>
  <data name="Extract_Method_plus_Local" xml:space="preserve">
    <value>Extract Method + Local</value>
  </data>
  <data name="Asynchronous_method_cannot_have_ref_out_parameters_colon_bracket_0_bracket" xml:space="preserve">
    <value>Asynchronous method cannot have ref/out parameters : [{0}]</value>
  </data>
  <data name="The_member_is_defined_in_metadata" xml:space="preserve">
    <value>The member is defined in metadata.</value>
  </data>
  <data name="You_can_only_change_the_signature_of_a_constructor_indexer_method_or_delegate" xml:space="preserve">
    <value>You can only change the signature of a constructor, indexer, method or delegate.</value>
  </data>
  <data name="This_symbol_has_related_definitions_or_references_in_metadata_Changing_its_signature_may_result_in_build_errors_Do_you_want_to_continue" xml:space="preserve">
    <value>This symbol has related definitions or references in metadata. Changing its signature may result in build errors.

Do you want to continue?</value>
  </data>
  <data name="Change_signature" xml:space="preserve">
    <value>Change signature...</value>
  </data>
  <data name="Generate_new_type" xml:space="preserve">
    <value>Generate new type...</value>
  </data>
  <data name="User_Diagnostic_Analyzer_Failure" xml:space="preserve">
    <value>User Diagnostic Analyzer Failure.</value>
  </data>
  <data name="Analyzer_0_threw_an_exception_of_type_1_with_message_2" xml:space="preserve">
    <value>Analyzer '{0}' threw an exception of type '{1}' with message '{2}'.</value>
  </data>
  <data name="Analyzer_0_threw_the_following_exception_colon_1" xml:space="preserve">
    <value>Analyzer '{0}' threw the following exception:
'{1}'.</value>
  </data>
  <data name="Remove_Unnecessary_Cast" xml:space="preserve">
    <value>Remove Unnecessary Cast</value>
  </data>
  <data name="Simplify_Names" xml:space="preserve">
    <value>Simplify Names</value>
  </data>
  <data name="Simplify_Member_Access" xml:space="preserve">
    <value>Simplify Member Access</value>
  </data>
  <data name="Remove_qualification" xml:space="preserve">
    <value>Remove qualification</value>
  </data>
  <data name="Edit_and_Continue1" xml:space="preserve">
    <value>Edit and Continue</value>
  </data>
  <data name="This_signature_does_not_contain_parameters_that_can_be_changed" xml:space="preserve">
    <value>This signature does not contain parameters that can be changed.</value>
  </data>
  <data name="Unknown_error_occurred" xml:space="preserve">
    <value>Unknown error occurred</value>
  </data>
  <data name="Available" xml:space="preserve">
    <value>Available</value>
  </data>
  <data name="Not_Available" xml:space="preserve">
    <value>Not Available</value>
  </data>
  <data name="_0_1" xml:space="preserve">
    <value>    {0} - {1}</value>
  </data>
  <data name="You_can_use_the_navigation_bar_to_switch_context" xml:space="preserve">
    <value>You can use the navigation bar to switch context.</value>
  </data>
  <data name="in_Source" xml:space="preserve">
    <value>in Source</value>
  </data>
  <data name="in_Suppression_File" xml:space="preserve">
    <value>in Suppression File</value>
  </data>
  <data name="Remove_Suppression_0" xml:space="preserve">
    <value>Remove Suppression {0}</value>
  </data>
  <data name="Remove_Suppression" xml:space="preserve">
    <value>Remove Suppression</value>
  </data>
  <data name="Pending" xml:space="preserve">
    <value>&lt;Pending&gt;</value>
  </data>
  <data name="Awaited_task_returns" xml:space="preserve">
    <value>Awaited task returns</value>
  </data>
  <data name="no_value" xml:space="preserve">
    <value>no value.</value>
  </data>
  <data name="Note_colon_Tab_twice_to_insert_the_0_snippet" xml:space="preserve">
    <value>Note: Tab twice to insert the '{0}' snippet.</value>
  </data>
  <data name="Implement_interface_explicitly_with_Dispose_pattern" xml:space="preserve">
    <value>Implement interface explicitly with Dispose pattern</value>
  </data>
  <data name="Implement_interface_with_Dispose_pattern" xml:space="preserve">
    <value>Implement interface with Dispose pattern</value>
  </data>
  <data name="Compiler1" xml:space="preserve">
    <value>Compiler</value>
  </data>
  <data name="Edit_and_Continue2" xml:space="preserve">
    <value>Edit and Continue</value>
  </data>
  <data name="Style" xml:space="preserve">
    <value>Style</value>
  </data>
  <data name="Suppress_0" xml:space="preserve">
    <value>Suppress {0}</value>
  </data>
  <data name="Re_triage_0_currently_1" xml:space="preserve">
    <value>Re-triage {0}(currently '{1}')</value>
  </data>
  <data name="Argument_cannot_have_a_null_element" xml:space="preserve">
    <value>Argument cannot have a null element.</value>
  </data>
  <data name="Argument_cannot_be_empty" xml:space="preserve">
    <value>Argument cannot be empty.</value>
  </data>
  <data name="Reported_diagnostic_with_ID_0_is_not_supported_by_the_analyzer" xml:space="preserve">
    <value>Reported diagnostic with ID '{0}' is not supported by the analyzer.</value>
  </data>
  <data name="Computing_fix_all_occurrences_code_fix" xml:space="preserve">
    <value>Computing fix all occurrences code fix...</value>
  </data>
  <data name="Fix_all_occurrences" xml:space="preserve">
    <value>Fix all occurrences</value>
  </data>
  <data name="Document" xml:space="preserve">
    <value>Document</value>
  </data>
  <data name="Project" xml:space="preserve">
    <value>Project</value>
  </data>
  <data name="Solution" xml:space="preserve">
    <value>Solution</value>
  </data>
  <data name="TODO_colon_dispose_managed_state_managed_objects" xml:space="preserve">
    <value>TODO: dispose managed state (managed objects).</value>
  </data>
  <data name="TODO_colon_set_large_fields_to_null" xml:space="preserve">
    <value>TODO: set large fields to null.</value>
  </data>
  <data name="To_detect_redundant_calls" xml:space="preserve">
    <value>To detect redundant calls</value>
  </data>
  <data name="Modifying_0_which_contains_a_static_variable_will_prevent_the_debug_session_from_continuing" xml:space="preserve">
    <value>Modifying '{0}' which contains a static variable will prevent the debug session from continuing.</value>
  </data>
  <data name="Compiler2" xml:space="preserve">
    <value>Compiler</value>
  </data>
  <data name="Edit_And_Continue" xml:space="preserve">
    <value>Edit And Continue</value>
  </data>
  <data name="Live" xml:space="preserve">
    <value>Live</value>
  </data>
  <data name="namespace_" xml:space="preserve">
    <value>namespace</value>
    <comment>{Locked}</comment>
  </data>
  <data name="class_" xml:space="preserve">
    <value>class</value>
    <comment>{Locked}</comment>
  </data>
  <data name="interface_" xml:space="preserve">
    <value>interface</value>
    <comment>{Locked}</comment>
  </data>
  <data name="enum_" xml:space="preserve">
    <value>enum</value>
    <comment>{Locked}</comment>
  </data>
  <data name="enum_value" xml:space="preserve">
    <value>enum value</value>
    <comment>{Locked="enum"} "enum" is a C#/VB keyword and should not be localized.</comment>
  </data>
  <data name="delegate_" xml:space="preserve">
    <value>delegate</value>
    <comment>{Locked}</comment>
  </data>
  <data name="const_field" xml:space="preserve">
    <value>const field</value>
    <comment>{Locked="const"} "const" is a C#/VB keyword and should not be localized.</comment>
  </data>
  <data name="method" xml:space="preserve">
    <value>method</value>
  </data>
  <data name="operator_" xml:space="preserve">
    <value>operator</value>
  </data>
  <data name="constructor" xml:space="preserve">
    <value>constructor</value>
  </data>
  <data name="auto_property" xml:space="preserve">
    <value>auto-property</value>
  </data>
  <data name="property_" xml:space="preserve">
    <value>property</value>
  </data>
  <data name="event_" xml:space="preserve">
    <value>event</value>
    <comment>{Locked}</comment>
  </data>
  <data name="event_accessor" xml:space="preserve">
    <value>event accessor</value>
  </data>
  <data name="type_constraint" xml:space="preserve">
    <value>type constraint</value>
  </data>
  <data name="type_parameter" xml:space="preserve">
    <value>type parameter</value>
  </data>
  <data name="attribute" xml:space="preserve">
    <value>attribute</value>
  </data>
  <data name="Use_auto_property" xml:space="preserve">
    <value>Use auto property</value>
  </data>
  <data name="Replace_0_and_1_with_property" xml:space="preserve">
    <value>Replace '{0}' and '{1}' with property</value>
  </data>
  <data name="Replace_0_with_property" xml:space="preserve">
    <value>Replace '{0}' with property</value>
  </data>
  <data name="Method_referenced_implicitly" xml:space="preserve">
    <value>Method referenced implicitly</value>
  </data>
  <data name="Generate_type_0" xml:space="preserve">
    <value>Generate type '{0}'</value>
  </data>
  <data name="Generate_0_1" xml:space="preserve">
    <value>Generate {0} '{1}'</value>
  </data>
  <data name="Change_0_to_1" xml:space="preserve">
    <value>Change '{0}' to '{1}'.</value>
  </data>
  <data name="Non_invoked_method_cannot_be_replaced_with_property" xml:space="preserve">
    <value>Non-invoked method cannot be replaced with property.</value>
  </data>
  <data name="Only_methods_with_a_single_argument_which_is_not_an_out_variable_declaration_can_be_replaced_with_a_property" xml:space="preserve">
    <value>Only methods with a single argument, which is not an out variable declaration, can be replaced with a property.</value>
  </data>
  <data name="Roslyn_HostError" xml:space="preserve">
    <value>Roslyn.HostError</value>
  </data>
  <data name="An_instance_of_analyzer_0_cannot_be_created_from_1_colon_2" xml:space="preserve">
    <value>An instance of analyzer {0} cannot be created from {1}: {2}.</value>
  </data>
  <data name="The_assembly_0_does_not_contain_any_analyzers" xml:space="preserve">
    <value>The assembly {0} does not contain any analyzers.</value>
  </data>
  <data name="Unable_to_load_Analyzer_assembly_0_colon_1" xml:space="preserve">
    <value>Unable to load Analyzer assembly {0}: {1}</value>
  </data>
  <data name="Make_method_synchronous" xml:space="preserve">
    <value>Make method synchronous</value>
  </data>
  <data name="Add_this_or_Me_qualification" xml:space="preserve">
    <value>Add 'this' or 'Me' qualification.</value>
  </data>
  <data name="Fix_Name_Violation_colon_0" xml:space="preserve">
    <value>Fix Name Violation: {0}</value>
  </data>
  <data name="Naming_rule_violation_0" xml:space="preserve">
    <value>Naming rule violation: {0}</value>
    <comment>{0} is the rule title, {1} is the way in which the rule was violated</comment>
  </data>
  <data name="Naming_Styles" xml:space="preserve">
    <value>Naming Styles</value>
  </data>
  <data name="from_0" xml:space="preserve">
    <value>from {0}</value>
  </data>
  <data name="Find_and_install_latest_version" xml:space="preserve">
    <value>Find and install latest version</value>
  </data>
  <data name="Use_local_version_0" xml:space="preserve">
    <value>Use local version '{0}'</value>
  </data>
  <data name="Use_locally_installed_0_version_1_This_version_used_in_colon_2" xml:space="preserve">
    <value>Use locally installed '{0}' version '{1}'
This version used in: {2}</value>
  </data>
  <data name="Find_and_install_latest_version_of_0" xml:space="preserve">
    <value>Find and install latest version of '{0}'</value>
  </data>
  <data name="Install_with_package_manager" xml:space="preserve">
    <value>Install with package manager...</value>
  </data>
  <data name="Install_0_1" xml:space="preserve">
    <value>Install '{0} {1}'</value>
  </data>
  <data name="Install_version_0" xml:space="preserve">
    <value>Install version '{0}'</value>
  </data>
  <data name="Generate_variable_0" xml:space="preserve">
    <value>Generate variable '{0}'</value>
  </data>
  <data name="Classes" xml:space="preserve">
    <value>Classes</value>
  </data>
  <data name="Constants" xml:space="preserve">
    <value>Constants</value>
  </data>
  <data name="Delegates" xml:space="preserve">
    <value>Delegates</value>
  </data>
  <data name="Enums" xml:space="preserve">
    <value>Enums</value>
  </data>
  <data name="Events" xml:space="preserve">
    <value>Events</value>
  </data>
  <data name="Extension_methods" xml:space="preserve">
    <value>Extension methods</value>
  </data>
  <data name="Fields" xml:space="preserve">
    <value>Fields</value>
  </data>
  <data name="Interfaces" xml:space="preserve">
    <value>Interfaces</value>
  </data>
  <data name="Locals" xml:space="preserve">
    <value>Locals</value>
  </data>
  <data name="Methods" xml:space="preserve">
    <value>Methods</value>
  </data>
  <data name="Modules" xml:space="preserve">
    <value>Modules</value>
  </data>
  <data name="Namespaces" xml:space="preserve">
    <value>Namespaces</value>
  </data>
  <data name="Properties" xml:space="preserve">
    <value>Properties</value>
  </data>
  <data name="Structures" xml:space="preserve">
    <value>Structures</value>
  </data>
  <data name="Parameters_colon" xml:space="preserve">
    <value>Parameters:</value>
  </data>
  <data name="Add_missing_cases" xml:space="preserve">
    <value>Add missing cases</value>
  </data>
  <data name="Add_both" xml:space="preserve">
    <value>Add both</value>
  </data>
  <data name="Add_default_case" xml:space="preserve">
    <value>Add default case</value>
  </data>
  <data name="Variadic_SignatureHelpItem_must_have_at_least_one_parameter" xml:space="preserve">
    <value>Variadic SignatureHelpItem must have at least one parameter.</value>
  </data>
  <data name="Add_braces" xml:space="preserve">
    <value>Add braces</value>
  </data>
  <data name="Replace_0_with_method" xml:space="preserve">
    <value>Replace '{0}' with method</value>
  </data>
  <data name="Replace_0_with_methods" xml:space="preserve">
    <value>Replace '{0}' with methods</value>
  </data>
  <data name="Property_referenced_implicitly" xml:space="preserve">
    <value>Property referenced implicitly</value>
  </data>
  <data name="Property_cannot_safely_be_replaced_with_a_method_call" xml:space="preserve">
    <value>Property cannot safely be replaced with a method call</value>
  </data>
  <data name="Convert_to_interpolated_string" xml:space="preserve">
    <value>Convert to interpolated string</value>
  </data>
  <data name="Move_type_to_0" xml:space="preserve">
    <value>Move type to {0}</value>
  </data>
  <data name="Rename_file_to_0" xml:space="preserve">
    <value>Rename file to {0}</value>
  </data>
  <data name="Rename_type_to_0" xml:space="preserve">
    <value>Rename type to {0}</value>
  </data>
  <data name="Remove_tag" xml:space="preserve">
    <value>Remove tag</value>
  </data>
  <data name="Add_missing_param_nodes" xml:space="preserve">
    <value>Add missing param nodes</value>
  </data>
  <data name="Make_containing_scope_async" xml:space="preserve">
    <value>Make containing scope async</value>
  </data>
  <data name="Make_containing_scope_async_return_Task" xml:space="preserve">
    <value>Make containing scope async (return Task)</value>
  </data>
  <data name="paren_Unknown_paren" xml:space="preserve">
    <value>(Unknown)</value>
  </data>
  <data name="Implement_Abstract_Class" xml:space="preserve">
    <value>Implement Abstract Class</value>
  </data>
  <data name="Use_framework_type" xml:space="preserve">
    <value>Use framework type</value>
  </data>
  <data name="Install_package_0" xml:space="preserve">
    <value>Install package '{0}'</value>
  </data>
  <data name="Object_initialization_can_be_simplified" xml:space="preserve">
    <value>Object initialization can be simplified</value>
  </data>
  <data name="Use_throw_expression" xml:space="preserve">
    <value>Use 'throw' expression</value>
  </data>
  <data name="project_0" xml:space="preserve">
    <value>project {0}</value>
  </data>
  <data name="Inline_variable_declaration" xml:space="preserve">
    <value>Inline variable declaration</value>
  </data>
  <data name="Use_pattern_matching" xml:space="preserve">
    <value>Use pattern matching</value>
  </data>
  <data name="Use_interpolated_verbatim_string" xml:space="preserve">
    <value>Use interpolated verbatim string</value>
  </data>
  <data name="Use_expression_body_for_methods" xml:space="preserve">
    <value>Use expression body for methods</value>
  </data>
  <data name="Use_block_body_for_methods" xml:space="preserve">
    <value>Use block body for methods</value>
  </data>
  <data name="Use_block_body_for_accessors" xml:space="preserve">
    <value>Use block body for accessors</value>
  </data>
  <data name="Use_block_body_for_constructors" xml:space="preserve">
    <value>Use block body for constructors</value>
  </data>
  <data name="Use_block_body_for_indexers" xml:space="preserve">
    <value>Use block body for indexers</value>
  </data>
  <data name="Use_block_body_for_operators" xml:space="preserve">
    <value>Use block body for operators</value>
  </data>
  <data name="Use_block_body_for_properties" xml:space="preserve">
    <value>Use block body for properties</value>
  </data>
  <data name="Use_expression_body_for_accessors" xml:space="preserve">
    <value>Use expression body for accessors</value>
  </data>
  <data name="Use_expression_body_for_constructors" xml:space="preserve">
    <value>Use expression body for constructors</value>
  </data>
  <data name="Use_expression_body_for_indexers" xml:space="preserve">
    <value>Use expression body for indexers</value>
  </data>
  <data name="Use_expression_body_for_operators" xml:space="preserve">
    <value>Use expression body for operators</value>
  </data>
  <data name="Use_expression_body_for_properties" xml:space="preserve">
    <value>Use expression body for properties</value>
  </data>
  <data name="Fix_typo_0" xml:space="preserve">
    <value>Fix typo '{0}'</value>
  </data>
  <data name="Fully_qualify_0" xml:space="preserve">
    <value>Fully qualify '{0}'</value>
  </data>
  <data name="Remove_reference_to_0" xml:space="preserve">
    <value>Remove reference to '{0}'.</value>
  </data>
  <data name="Keywords" xml:space="preserve">
    <value>Keywords</value>
  </data>
  <data name="Snippets" xml:space="preserve">
    <value>Snippets</value>
  </data>
  <data name="All_lowercase" xml:space="preserve">
    <value>All lowercase</value>
  </data>
  <data name="All_uppercase" xml:space="preserve">
    <value>All uppercase</value>
  </data>
  <data name="First_word_capitalized" xml:space="preserve">
    <value>First word capitalized</value>
  </data>
  <data name="Pascal_Case" xml:space="preserve">
    <value>Pascal Case</value>
  </data>
  <data name="Collection_initialization_can_be_simplified" xml:space="preserve">
    <value>Collection initialization can be simplified</value>
  </data>
  <data name="Use_coalesce_expression" xml:space="preserve">
    <value>Use coalesce expression</value>
  </data>
  <data name="Use_null_propagation" xml:space="preserve">
    <value>Use null propagation</value>
  </data>
  <data name="Variable_declaration_can_be_inlined" xml:space="preserve">
    <value>Variable declaration can be inlined</value>
  </data>
  <data name="Null_check_can_be_simplified" xml:space="preserve">
    <value>Null check can be simplified</value>
  </data>
  <data name="Simplify_collection_initialization" xml:space="preserve">
    <value>Simplify collection initialization</value>
  </data>
  <data name="Simplify_object_initialization" xml:space="preserve">
    <value>Simplify object initialization</value>
  </data>
  <data name="Prefer_explicitly_provided_tuple_element_name" xml:space="preserve">
    <value>Prefer explicitly provided tuple element name</value>
  </data>
  <data name="Use_explicitly_provided_tuple_name" xml:space="preserve">
    <value>Use explicitly provided tuple name</value>
  </data>
  <data name="Remove_document_0" xml:space="preserve">
    <value>Remove document '{0}'</value>
  </data>
  <data name="Add_document_0" xml:space="preserve">
    <value>Add document '{0}'</value>
  </data>
  <data name="Add_argument_name_0" xml:space="preserve">
    <value>Add argument name '{0}'</value>
  </data>
  <data name="Add_tuple_element_name_0" xml:space="preserve">
    <value>Add tuple element name '{0}'</value>
  </data>
  <data name="Take_0" xml:space="preserve">
    <value>Take '{0}'</value>
  </data>
  <data name="Take_both" xml:space="preserve">
    <value>Take both</value>
  </data>
  <data name="Take_bottom" xml:space="preserve">
    <value>Take bottom</value>
  </data>
  <data name="Take_top" xml:space="preserve">
    <value>Take top</value>
  </data>
  <data name="Remove_unused_variable" xml:space="preserve">
    <value>Remove unused variable</value>
  </data>
  <data name="Convert_to_binary" xml:space="preserve">
    <value>Convert to binary</value>
  </data>
  <data name="Convert_to_decimal" xml:space="preserve">
    <value>Convert to decimal</value>
  </data>
  <data name="Convert_to_hex" xml:space="preserve">
    <value>Convert to hex</value>
  </data>
  <data name="Separate_thousands" xml:space="preserve">
    <value>Separate thousands</value>
  </data>
  <data name="Separate_words" xml:space="preserve">
    <value>Separate words</value>
  </data>
  <data name="Separate_nibbles" xml:space="preserve">
    <value>Separate nibbles</value>
  </data>
  <data name="Remove_separators" xml:space="preserve">
    <value>Remove separators</value>
  </data>
  <data name="Add_parameter_to_0" xml:space="preserve">
    <value>Add parameter to '{0}'</value>
  </data>
  <data name="Add_parameter_to_0_and_overrides_implementations" xml:space="preserve">
    <value>Add parameter to '{0}' (and overrides/implementations)</value>
  </data>
  <data name="Add_to_0" xml:space="preserve">
    <value>Add to '{0}'</value>
  </data>
  <data name="Related_method_signatures_found_in_metadata_will_not_be_updated" xml:space="preserve">
    <value>Related method signatures found in metadata will not be updated.</value>
  </data>
  <data name="Generate_constructor" xml:space="preserve">
    <value>Generate constructor...</value>
  </data>
  <data name="Pick_members_to_be_used_as_constructor_parameters" xml:space="preserve">
    <value>Pick members to be used as constructor parameters</value>
  </data>
  <data name="Pick_members_to_be_used_in_Equals_GetHashCode" xml:space="preserve">
    <value>Pick members to be used in Equals/GetHashCode</value>
  </data>
  <data name="Changes_to_expression_trees_may_result_in_behavior_changes_at_runtime" xml:space="preserve">
    <value>Changes to expression trees may result in behavior changes at runtime</value>
  </data>
  <data name="Generate_overrides" xml:space="preserve">
    <value>Generate overrides...</value>
  </data>
  <data name="Pick_members_to_override" xml:space="preserve">
    <value>Pick members to override</value>
  </data>
  <data name="Add_null_check" xml:space="preserve">
    <value>Add null check</value>
  </data>
  <data name="Add_string_IsNullOrEmpty_check" xml:space="preserve">
    <value>Add 'string.IsNullOrEmpty' check</value>
  </data>
  <data name="Add_string_IsNullOrWhiteSpace_check" xml:space="preserve">
    <value>Add 'string.IsNullOrWhiteSpace' check</value>
  </data>
  <data name="Create_and_initialize_field_0" xml:space="preserve">
    <value>Create and initialize field '{0}'</value>
  </data>
  <data name="Create_and_initialize_property_0" xml:space="preserve">
    <value>Create and initialize property '{0}'</value>
  </data>
  <data name="Initialize_field_0" xml:space="preserve">
    <value>Initialize field '{0}'</value>
  </data>
  <data name="Initialize_property_0" xml:space="preserve">
    <value>Initialize property '{0}'</value>
  </data>
  <data name="Add_null_checks" xml:space="preserve">
    <value>Add null checks</value>
  </data>
  <data name="Generate_operators" xml:space="preserve">
    <value>Generate operators</value>
  </data>
  <data name="Implement_0" xml:space="preserve">
    <value>Implement {0}</value>
  </data>
  <data name="Simplify_default_expression" xml:space="preserve">
    <value>Simplify 'default' expression</value>
  </data>
  <data name="default_expression_can_be_simplified" xml:space="preserve">
    <value>'default' expression can be simplified</value>
  </data>
  <data name="Format_string_contains_invalid_placeholder" xml:space="preserve">
    <value>Format string contains invalid placeholder</value>
  </data>
  <data name="Invalid_format_string" xml:space="preserve">
    <value>Invalid format string</value>
  </data>
  <data name="Use_inferred_member_name" xml:space="preserve">
    <value>Use inferred member name</value>
  </data>
  <data name="Member_name_can_be_simplified" xml:space="preserve">
    <value>Member name can be simplified</value>
  </data>
  <data name="Reported_diagnostic_0_has_a_source_location_in_file_1_which_is_not_part_of_the_compilation_being_analyzed" xml:space="preserve">
    <value>Reported diagnostic '{0}' has a source location in file '{1}', which is not part of the compilation being analyzed.</value>
  </data>
  <data name="Reported_diagnostic_0_has_a_source_location_1_in_file_2_which_is_outside_of_the_given_file" xml:space="preserve">
    <value>Reported diagnostic '{0}' has a source location '{1}' in file '{2}', which is outside of the given file.</value>
  </data>
  <data name="Unreachable_code_detected" xml:space="preserve">
    <value>Unreachable code detected</value>
  </data>
  <data name="Remove_unreachable_code" xml:space="preserve">
    <value>Remove unreachable code</value>
  </data>
  <data name="Modifiers_are_not_ordered" xml:space="preserve">
    <value>Modifiers are not ordered</value>
  </data>
  <data name="Order_modifiers" xml:space="preserve">
    <value>Order modifiers</value>
  </data>
  <data name="in_0_project_1" xml:space="preserve">
    <value>in {0} (project {1})</value>
  </data>
  <data name="Accessibility_modifiers_required" xml:space="preserve">
    <value>Accessibility modifiers required</value>
  </data>
  <data name="Add_accessibility_modifiers" xml:space="preserve">
    <value>Add accessibility modifiers</value>
  </data>
  <data name="Use_local_function" xml:space="preserve">
    <value>Use local function</value>
  </data>
  <data name="Warning_colon_Declaration_changes_scope_and_may_change_meaning" xml:space="preserve">
    <value>Warning: Declaration changes scope and may change meaning.</value>
  </data>
  <data name="Move_declaration_near_reference" xml:space="preserve">
    <value>Move declaration near reference</value>
  </data>
  <data name="Convert_to_full_property" xml:space="preserve">
    <value>Convert to full property</value>
  </data>
  <data name="Generate_constructor_in_0_without_fields" xml:space="preserve">
    <value>Generate constructor in '{0}' (without fields)</value>
  </data>
  <data name="Parentheses_can_be_removed" xml:space="preserve">
    <value>Parentheses can be removed</value>
  </data>
  <data name="Remove_unnecessary_parentheses" xml:space="preserve">
    <value>Remove unnecessary parentheses</value>
  </data>
  <data name="Add_file_banner" xml:space="preserve">
    <value>Add file banner</value>
  </data>
  <data name="Warning_Method_overrides_symbol_from_metadata" xml:space="preserve">
    <value>Warning: Method overrides symbol from metadata</value>
  </data>
  <data name="Add_parentheses_for_clarity" xml:space="preserve">
    <value>Add parentheses for clarity</value>
  </data>
  <data name="Parentheses_should_be_added_for_clarity" xml:space="preserve">
    <value>Parentheses should be added for clarity</value>
  </data>
  <data name="Use_0" xml:space="preserve">
    <value>Use {0}</value>
  </data>
  <data name="Switching_between_lambda_and_local_function_will_prevent_the_debug_session_from_continuing" xml:space="preserve">
    <value>Switching between a lambda and a local function will prevent the debug session from continuing.</value>
  </data>
  <data name="Deconstruct_variable_declaration" xml:space="preserve">
    <value>Deconstruct variable declaration</value>
  </data>
  <data name="Variable_declaration_can_be_deconstructed" xml:space="preserve">
    <value>Variable declaration can be deconstructed</value>
  </data>
  <data name="Add_argument_name_0_including_trailing_arguments" xml:space="preserve">
    <value>Add argument name '{0}' (including trailing arguments)</value>
  </data>
  <data name="Using_readonly_structs_will_prevent_the_debug_session_from_continuing" xml:space="preserve">
    <value>Using readonly structs will prevent the debug session from continuing.</value>
  </data>
  <data name="Using_ref_structs_will_prevent_the_debug_session_from_continuing" xml:space="preserve">
    <value>Using ref structs will prevent the debug session from continuing.</value>
  </data>
  <data name="Using_readonly_references_will_prevent_the_debug_session_from_continuing" xml:space="preserve">
    <value>Using readonly references will prevent the debug session from continuing.</value>
  </data>
  <data name="local_function" xml:space="preserve">
    <value>local function</value>
  </data>
  <data name="indexer_" xml:space="preserve">
    <value>indexer</value>
  </data>
  <data name="Alias_ambiguous_type_0" xml:space="preserve">
    <value>Alias ambiguous type '{0}'</value>
  </data>
  <data name="Warning_colon_Collection_was_modified_during_iteration" xml:space="preserve">
    <value>Warning: Collection was modified during iteration.</value>
  </data>
  <data name="Warning_colon_Iteration_variable_crossed_function_boundary" xml:space="preserve">
    <value>Warning: Iteration variable crossed function boundary.</value>
  </data>
  <data name="Warning_colon_Collection_may_be_modified_during_iteration" xml:space="preserve">
    <value>Warning: Collection may be modified during iteration.</value>
  </data>
  <data name="Add_readonly_modifier" xml:space="preserve">
    <value>Add readonly modifier</value>
  </data>
  <data name="Make_field_readonly" xml:space="preserve">
    <value>Make field readonly</value>
  </data>
  <data name="Convert_to_conditional_expression" xml:space="preserve">
    <value>Convert to conditional expression</value>
  </data>
  <data name="Convert_to_linq" xml:space="preserve">
    <value>Convert to LINQ</value>
  </data>
  <data name="Convert_to_tuple" xml:space="preserve">
    <value>Convert to tuple</value>
  </data>
  <data name="Convert_to_class" xml:space="preserve">
    <value>Convert to class</value>
  </data>
  <data name="Convert_to_struct" xml:space="preserve">
    <value>Convert to struct</value>
  </data>
  <data name="updating_usages_in_containing_member" xml:space="preserve">
    <value>updating usages in containing member</value>
  </data>
  <data name="updating_usages_in_containing_project" xml:space="preserve">
    <value>updating usages in containing project</value>
  </data>
  <data name="updating_usages_in_containing_type" xml:space="preserve">
    <value>updating usages in containing type</value>
  </data>
  <data name="updating_usages_in_dependent_projects" xml:space="preserve">
    <value>updating usages in dependent projects</value>
  </data>
  <data name="Formatting_document" xml:space="preserve">
    <value>Formatting document</value>
  </data>
  <data name="Add_member_name" xml:space="preserve">
    <value>Add member name</value>
  </data>
  <data name="Use_block_body_for_lambda_expressions" xml:space="preserve">
    <value>Use block body for lambda expressions</value>
  </data>
  <data name="Use_expression_body_for_lambda_expressions" xml:space="preserve">
    <value>Use expression body for lambda expressions</value>
  </data>
  <data name="Convert_to_linq_call_form" xml:space="preserve">
    <value>Convert to LINQ (call form)</value>
  </data>
  <data name="Adding_method_with_explicit_interface_specifier_will_prevernt_the_debug_session_from_continuing" xml:space="preserve">
    <value>Adding a method with an explicit interface specifier will prevent the debug session from continuing.</value>
  </data>
  <data name="Remove_unused_member" xml:space="preserve">
    <value>Remove unused member</value>
  </data>
  <data name="Private_member_0_is_unused" xml:space="preserve">
    <value>Private member '{0}' is unused.</value>
  </data>
  <data name="Remove_unused_private_members" xml:space="preserve">
    <value>Remove unused private members</value>
  </data>
  <data name="Remove_unread_private_members" xml:space="preserve">
    <value>Remove unread private members</value>
  </data>
  <data name="Private_member_0_can_be_removed_as_the_value_assigned_to_it_is_never_read" xml:space="preserve">
    <value>Private member '{0}' can be removed as the value assigned to it is never read.</value>
  </data>
  <data name="Private_method_0_can_be_removed_as_it_is_never_invoked" xml:space="preserve">
    <value>Private method '{0}' can be removed as it is never invoked.</value>
  </data>
  <data name="Code_Quality" xml:space="preserve">
    <value>Code Quality</value>
  </data>
  <data name="Modifying_source_file_will_prevent_the_debug_session_from_continuing_due_to_internal_error" xml:space="preserve">
    <value>Modifying source file {0} will prevent the debug session from continuing due to internal error: {1}.</value>
  </data>
  <data name="Change_namespace_to_0" xml:space="preserve">
    <value>Change namespace to '{0}'</value>
  </data>
  <data name="Move_file_to_0" xml:space="preserve">
    <value>Move file to '{0}'</value>
  </data>
  <data name="Move_file_to_project_root_folder" xml:space="preserve">
    <value>Move file to project root folder</value>
  </data>
  <data name="Change_to_global_namespace" xml:space="preserve">
    <value>Change to global namespace</value>
  </data>
  <data name="Warning_colon_changing_namespace_may_produce_invalid_code_and_change_code_meaning" xml:space="preserve">
    <value>Warning: Changing namespace may produce invalid code and change code meaning.</value>
  </data>
  <data name="Use_compound_assignment" xml:space="preserve">
    <value>Use compound assignment</value>
  </data>
  <data name="Invert_conditional" xml:space="preserve">
    <value>Invert conditional</value>
  </data>
  <data name="Replace_0_with_1" xml:space="preserve">
    <value>Replace '{0}' with '{1}' </value>
  </data>
  <data name="Align_wrapped_parameters" xml:space="preserve">
    <value>Align wrapped parameters</value>
  </data>
  <data name="Indent_all_parameters" xml:space="preserve">
    <value>Indent all parameters</value>
  </data>
  <data name="Indent_wrapped_parameters" xml:space="preserve">
    <value>Indent wrapped parameters</value>
  </data>
  <data name="Unwrap_all_parameters" xml:space="preserve">
    <value>Unwrap all parameters</value>
  </data>
  <data name="Unwrap_and_indent_all_parameters" xml:space="preserve">
    <value>Unwrap and indent all parameters</value>
  </data>
  <data name="Wrap_every_parameter" xml:space="preserve">
    <value>Wrap every parameter</value>
  </data>
  <data name="Wrap_long_parameter_list" xml:space="preserve">
    <value>Wrap long parameter list</value>
  </data>
  <data name="Unwrap_parameter_list" xml:space="preserve">
    <value>Unwrap parameter list</value>
  </data>
  <data name="Align_wrapped_arguments" xml:space="preserve">
    <value>Align wrapped arguments</value>
  </data>
  <data name="Indent_all_arguments" xml:space="preserve">
    <value>Indent all arguments</value>
  </data>
  <data name="Indent_wrapped_arguments" xml:space="preserve">
    <value>Indent wrapped arguments</value>
  </data>
  <data name="Unwrap_all_arguments" xml:space="preserve">
    <value>Unwrap all arguments</value>
  </data>
  <data name="Unwrap_and_indent_all_arguments" xml:space="preserve">
    <value>Unwrap and indent all arguments</value>
  </data>
  <data name="Wrap_every_argument" xml:space="preserve">
    <value>Wrap every argument</value>
  </data>
  <data name="Wrap_long_argument_list" xml:space="preserve">
    <value>Wrap long argument list</value>
  </data>
  <data name="Unwrap_argument_list" xml:space="preserve">
    <value>Unwrap argument list</value>
  </data>
  <data name="Introduce_constant" xml:space="preserve">
    <value>Introduce constant</value>
  </data>
  <data name="Introduce_field" xml:space="preserve">
    <value>Introduce field</value>
  </data>
  <data name="Introduce_local" xml:space="preserve">
    <value>Introduce local</value>
  </data>
  <data name="Introduce_query_variable" xml:space="preserve">
    <value>Introduce query variable</value>
  </data>
  <data name="Failed_to_analyze_data_flow_for_0" xml:space="preserve">
    <value>Failed to analyze data-flow for: {0}</value>
  </data>
  <data name="Expression_value_is_never_used" xml:space="preserve">
    <value>Expression value is never used</value>
  </data>
  <data name="Value_assigned_to_0_is_never_used" xml:space="preserve">
    <value>Value assigned to '{0}' is never used</value>
  </data>
  <data name="Value_assigned_to_symbol_is_never_used" xml:space="preserve">
    <value>Value assigned to symbol is never used</value>
  </data>
  <data name="Use_discarded_local" xml:space="preserve">
    <value>Use discarded local</value>
  </data>
  <data name="Use_discard_underscore" xml:space="preserve">
    <value>Use discard '_'</value>
  </data>
  <data name="Remove_redundant_assignment" xml:space="preserve">
    <value>Remove redundant assignment</value>
  </data>
  <data name="Remove_unused_parameter" xml:space="preserve">
    <value>Remove unused parameter</value>
  </data>
  <data name="Remove_unused_parameter_0" xml:space="preserve">
    <value>Remove unused parameter '{0}'</value>
  </data>
  <data name="Fix_formatting" xml:space="preserve">
    <value>Fix formatting</value>
  </data>
  <data name="Split_into_nested_0_statements" xml:space="preserve">
    <value>Split into nested '{0}' statements</value>
  </data>
  <data name="Merge_with_outer_0_statement" xml:space="preserve">
    <value>Merge with outer '{0}' statement</value>
  </data>
  <data name="Split_into_consecutive_0_statements" xml:space="preserve">
    <value>Split into consecutive '{0}' statements</value>
  </data>
  <data name="Merge_with_previous_0_statement" xml:space="preserve">
    <value>Merge with previous '{0}' statement</value>
  </data>
  <data name="Indexing_can_be_simplified" xml:space="preserve">
    <value>Indexing can be simplified</value>
  </data>
  <data name="Use_index_operator" xml:space="preserve">
    <value>Use index operator</value>
  </data>
  <data name="Use_range_operator" xml:space="preserve">
    <value>Use range operator</value>
  </data>
  <data name="_0_can_be_simplified" xml:space="preserve">
    <value>{0} can be simplified</value>
  </data>
  <data name="Unwrap_expression" xml:space="preserve">
    <value>Unwrap expression</value>
  </data>
  <data name="Wrap_expression" xml:space="preserve">
    <value>Wrap expression</value>
  </data>
  <data name="Wrapping" xml:space="preserve">
    <value>Wrapping</value>
  </data>
  <data name="Remove_unused_parameter_0_if_it_is_not_part_of_a_shipped_public_API" xml:space="preserve">
    <value>Remove unused parameter '{0}' if it is not part of a shipped public API</value>
  </data>
  <data name="Remove_unused_parameter_0_if_it_is_not_part_of_a_shipped_public_API_its_initial_value_is_never_used" xml:space="preserve">
    <value>Remove unused parameter '{0}' if it is not part of a shipped public API, its initial value is never used</value>
  </data>
  <data name="Remove_unused_parameter_0_its_initial_value_is_never_used" xml:space="preserve">
    <value>Remove unused parameter '{0}', its initial value is never used</value>
  </data>
  <data name="Merge_with_nested_0_statement" xml:space="preserve">
    <value>Merge with nested '{0}' statement</value>
  </data>
  <data name="Merge_with_next_0_statement" xml:space="preserve">
    <value>Merge with next '{0}' statement</value>
  </data>
  <data name="Pull_0_up" xml:space="preserve">
    <value>Pull '{0}' up</value>
  </data>
  <data name="Pull_members_up_to_base_type" xml:space="preserve">
    <value>Pull members up to base type...</value>
  </data>
  <data name="Use_block_body_for_local_functions" xml:space="preserve">
    <value>Use block body for local functions</value>
  </data>
  <data name="Use_expression_body_for_local_functions" xml:space="preserve">
    <value>Use expression body for local functions</value>
  </data>
  <data name="Pull_0_up_to_1" xml:space="preserve">
    <value>Pull '{0}' up to '{1}'</value>
  </data>
<<<<<<< HEAD
  <data name="Wrap_and_align_expression" xml:space="preserve">
    <value>Wrap and align expression</value>
=======
  <data name="Local_function_can_be_made_static" xml:space="preserve">
    <value>Local function can be made static</value>
  </data>
  <data name="Make_local_function_static" xml:space="preserve">
    <value>Make local function 'static'</value>
  </data>
  <data name="Use_simple_using_statement" xml:space="preserve">
    <value>Use simple 'using' statement</value>
  </data>
  <data name="using_statement_can_be_simplified" xml:space="preserve">
    <value>'using' statement can be simplified</value>
>>>>>>> de57f6da
  </data>
</root><|MERGE_RESOLUTION|>--- conflicted
+++ resolved
@@ -1625,10 +1625,9 @@
   <data name="Pull_0_up_to_1" xml:space="preserve">
     <value>Pull '{0}' up to '{1}'</value>
   </data>
-<<<<<<< HEAD
   <data name="Wrap_and_align_expression" xml:space="preserve">
     <value>Wrap and align expression</value>
-=======
+  </data>
   <data name="Local_function_can_be_made_static" xml:space="preserve">
     <value>Local function can be made static</value>
   </data>
@@ -1640,6 +1639,5 @@
   </data>
   <data name="using_statement_can_be_simplified" xml:space="preserve">
     <value>'using' statement can be simplified</value>
->>>>>>> de57f6da
   </data>
 </root>
﻿// Licensed to the .NET Foundation under one or more agreements.
// The .NET Foundation licenses this file to you under the MIT license.
// See the LICENSE file in the project root for more information.

using System;
using System.Collections.Generic;
using System.Collections.Immutable;
using System.Linq;
using System.Threading;
using System.Threading.Tasks;
using Microsoft.CodeAnalysis.CodeRefactorings;
using Microsoft.CodeAnalysis.Formatting;
using Microsoft.CodeAnalysis.LanguageServices;
using Microsoft.CodeAnalysis.Operations;
using Microsoft.CodeAnalysis.PooledObjects;
using Microsoft.CodeAnalysis.Shared.Extensions;
using Microsoft.CodeAnalysis.Text;
using Microsoft.CodeAnalysis.Utilities;
using Roslyn.Utilities;
using static Microsoft.CodeAnalysis.CodeActions.CodeAction;

namespace Microsoft.CodeAnalysis.IntroduceUsingStatement
{
    internal abstract class AbstractIntroduceUsingStatementCodeRefactoringProvider<TStatementSyntax, TLocalDeclarationSyntax> : CodeRefactoringProvider
        where TStatementSyntax : SyntaxNode
        where TLocalDeclarationSyntax : TStatementSyntax
    {
        protected abstract string CodeActionTitle { get; }

        protected abstract bool CanRefactorToContainBlockStatements(SyntaxNode parent);
        protected abstract SyntaxList<TStatementSyntax> GetStatements(SyntaxNode parentOfStatementsToSurround);
        protected abstract SyntaxNode WithStatements(SyntaxNode parentOfStatementsToSurround, SyntaxList<TStatementSyntax> statements);

        protected abstract TStatementSyntax CreateUsingStatement(TLocalDeclarationSyntax declarationStatement, SyntaxTriviaList sameLineTrivia, SyntaxList<TStatementSyntax> statementsToSurround);

        public override async Task ComputeRefactoringsAsync(CodeRefactoringContext context)
        {
<<<<<<< HEAD
            var document = context.Document;
            var span = context.Span;

            var (declarationSyntax, _) =
                await FindDisposableLocalDeclarationAsync(document, span, context.CancellationToken).ConfigureAwait(false);
=======
            var (document, span, cancellationToken) = context;
            var declarationSyntax = await FindDisposableLocalDeclaration(document, span, cancellationToken).ConfigureAwait(false);
>>>>>>> e0567782

            if (declarationSyntax != null)
            {
                context.RegisterRefactoring(
                    new MyCodeAction(
                        CodeActionTitle,
                        cancellationToken => IntroduceUsingStatementAsync(document, declarationSyntax, cancellationToken)),
                    declarationSyntax.Span);
            }
        }

<<<<<<< HEAD
        private async Task<(TLocalDeclarationSyntax, ILocalSymbol)> FindDisposableLocalDeclarationAsync(Document document, TextSpan selection, CancellationToken cancellationToken)
=======
        private async Task<TLocalDeclarationSyntax> FindDisposableLocalDeclaration(Document document, TextSpan selection, CancellationToken cancellationToken)
>>>>>>> e0567782
        {
            var declarationSyntax = await document.TryGetRelevantNodeAsync<TLocalDeclarationSyntax>(selection, cancellationToken).ConfigureAwait(false);
            if (declarationSyntax is null || !CanRefactorToContainBlockStatements(declarationSyntax.Parent))
            {
                return default;
            }

            var semanticModel = await document.GetSemanticModelAsync(cancellationToken).ConfigureAwait(false);

            var disposableType = semanticModel.Compilation.GetSpecialType(SpecialType.System_IDisposable);
            if (disposableType is null)
            {
                return default;
            }

            var operation = semanticModel.GetOperation(declarationSyntax, cancellationToken) as IVariableDeclarationGroupOperation;
            if (operation?.Declarations.Length != 1)
            {
                return default;
            }

            var localDeclaration = operation.Declarations[0];
            if (localDeclaration.Declarators.Length != 1)
            {
                return default;
            }

            var declarator = localDeclaration.Declarators[0];

            var localType = declarator.Symbol?.Type;
            if (localType is null)
            {
                return default;
            }

            var initializer = (localDeclaration.Initializer ?? declarator.Initializer)?.Value;

            // Initializer kind is invalid when incomplete declaration syntax ends in an equals token.
            if (initializer is null || initializer.Kind == OperationKind.Invalid)
            {
                return default;
            }

            if (!IsLegalUsingStatementType(semanticModel.Compilation, disposableType, localType))
            {
                return default;
            }

            return declarationSyntax;
        }

        /// <summary>
        /// Up to date with C# 7.3. Pattern-based disposal is likely to be added to C# 8.0,
        /// in which case accessible instance and extension methods will need to be detected.
        /// </summary>
        private static bool IsLegalUsingStatementType(Compilation compilation, ITypeSymbol disposableType, ITypeSymbol type)
        {
            if (disposableType == null)
            {
                return false;
            }

            // CS1674: type used in a using statement must be implicitly convertible to 'System.IDisposable'
            return compilation.ClassifyCommonConversion(type, disposableType).IsImplicit;
        }

        private async Task<Document> IntroduceUsingStatementAsync(
            Document document,
            TLocalDeclarationSyntax declarationStatement,
            CancellationToken cancellationToken)
        {
<<<<<<< HEAD
            var (declarationStatement, localVariable) = await FindDisposableLocalDeclarationAsync(document, span, cancellationToken).ConfigureAwait(false);

=======
>>>>>>> e0567782
            var root = await document.GetSyntaxRootAsync(cancellationToken).ConfigureAwait(false);
            var semanticModel = await document.GetSemanticModelAsync(cancellationToken).ConfigureAwait(false);

            var syntaxFactsService = document.GetLanguageService<ISyntaxFactsService>();

            var statementsToSurround = GetStatementsToSurround(declarationStatement, semanticModel, syntaxFactsService, cancellationToken);

            // Separate the newline from the trivia that is going on the using declaration line.
            var (sameLine, endOfLine) = SplitTrailingTrivia(declarationStatement, syntaxFactsService);

            var usingStatement =
                CreateUsingStatement(
                    declarationStatement,
                    sameLine,
                    statementsToSurround)
                    .WithLeadingTrivia(declarationStatement.GetLeadingTrivia())
                    .WithTrailingTrivia(endOfLine);

            if (statementsToSurround.Any())
            {
                var parentStatements = GetStatements(declarationStatement.Parent);
                var declarationStatementIndex = parentStatements.IndexOf(declarationStatement);

                var newParent = WithStatements(
                    declarationStatement.Parent,
                    new SyntaxList<TStatementSyntax>(parentStatements
                        .Take(declarationStatementIndex)
                        .Concat(usingStatement)
                        .Concat(parentStatements.Skip(declarationStatementIndex + 1 + statementsToSurround.Count))));

                return document.WithSyntaxRoot(root.ReplaceNode(
                    declarationStatement.Parent,
                    newParent.WithAdditionalAnnotations(Formatter.Annotation)));
            }
            else
            {
                // Either the parent is not blocklike, meaning WithStatements can’t be used as in the other branch,
                // or there’s just no need to replace more than the statement itself because no following statements
                // will be surrounded.
                return document.WithSyntaxRoot(root.ReplaceNode(
                    declarationStatement,
                    usingStatement.WithAdditionalAnnotations(Formatter.Annotation)));
            }
        }

        private SyntaxList<TStatementSyntax> GetStatementsToSurround(
            TLocalDeclarationSyntax declarationStatement,
            SemanticModel semanticModel,
            ISyntaxFactsService syntaxFactsService,
            CancellationToken cancellationToken)
        {
            // Find the minimal number of statements to move into the using block
            // in order to not break existing references to the local.
            var lastUsageStatement = FindSiblingStatementContainingLastUsage(
                declarationStatement,
                semanticModel,
                syntaxFactsService,
                cancellationToken);

            if (lastUsageStatement == declarationStatement)
            {
                return default;
            }

            var parentStatements = GetStatements(declarationStatement.Parent);
            var declarationStatementIndex = parentStatements.IndexOf(declarationStatement);
            var lastUsageStatementIndex = parentStatements.IndexOf(lastUsageStatement, declarationStatementIndex + 1);

            return new SyntaxList<TStatementSyntax>(parentStatements
                .Take(lastUsageStatementIndex + 1)
                .Skip(declarationStatementIndex + 1));
        }

        private static (SyntaxTriviaList sameLine, SyntaxTriviaList endOfLine) SplitTrailingTrivia(SyntaxNode node, ISyntaxFactsService syntaxFactsService)
        {
            var trailingTrivia = node.GetTrailingTrivia();
            var lastIndex = trailingTrivia.Count - 1;

            return lastIndex != -1 && syntaxFactsService.IsEndOfLineTrivia(trailingTrivia[lastIndex])
                ? (sameLine: trailingTrivia.RemoveAt(lastIndex), endOfLine: new SyntaxTriviaList(trailingTrivia[lastIndex]))
                : (sameLine: trailingTrivia, endOfLine: SyntaxTriviaList.Empty);
        }

        private static TStatementSyntax FindSiblingStatementContainingLastUsage(
            TStatementSyntax declarationSyntax,
            SemanticModel semanticModel,
            ISyntaxFactsService syntaxFactsService,
            CancellationToken cancellationToken)
        {
            // We are going to step through the statements starting with the trigger variable's declaration.
            // We will track when new locals are declared and when they are used. To determine the last
            // statement that we should surround, we will walk through the locals in the order they are declared.
            // If the local's declaration index falls within the last variable usage index, we will extend
            // the last variable usage index to include the local's last usage.

            // Take all the statements starting with the trigger variable's declaration.
            var statementsFromDeclarationToEnd = declarationSyntax.Parent.ChildNodesAndTokens()
                .Select(nodeOrToken => nodeOrToken.AsNode())
                .OfType<TStatementSyntax>()
                .SkipWhile(node => node != declarationSyntax)
                .ToImmutableArray();

            // List of local variables that will be in the order they are declared.
            var localVariables = ArrayBuilder<ISymbol>.GetInstance();

            // Map a symbol to an index into the statementsFromDeclarationToEnd array.
            var variableDeclarationIndex = PooledDictionary<ISymbol, int>.GetInstance();
            var lastVariableUsageIndex = PooledDictionary<ISymbol, int>.GetInstance();

            // Loop through the statements from the trigger declaration to the end of the containing body.
            // By starting with the trigger declaration it will add the trigger variable to the list of
            // local variables.
            for (var statementIndex = 0; statementIndex < statementsFromDeclarationToEnd.Length; statementIndex++)
            {
                var currentStatement = statementsFromDeclarationToEnd[statementIndex];

                // Determine which local variables were referenced in this statement.
                var referencedVariables = PooledHashSet<ISymbol>.GetInstance();
                AddReferencedLocalVariables(referencedVariables, currentStatement, localVariables, semanticModel, syntaxFactsService, cancellationToken);

                // Update the last usage index for each of the referenced variables.
                foreach (var referencedVariable in referencedVariables)
                {
                    lastVariableUsageIndex[referencedVariable] = statementIndex;
                }

                referencedVariables.Free();

                // Determine if new variables were declared in this statement.
                var declaredVariables = semanticModel.GetAllDeclaredSymbols(currentStatement, cancellationToken);
                foreach (var declaredVariable in declaredVariables)
                {
                    // Initialize the declaration and usage index for the new variable and add it
                    // to the list of local variables.
                    variableDeclarationIndex[declaredVariable] = statementIndex;
                    lastVariableUsageIndex[declaredVariable] = statementIndex;
                    localVariables.Add(declaredVariable);
                }
            }

            // Initially we will consider the trigger declaration statement the end of the using 
            // statement. This index will grow as we examine the last usage index of the local
            // variables declared within the using statements scope.
            var endOfUsingStatementIndex = 0;

            // Walk through the local variables in the order that they were declared, starting
            // with the trigger variable.
            foreach (var localSymbol in localVariables)
            {
                var declarationIndex = variableDeclarationIndex[localSymbol];
                if (declarationIndex > endOfUsingStatementIndex)
                {
                    // If the variable was declared after the last statement to include in
                    // the using statement, we have gone far enough and other variables will
                    // also be declared outside the using statement.
                    break;
                }

                // If this variable was used later in the method than what we were considering
                // the scope of the using statement, then increase the scope to include its last
                // usage.
                endOfUsingStatementIndex = Math.Max(endOfUsingStatementIndex, lastVariableUsageIndex[localSymbol]);
            }

            localVariables.Free();
            variableDeclarationIndex.Free();
            lastVariableUsageIndex.Free();

            return statementsFromDeclarationToEnd[endOfUsingStatementIndex];
        }

        /// <summary>
        /// Adds local variables that are being referenced within a statement to a set of symbols.
        /// </summary>
        private static void AddReferencedLocalVariables(
            HashSet<ISymbol> referencedVariables,
            SyntaxNode node,
            IReadOnlyList<ISymbol> localVariables,
            SemanticModel semanticModel,
            ISyntaxFactsService syntaxFactsService,
            CancellationToken cancellationToken)
        {
            // If this node matches one of our local variables, then we can say it has been referenced.
            if (syntaxFactsService.IsIdentifierName(node))
            {
                var identifierName = syntaxFactsService.GetIdentifierOfSimpleName(node).ValueText;

                var variable = localVariables.FirstOrDefault(localVariable
                    => syntaxFactsService.StringComparer.Equals(localVariable.Name, identifierName) &&
                        localVariable.Equals(semanticModel.GetSymbolInfo(node).Symbol));

                if (variable is object)
                {
                    referencedVariables.Add(variable);
                }
            }

            // Walk through child nodes looking for references
            foreach (var nodeOrToken in node.ChildNodesAndTokens())
            {
                // If we have already referenced all the local variables we are
                // concerned with, then we can return early.
                if (referencedVariables.Count == localVariables.Count)
                {
                    return;
                }

                var childNode = nodeOrToken.AsNode();
                if (childNode is null)
                {
                    continue;
                }

                AddReferencedLocalVariables(referencedVariables, childNode, localVariables, semanticModel, syntaxFactsService, cancellationToken);
            }
        }

        private sealed class MyCodeAction : DocumentChangeAction
        {
            public MyCodeAction(string title, Func<CancellationToken, Task<Document>> createChangedDocument)
                : base(title, createChangedDocument)
            {
            }
        }
    }
}<|MERGE_RESOLUTION|>--- conflicted
+++ resolved
@@ -35,16 +35,8 @@
 
         public override async Task ComputeRefactoringsAsync(CodeRefactoringContext context)
         {
-<<<<<<< HEAD
-            var document = context.Document;
-            var span = context.Span;
-
-            var (declarationSyntax, _) =
-                await FindDisposableLocalDeclarationAsync(document, span, context.CancellationToken).ConfigureAwait(false);
-=======
             var (document, span, cancellationToken) = context;
-            var declarationSyntax = await FindDisposableLocalDeclaration(document, span, cancellationToken).ConfigureAwait(false);
->>>>>>> e0567782
+            var declarationSyntax = await FindDisposableLocalDeclarationAsync(document, span, cancellationToken).ConfigureAwait(false);
 
             if (declarationSyntax != null)
             {
@@ -56,11 +48,7 @@
             }
         }
 
-<<<<<<< HEAD
-        private async Task<(TLocalDeclarationSyntax, ILocalSymbol)> FindDisposableLocalDeclarationAsync(Document document, TextSpan selection, CancellationToken cancellationToken)
-=======
-        private async Task<TLocalDeclarationSyntax> FindDisposableLocalDeclaration(Document document, TextSpan selection, CancellationToken cancellationToken)
->>>>>>> e0567782
+        private async Task<TLocalDeclarationSyntax> FindDisposableLocalDeclarationAsync(Document document, TextSpan selection, CancellationToken cancellationToken)
         {
             var declarationSyntax = await document.TryGetRelevantNodeAsync<TLocalDeclarationSyntax>(selection, cancellationToken).ConfigureAwait(false);
             if (declarationSyntax is null || !CanRefactorToContainBlockStatements(declarationSyntax.Parent))
@@ -132,11 +120,6 @@
             TLocalDeclarationSyntax declarationStatement,
             CancellationToken cancellationToken)
         {
-<<<<<<< HEAD
-            var (declarationStatement, localVariable) = await FindDisposableLocalDeclarationAsync(document, span, cancellationToken).ConfigureAwait(false);
-
-=======
->>>>>>> e0567782
             var root = await document.GetSyntaxRootAsync(cancellationToken).ConfigureAwait(false);
             var semanticModel = await document.GetSemanticModelAsync(cancellationToken).ConfigureAwait(false);
 

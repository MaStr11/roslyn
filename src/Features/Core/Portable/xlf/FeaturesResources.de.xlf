--- conflicted
+++ resolved
@@ -205,8 +205,6 @@
         <target state="translated">In Struktur konvertieren</target>
         <note />
       </trans-unit>
-<<<<<<< HEAD
-=======
       <trans-unit id="Convert_to_tuple">
         <source>Convert to tuple</source>
         <target state="translated">In Tupel konvertieren</target>
@@ -232,7 +230,6 @@
         <target state="new">Create and assign remaining as properties</target>
         <note />
       </trans-unit>
->>>>>>> f8db044a
       <trans-unit id="DisposableFieldsShouldBeDisposedDescription">
         <source>A type that implements System.IDisposable declares fields that are of types that also implement IDisposable. The Dispose method of the field is not called by the Dispose method of the declaring type. To fix a violation of this rule, call Dispose on fields that are of types that implement IDisposable if you are responsible for allocating and releasing the unmanaged resources held by the field.</source>
         <target state="translated">Ein Typ, der System.IDisposable implementiert, deklariert Felder, die Typen aufweisen, die ebenfalls IDisposable implementieren. Die Dispose-Methode des Felds wird nicht von der Dispose-Methode des deklarierenden Typs aufgerufen. Wenn Sie für das Zuordnen und Freigeben nicht verwalteter Ressourcen zuständig sind, die von diesem Feld belegt werden, rufen Sie zum Beheben eines Verstoßes gegen diese Regel Dispose für Felder auf, die Typen aufweisen, welche IDisposable implementieren.</target>
@@ -778,8 +775,6 @@
         <target state="translated">Umbruch</target>
         <note />
       </trans-unit>
-<<<<<<< HEAD
-=======
       <trans-unit id="_0_can_be_simplified">
         <source>{0} can be simplified</source>
         <target state="translated">{0} kann vereinfacht werden</target>
@@ -1083,7 +1078,6 @@
         <target state="new">The "dddd" custom format specifier (plus any number of additional "d" specifiers) represents the full name of the day of the week. The localized name of the day of the week is retrieved from the DateTimeFormatInfo.DayNames property of the current or specified culture.</target>
         <note />
       </trans-unit>
->>>>>>> f8db044a
       <trans-unit id="discard">
         <source>discard</source>
         <target state="translated">Ausschussvariable</target>

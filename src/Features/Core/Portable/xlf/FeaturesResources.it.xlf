--- conflicted
+++ resolved
@@ -92,7 +92,6 @@
         <target state="translated">Passa allo spazio dei nomi globale</target>
         <note />
       </trans-unit>
-<<<<<<< HEAD
       <trans-unit id="ChangesDisallowedWhileStoppedAtException">
         <source>Changes are not allowed while stopped at exception</source>
         <target state="new">Changes are not allowed while stopped at exception</target>
@@ -101,7 +100,8 @@
       <trans-unit id="ChangesNotAppliedWhileRunning">
         <source>Changes made in project '{0}' will not be applied while the application is running</source>
         <target state="new">Changes made in project '{0}' will not be applied while the application is running</target>
-=======
+        <note />
+      </trans-unit>
       <trans-unit id="Changing_0_from_asynchronous_to_synchronous_will_prevent_the_debug_session_from_continuing">
         <source>Changing '{0}' from asynchronous to synchronous will prevent the debug session from continuing.</source>
         <target state="new">Changing '{0}' from asynchronous to synchronous will prevent the debug session from continuing.</target>
@@ -110,7 +110,6 @@
       <trans-unit id="Changing_0_to_1_will_prevent_the_debug_session_from_continuing_because_it_changes_the_shape_of_the_state_machine">
         <source>Changing '{0}' to '{1}' will prevent the debug session from continuing because it changes the shape of the state machine.</source>
         <target state="new">Changing '{0}' to '{1}' will prevent the debug session from continuing because it changes the shape of the state machine.</target>
->>>>>>> 32149eb8
         <note />
       </trans-unit>
       <trans-unit id="Code_Quality">

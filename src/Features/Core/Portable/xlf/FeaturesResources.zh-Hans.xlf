--- conflicted
+++ resolved
@@ -137,6 +137,36 @@
         <target state="translated">缩进包装参数</target>
         <note />
       </trans-unit>
+      <trans-unit id="Indexing_can_be_simplified">
+        <source>Indexing can be simplified</source>
+        <target state="translated">索引可以简化</target>
+        <note />
+      </trans-unit>
+      <trans-unit id="Introduce_constant">
+        <source>Introduce constant</source>
+        <target state="translated">引入常量</target>
+        <note />
+      </trans-unit>
+      <trans-unit id="Introduce_field">
+        <source>Introduce field</source>
+        <target state="translated">介绍领域</target>
+        <note />
+      </trans-unit>
+      <trans-unit id="Introduce_local">
+        <source>Introduce local</source>
+        <target state="translated">引入局部</target>
+        <note />
+      </trans-unit>
+      <trans-unit id="Introduce_query_variable">
+        <source>Introduce query variable</source>
+        <target state="translated">引入查询变量</target>
+        <note />
+      </trans-unit>
+      <trans-unit id="Invert_conditional">
+        <source>Invert conditional</source>
+        <target state="translated">反转条件</target>
+        <note />
+      </trans-unit>
       <trans-unit id="Local_function_can_be_made_static">
         <source>Local function can be made static</source>
         <target state="new">Local function can be made static</target>
@@ -169,48 +199,6 @@
       </trans-unit>
       <trans-unit id="Move_file_to_0">
         <source>Move file to '{0}'</source>
-        <target state="new">Move file to '{0}'</target>
-        <note />
-      </trans-unit>
-      <trans-unit id="Move_file_to_project_root_folder">
-        <source>Move file to project root folder</source>
-        <target state="new">Move file to project root folder</target>
-        <note />
-      </trans-unit>
-      <trans-unit id="Indexing_can_be_simplified">
-        <source>Indexing can be simplified</source>
-        <target state="translated">索引可以简化</target>
-        <note />
-      </trans-unit>
-      <trans-unit id="Introduce_constant">
-        <source>Introduce constant</source>
-        <target state="translated">引入常量</target>
-        <note />
-      </trans-unit>
-      <trans-unit id="Introduce_field">
-        <source>Introduce field</source>
-        <target state="translated">介绍领域</target>
-        <note />
-      </trans-unit>
-      <trans-unit id="Introduce_local">
-        <source>Introduce local</source>
-        <target state="translated">引入局部</target>
-        <note />
-      </trans-unit>
-      <trans-unit id="Introduce_query_variable">
-        <source>Introduce query variable</source>
-        <target state="translated">引入查询变量</target>
-        <note />
-      </trans-unit>
-      <trans-unit id="Invert_conditional">
-        <source>Invert conditional</source>
-        <target state="translated">反转条件</target>
-        <note />
-      </trans-unit>
-<<<<<<< HEAD
-=======
-      <trans-unit id="Move_file_to_0">
-        <source>Move file to '{0}'</source>
         <target state="translated">将文件移至“{0}”</target>
         <note />
       </trans-unit>
@@ -219,7 +207,6 @@
         <target state="translated">将文件移动到项目根文件夹</target>
         <note />
       </trans-unit>
->>>>>>> 5a025805
       <trans-unit id="Private_member_0_can_be_removed_as_the_value_assigned_to_it_is_never_read">
         <source>Private member '{0}' can be removed as the value assigned to it is never read.</source>
         <target state="translated">可删除私有成员“{0}”，因为永不会读取分配给它的值。</target>
@@ -400,21 +387,16 @@
         <target state="translated">使用内插的原义字符串</target>
         <note />
       </trans-unit>
+      <trans-unit id="Use_range_operator">
+        <source>Use range operator</source>
+        <target state="translated">使用范围运算符</target>
+        <note />
+      </trans-unit>
       <trans-unit id="Use_simple_using_statement">
         <source>Use simple 'using' statement</source>
         <target state="new">Use simple 'using' statement</target>
         <note />
       </trans-unit>
-      <trans-unit id="Warning_colon_changing_namespace_may_produce_invalid_code_and_change_code_meaning">
-        <source>Warning: Changing namespace may produce invalid code and change code meaning.</source>
-        <target state="new">Warning: Changing namespace may produce invalid code and change code meaning.</target>
-        <note />
-      </trans-unit>
-      <trans-unit id="Use_range_operator">
-        <source>Use range operator</source>
-        <target state="translated">使用范围运算符</target>
-        <note />
-      </trans-unit>
       <trans-unit id="Value_assigned_to_0_is_never_used">
         <source>Value assigned to '{0}' is never used</source>
         <target state="translated">永远不会使用分配给 "{0}" 的值</target>
@@ -425,14 +407,11 @@
         <target state="translated">从不使用分配给符号的值</target>
         <note />
       </trans-unit>
-<<<<<<< HEAD
-=======
       <trans-unit id="Warning_colon_changing_namespace_may_produce_invalid_code_and_change_code_meaning">
         <source>Warning: Changing namespace may produce invalid code and change code meaning.</source>
         <target state="translated">警告: 更改命名空间可能会产生无效的代码并更改代码的含义。</target>
         <note />
       </trans-unit>
->>>>>>> 5a025805
       <trans-unit id="Wrap_every_argument">
         <source>Wrap every argument</source>
         <target state="translated">包装每个参数</target>

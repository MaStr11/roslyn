﻿// Licensed to the .NET Foundation under one or more agreements.
// The .NET Foundation licenses this file to you under the MIT license.
// See the LICENSE file in the project root for more information.

using System;
using System.Collections.Generic;
using System.Collections.Immutable;
using System.Diagnostics;
using System.Linq;
using System.Reflection.Metadata;
using System.Reflection.Metadata.Ecma335;
using System.Threading;
using System.Threading.Tasks;
using Microsoft.CodeAnalysis.Emit;
using Microsoft.CodeAnalysis.ErrorReporting;
using Microsoft.CodeAnalysis.PooledObjects;
using Microsoft.CodeAnalysis.Shared.Collections;
using Microsoft.CodeAnalysis.Text;
using Microsoft.VisualStudio.Debugger.Contracts.EditAndContinue;
using Roslyn.Utilities;

namespace Microsoft.CodeAnalysis.EditAndContinue
{
    internal sealed class EditSession : IDisposable
    {
        private readonly CancellationTokenSource _cancellationSource = new();

        internal readonly DebuggingSession DebuggingSession;
        internal readonly EditSessionTelemetry Telemetry;
        internal readonly IManagedEditAndContinueDebuggerService DebuggerService;

        private readonly ImmutableDictionary<ManagedMethodId, ImmutableArray<NonRemappableRegion>> _nonRemappableRegions;

        /// <summary>
        /// Lazily calculated map of base active statements.
        /// </summary>
        internal readonly AsyncLazy<ActiveStatementsMap> BaseActiveStatements;

        /// <summary>
        /// For each base active statement the exception regions around that statement. 
        /// </summary>
        internal ImmutableArray<ActiveStatementExceptionRegions> _lazyBaseActiveExceptionRegions;

        /// <summary>
        /// Cache of document EnC analyses. 
        /// </summary>
        internal readonly EditAndContinueDocumentAnalysesCache Analyses;

        /// <summary>
        /// A <see cref="DocumentId"/> is added whenever EnC analyzer reports 
        /// rude edits or module diagnostics. At the end of the session we ask the diagnostic analyzer to reanalyze 
        /// the documents to clean up the diagnostics.
        /// </summary>
        private readonly HashSet<DocumentId> _documentsWithReportedDiagnostics = new();
        private readonly object _documentsWithReportedDiagnosticsGuard = new();

        private PendingSolutionUpdate? _pendingUpdate;
        private bool _changesApplied;

        internal EditSession(
            DebuggingSession debuggingSession,
            EditSessionTelemetry telemetry,
            IManagedEditAndContinueDebuggerService debuggerService)
        {
            DebuggingSession = debuggingSession;
            Telemetry = telemetry;
            DebuggerService = debuggerService;

            _nonRemappableRegions = debuggingSession.NonRemappableRegions;

            BaseActiveStatements = new AsyncLazy<ActiveStatementsMap>(cancellationToken => GetBaseActiveStatementsAsync(cancellationToken), cacheResult: true);
<<<<<<< HEAD
=======
            Analyses = new EditAndContinueDocumentAnalysesCache(BaseActiveStatements);
>>>>>>> beffac2b
        }

        internal PendingSolutionUpdate? Test_GetPendingSolutionUpdate() => _pendingUpdate;

        internal CancellationToken CancellationToken => _cancellationSource.Token;
        internal void Cancel() => _cancellationSource.Cancel();

        public void Dispose()
            => _cancellationSource.Dispose();

        /// <summary>
        /// Errors to be reported when a project is updated but the corresponding module does not support EnC.
        /// </summary>
        /// <returns><see langword="default"/> if the module is not loaded.</returns>
        public async Task<ImmutableArray<Diagnostic>?> GetModuleDiagnosticsAsync(Guid mvid, string projectDisplayName, CancellationToken cancellationToken)
        {
            var availability = await DebuggerService.GetAvailabilityAsync(mvid, cancellationToken).ConfigureAwait(false);
            if (availability.Status == ManagedEditAndContinueAvailabilityStatus.ModuleNotLoaded)
            {
                return null;
            }

            if (availability.Status == ManagedEditAndContinueAvailabilityStatus.Available)
            {
                return ImmutableArray<Diagnostic>.Empty;
            }

            var descriptor = EditAndContinueDiagnosticDescriptors.GetModuleDiagnosticDescriptor(availability.Status);
            return ImmutableArray.Create(Diagnostic.Create(descriptor, Location.None, new[] { projectDisplayName, availability.LocalizedMessage }));
        }

        private async Task<ActiveStatementsMap> GetBaseActiveStatementsAsync(CancellationToken cancellationToken)
        {
            try
            {
                // Last committed solution reflects the state of the source that is in sync with the binaries that are loaded in the debuggee.
                return CreateActiveStatementsMap(await DebuggerService.GetActiveStatementsAsync(cancellationToken).ConfigureAwait(false));
            }
            catch (Exception e) when (FatalError.ReportAndCatchUnlessCanceled(e))
            {
                return new ActiveStatementsMap(
                    SpecializedCollections.EmptyReadOnlyDictionary<DocumentId, ImmutableArray<ActiveStatement>>(),
                    SpecializedCollections.EmptyReadOnlyDictionary<ManagedInstructionId, ActiveStatement>());
            }
        }

        private ActiveStatementsMap CreateActiveStatementsMap(ImmutableArray<ManagedActiveStatementDebugInfo> debugInfos)
        {
            var byDocument = PooledDictionary<DocumentId, ArrayBuilder<ActiveStatement>>.GetInstance();
            var byInstruction = PooledDictionary<ManagedInstructionId, ActiveStatement>.GetInstance();

            bool supportsEditAndContinue(DocumentId documentId)
                => EditAndContinueWorkspaceService.SupportsEditAndContinue(DebuggingSession.LastCommittedSolution.GetProject(documentId.ProjectId)!);

            foreach (var debugInfo in debugInfos)
            {
                var documentName = debugInfo.DocumentName;
                if (documentName == null)
                {
                    // Ignore active statements that do not have a source location.
                    continue;
                }

                // TODO: https://github.com/dotnet/roslyn/issues/49938
                // The committed solution may not contain all documents present in the PDB.
                var documentIds = DebuggingSession.LastCommittedSolution.GetDocumentIdsWithFilePath(documentName);
                var firstDocumentId = documentIds.FirstOrDefault(supportsEditAndContinue);
                if (firstDocumentId == null)
                {
                    // Ignore active statements that don't belong to the solution or language that supports EnC service.
                    continue;
                }

                if (!byDocument.TryGetValue(firstDocumentId, out var primaryDocumentActiveStatements))
                {
                    byDocument.Add(firstDocumentId, primaryDocumentActiveStatements = ArrayBuilder<ActiveStatement>.GetInstance());
                }

                var activeStatement = new ActiveStatement(
                    ordinal: byInstruction.Count,
                    primaryDocumentOrdinal: primaryDocumentActiveStatements.Count,
                    documentIds: documentIds,
                    flags: debugInfo.Flags,
                    span: GetUpToDateSpan(debugInfo),
                    instructionId: debugInfo.ActiveInstruction);

                primaryDocumentActiveStatements.Add(activeStatement);

                // TODO: associate only those documents that are from a project with the right module id
                // https://github.com/dotnet/roslyn/issues/24320
                for (var i = 1; i < documentIds.Length; i++)
                {
                    var documentId = documentIds[i];
                    if (!supportsEditAndContinue(documentId))
                    {
                        continue;
                    }

                    if (!byDocument.TryGetValue(documentId, out var linkedDocumentActiveStatements))
                    {
                        byDocument.Add(documentId, linkedDocumentActiveStatements = ArrayBuilder<ActiveStatement>.GetInstance());
                    }

                    linkedDocumentActiveStatements.Add(activeStatement);
                }

                try
                {
                    byInstruction.Add(debugInfo.ActiveInstruction, activeStatement);
                }
                catch (ArgumentException)
                {
                    throw new InvalidOperationException($"Multiple active statements with the same instruction id returned by Active Statement Provider");
                }
            }

            return new ActiveStatementsMap(byDocument.ToMultiDictionaryAndFree(), byInstruction.ToDictionaryAndFree());
        }

        private LinePositionSpan GetUpToDateSpan(ManagedActiveStatementDebugInfo activeStatementInfo)
        {
            var activeSpan = activeStatementInfo.SourceSpan.ToLinePositionSpan();

            if ((activeStatementInfo.Flags & ActiveStatementFlags.MethodUpToDate) != 0)
            {
                return activeSpan;
            }

            var instructionId = activeStatementInfo.ActiveInstruction;

            // Map active statement spans in non-remappable regions to the latest source locations.
            if (_nonRemappableRegions.TryGetValue(instructionId.Method, out var regionsInMethod))
            {
                foreach (var region in regionsInMethod)
                {
                    if (region.Span.Contains(activeSpan))
                    {
                        return activeSpan.AddLineDelta(region.LineDelta);
                    }
                }
            }

            // The active statement is in a method that's not up-to-date but the active span have not changed.
            // We only add changed spans to non-remappable regions map, so we won't find unchanged span there.
            // Return the original span.
            return activeSpan;
        }

        /// <summary>
        /// Calculates exception regions for all active statements.
        /// If an active statement is in a document that's out-of-sync returns default(<see cref="ActiveStatementExceptionRegions"/>) for that statement.
        /// </summary>
        internal async Task<ImmutableArray<ActiveStatementExceptionRegions>> GetBaseActiveExceptionRegionsAsync(Solution solution, CancellationToken cancellationToken)
        {
            try
            {
                if (!_lazyBaseActiveExceptionRegions.IsDefault)
                {
                    return _lazyBaseActiveExceptionRegions;
                }

                var baseActiveStatements = await BaseActiveStatements.GetValueAsync(cancellationToken).ConfigureAwait(false);
                var instructionMap = baseActiveStatements.InstructionMap;
                using var builderDisposer = ArrayBuilder<ActiveStatementExceptionRegions>.GetInstance(instructionMap.Count, out var builder);
                builder.Count = instructionMap.Count;

                var hasOutOfSyncDocuments = false;

                foreach (var activeStatement in instructionMap.Values)
                {
                    bool isCovered;
                    ImmutableArray<LinePositionSpan> exceptionRegions;

                    // Can't calculate exception regions for active statements in out-of-sync documents.
                    var primaryDocument = await solution.GetDocumentAsync(activeStatement.PrimaryDocumentId, includeSourceGenerated: true, cancellationToken).ConfigureAwait(false);
                    var (baseDocument, _) = await DebuggingSession.LastCommittedSolution.GetDocumentAndStateAsync(activeStatement.PrimaryDocumentId, primaryDocument, cancellationToken).ConfigureAwait(false);
                    if (baseDocument != null)
                    {
                        Debug.Assert(baseDocument.SupportsSyntaxTree);

                        var sourceText = await baseDocument.GetTextAsync(cancellationToken).ConfigureAwait(false);
                        var syntaxRoot = await baseDocument.GetSyntaxRootAsync(cancellationToken).ConfigureAwait(false);
                        Contract.ThrowIfNull(syntaxRoot);

                        // The analyzer service have to be available as we only track active statements in projects that support EnC.
                        var analyzer = baseDocument.Project.LanguageServices.GetRequiredService<IEditAndContinueAnalyzer>();
                        exceptionRegions = analyzer.GetExceptionRegions(sourceText, syntaxRoot, activeStatement.Span, activeStatement.IsNonLeaf, out isCovered);
                    }
                    else
                    {
                        // Document is either out-of-sync, design-time-only or missing from the baseline.
                        // If it's missing or design-time-only it can't have active statements.
                        hasOutOfSyncDocuments = true;
                        isCovered = false;
                        exceptionRegions = default;
                    }

                    builder[activeStatement.Ordinal] = new ActiveStatementExceptionRegions(exceptionRegions, isCovered);
                }

                var result = builder.ToImmutable();

                // Only cache results if no active statements are in out-of-sync documents.
                if (!hasOutOfSyncDocuments)
                {
                    ImmutableInterlocked.InterlockedInitialize(ref _lazyBaseActiveExceptionRegions, result);
                }

                return result;
            }
            catch (Exception e) when (FatalError.ReportAndCatchUnlessCanceled(e))
            {
                return ImmutableArray<ActiveStatementExceptionRegions>.Empty;
            }
        }

        private static async Task PopulateChangedAndAddedDocumentsAsync(CommittedSolution baseSolution, Project newProject, ArrayBuilder<Document> changedOrAddedDocuments, CancellationToken cancellationToken)
        {
            changedOrAddedDocuments.Clear();

            if (!EditAndContinueWorkspaceService.SupportsEditAndContinue(newProject))
            {
                return;
            }

            var oldProject = baseSolution.GetProject(newProject.Id);
            if (oldProject == newProject)
            {
                return;
            }

            // When debugging session is started some projects might not have been loaded to the workspace yet. 
            // We capture the base solution. Edits in files that are in projects that haven't been loaded won't be applied
            // and will result in source mismatch when the user steps into them.
            //
            // TODO (https://github.com/dotnet/roslyn/issues/1204):
            // hook up the debugger reported error, check that the project has not been loaded and report a better error.
            // Here, we assume these projects are not modified.
            if (oldProject == null)
            {
                EditAndContinueWorkspaceService.Log.Write("EnC state of '{0}' [0x{1:X8}] queried: project not loaded", newProject.Id.DebugName, newProject.Id);
                return;
            }

            foreach (var documentId in newProject.State.DocumentStates.GetChangedStateIds(oldProject.State.DocumentStates, ignoreUnchangedContent: true))
            {
                var document = newProject.GetDocument(documentId)!;
                if (document.State.Attributes.DesignTimeOnly)
                {
                    continue;
                }

                // Check if the currently observed document content has changed compared to the base document content.
                // This is an important optimization that aims to avoid IO while stepping in sources that have not changed.
                //
                // We may be comparing out-of-date committed document content but we only make a decision based on that content
                // if it matches the current content. If the current content is equal to baseline content that does not match
                // the debuggee then the workspace has not observed the change made to the file on disk since baseline was captured
                // (there had to be one as the content doesn't match). When we are about to apply changes it is ok to ignore this
                // document because the user does not see the change yet in the buffer (if the doc is open) and won't be confused
                // if it is not applied yet. The change will be applied later after it's observed by the workspace.
                var baseSource = await oldProject.GetDocument(documentId)!.GetTextAsync(cancellationToken).ConfigureAwait(false);
                var source = await document.GetTextAsync(cancellationToken).ConfigureAwait(false);
                if (baseSource.ContentEquals(source))
                {
                    continue;
                }

                changedOrAddedDocuments.Add(document);
            }

            foreach (var documentId in newProject.State.DocumentStates.GetAddedStateIds(oldProject.State.DocumentStates))
            {
                var document = newProject.GetDocument(documentId)!;
                if (document.State.Attributes.DesignTimeOnly)
                {
                    continue;
                }

                changedOrAddedDocuments.Add(document);
            }

            // TODO: support document removal/rename (see https://github.com/dotnet/roslyn/issues/41144, https://github.com/dotnet/roslyn/issues/49013).

            // Given the following assumptions:
            // - source generators are deterministic,
            // - source documents, metadata references and compilation options have not changed,
            // - additional documents have not changed,
            // - analyzer config documents have not changed,
            // the outputs of source generators will not change.
            // 
            // Currently it's not possible to change compilation options (Project System is readonly during debugging).
            // Source documents are checked above.

            if (changedOrAddedDocuments.IsEmpty() &&
                newProject.State.DocumentStates.GetRemovedStateIds(oldProject.State.DocumentStates).IsEmpty() &&
                !newProject.State.AdditionalDocumentStates.HasAnyStateChanges(oldProject.State.AdditionalDocumentStates) &&
                !newProject.State.AnalyzerConfigDocumentStates.HasAnyStateChanges(oldProject.State.AnalyzerConfigDocumentStates))
            {
                // Based on the above assumption there are no changes in source generated files.
                return;
            }

            var oldSourceGeneratedDocumentStates = await oldProject.Solution.State.GetSourceGeneratedDocumentStatesAsync(oldProject.State, cancellationToken).ConfigureAwait(false);
            var newSourceGeneratedDocumentStates = await newProject.Solution.State.GetSourceGeneratedDocumentStatesAsync(newProject.State, cancellationToken).ConfigureAwait(false);

            foreach (var documentId in newSourceGeneratedDocumentStates.GetChangedStateIds(oldSourceGeneratedDocumentStates, ignoreUnchangedContent: true))
            {
                var newState = newSourceGeneratedDocumentStates.GetRequiredState(documentId);
                if (newState.Attributes.DesignTimeOnly)
                {
                    continue;
                }

                changedOrAddedDocuments.Add(newProject.GetOrCreateSourceGeneratedDocument(newState));
            }

            foreach (var documentId in newSourceGeneratedDocumentStates.GetAddedStateIds(oldSourceGeneratedDocumentStates))
            {
                var newState = newSourceGeneratedDocumentStates.GetRequiredState(documentId);
                if (newState.Attributes.DesignTimeOnly)
                {
                    continue;
                }

                changedOrAddedDocuments.Add(newProject.GetOrCreateSourceGeneratedDocument(newState));
            }
        }

        private async Task<(ImmutableArray<DocumentAnalysisResults> results, ImmutableArray<Diagnostic> diagnostics)> AnalyzeDocumentsAsync(
            Project newProject,
            ArrayBuilder<Document> changedOrAddedDocuments,
            SolutionActiveStatementSpanProvider newDocumentActiveStatementSpanProvider,
            CancellationToken cancellationToken)
        {
            using var _1 = ArrayBuilder<Diagnostic>.GetInstance(out var documentDiagnostics);
            using var _2 = ArrayBuilder<(Document newDocument, ImmutableArray<TextSpan> newActiveStatementSpans)>.GetInstance(out var builder);

            foreach (var newDocument in changedOrAddedDocuments)
            {
                var (oldDocument, oldDocumentState) = await DebuggingSession.LastCommittedSolution.GetDocumentAndStateAsync(newDocument.Id, newDocument, cancellationToken, reloadOutOfSyncDocument: true).ConfigureAwait(false);
                switch (oldDocumentState)
                {
                    case CommittedSolution.DocumentState.DesignTimeOnly:
                        break;

                    case CommittedSolution.DocumentState.Indeterminate:
                    case CommittedSolution.DocumentState.OutOfSync:
                        var descriptor = EditAndContinueDiagnosticDescriptors.GetDescriptor((oldDocumentState == CommittedSolution.DocumentState.Indeterminate) ?
                            EditAndContinueErrorCode.UnableToReadSourceFileOrPdb : EditAndContinueErrorCode.DocumentIsOutOfSyncWithDebuggee);
                        documentDiagnostics.Add(Diagnostic.Create(descriptor, Location.Create(newDocument.FilePath!, textSpan: default, lineSpan: default), new[] { newDocument.FilePath }));
                        break;

                    case CommittedSolution.DocumentState.MatchesBuildOutput:
                        // Include the document regardless of whether the module it was built into has been loaded or not.
                        // If the module has been built it might get loaded later during the debugging session,
                        // at which point we apply all changes that have been made to the project so far.

                        // Fetch the active statement spans for the new document snapshot.
                        // These are the locations of the spans tracked by the editor from the base document to the current snapshot.
                        var activeStatementSpans = await newDocumentActiveStatementSpanProvider(newDocument.Id, cancellationToken).ConfigureAwait(false);

                        builder.Add((newDocument, activeStatementSpans));
                        break;

                    default:
                        throw ExceptionUtilities.UnexpectedValue(oldDocumentState);
                }
            }

            // The base project may have been updated as documents were brought up-to-date in the committed solution.
            // Get the latest available snapshot of the base project from the committed solution and use it for analyses of all documents,
            // so that we use a single compilation for the base project (for efficiency).
            // Note that some other request might be updating documents in the committed solution that were not changed (not in changedOrAddedDocuments)
            // but are not up-to-date. These documents do not have impact on the analysis unless we read semantic information
            // from the project compilation. When reading such information we need to be aware of its potential incompleteness
            // and consult the compiler output binary (see https://github.com/dotnet/roslyn/issues/51261).
            var oldProject = DebuggingSession.LastCommittedSolution.GetProject(newProject.Id);
            Contract.ThrowIfNull(oldProject);

            var analyses = await Analyses.GetDocumentAnalysesAsync(oldProject, builder, cancellationToken).ConfigureAwait(false);
            return (analyses, documentDiagnostics.ToImmutable());
        }

        internal ImmutableArray<DocumentId> GetDocumentsWithReportedDiagnostics()
        {
            lock (_documentsWithReportedDiagnosticsGuard)
            {
                return ImmutableArray.CreateRange(_documentsWithReportedDiagnostics);
            }
        }

        internal void TrackDocumentWithReportedDiagnostics(DocumentId documentId)
        {
            lock (_documentsWithReportedDiagnosticsGuard)
            {
                _documentsWithReportedDiagnostics.Add(documentId);
            }
        }

        /// <summary>
        /// Determines whether projects contain any changes that might need to be applied.
        /// Checks only projects containing a given <paramref name="sourceFilePath"/> or all projects of the solution if <paramref name="sourceFilePath"/> is null.
        /// Invoked by the debugger on every step. It is critical for stepping performance that this method returns as fast as possible in absence of changes.
        /// </summary>
        public async ValueTask<bool> HasChangesAsync(Solution solution, SolutionActiveStatementSpanProvider solutionActiveStatementSpanProvider, string? sourceFilePath, CancellationToken cancellationToken)
        {
            try
            {
                if (_changesApplied)
                {
                    return false;
                }

                var baseSolution = DebuggingSession.LastCommittedSolution;
                if (baseSolution.HasNoChanges(solution))
                {
                    return false;
                }

                // TODO: source generated files?
                var projects = (sourceFilePath == null) ? solution.Projects :
                    from documentId in solution.GetDocumentIdsWithFilePath(sourceFilePath)
                    select solution.GetDocument(documentId)!.Project;

                using var _ = ArrayBuilder<Document>.GetInstance(out var changedOrAddedDocuments);

                foreach (var project in projects)
                {
                    await PopulateChangedAndAddedDocumentsAsync(baseSolution, project, changedOrAddedDocuments, cancellationToken).ConfigureAwait(false);
                    if (changedOrAddedDocuments.IsEmpty())
                    {
                        continue;
                    }

                    // Check MVID before analyzing documents as the analysis needs to read the PDB which will likely fail if we can't even read the MVID.
                    var (mvid, mvidReadError) = await DebuggingSession.GetProjectModuleIdAsync(project, cancellationToken).ConfigureAwait(false);
                    if (mvidReadError != null)
                    {
                        // Can't read MVID. This might be an intermittent failure, so don't report it here.
                        // Report the project as containing changes, so that we proceed to EmitSolutionUpdateAsync where we report the error if it still persists.
                        EditAndContinueWorkspaceService.Log.Write("EnC state of '{0}' [0x{1:X8}] queried: project not built", project.Id.DebugName, project.Id);
                        return true;
                    }

                    if (mvid == Guid.Empty)
                    {
                        // Project not built. We ignore any changes made in its sources.
                        EditAndContinueWorkspaceService.Log.Write("EnC state of '{0}' [0x{1:X8}] queried: project not built", project.Id.DebugName, project.Id);
                        continue;
                    }

                    var (changedDocumentAnalyses, documentDiagnostics) = await AnalyzeDocumentsAsync(project, changedOrAddedDocuments, solutionActiveStatementSpanProvider, cancellationToken).ConfigureAwait(false);
                    if (documentDiagnostics.Any())
                    {
                        EditAndContinueWorkspaceService.Log.Write("EnC state of '{0}' [0x{1:X8}] queried: out-of-sync documents present (diagnostic: '{2}')",
                            project.Id.DebugName, project.Id, documentDiagnostics[0]);

                        // Although we do not apply changes in out-of-sync/indeterminate documents we report that changes are present,
                        // so that the debugger triggers emit of updates. There we check if these documents are still in a bad state and report warnings
                        // that any changes in such documents are not applied.
                        return true;
                    }

                    var projectSummary = GetProjectAnalysisSymmary(changedDocumentAnalyses);
                    if (projectSummary != ProjectAnalysisSummary.NoChanges)
                    {
                        EditAndContinueWorkspaceService.Log.Write("EnC state of '{0}' [0x{1:X8}] queried: {2}", project.Id.DebugName, project.Id, projectSummary);
                        return true;
                    }
                }

                return false;
            }
            catch (Exception e) when (FatalError.ReportAndPropagateUnlessCanceled(e))
            {
                throw ExceptionUtilities.Unreachable;
            }
        }

        private static ProjectAnalysisSummary GetProjectAnalysisSymmary(ImmutableArray<DocumentAnalysisResults> documentAnalyses)
        {
            var hasChanges = false;
            var hasSignificantValidChanges = false;

            foreach (var analysis in documentAnalyses)
            {
                // skip documents that actually were not changed:
                if (!analysis.HasChanges)
                {
                    continue;
                }

                // rude edit detection wasn't completed due to errors that prevent us from analyzing the document:
                if (analysis.HasChangesAndSyntaxErrors)
                {
                    return ProjectAnalysisSummary.CompilationErrors;
                }

                // rude edits detected:
                if (!analysis.RudeEditErrors.IsEmpty)
                {
                    return ProjectAnalysisSummary.RudeEdits;
                }

                hasChanges = true;
                hasSignificantValidChanges |= analysis.HasSignificantValidChanges;
            }

            if (!hasChanges)
            {
                // we get here if a document is closed and reopen without any actual change:
                return ProjectAnalysisSummary.NoChanges;
            }

            if (!hasSignificantValidChanges)
            {
                return ProjectAnalysisSummary.ValidInsignificantChanges;
            }

            return ProjectAnalysisSummary.ValidChanges;
        }

        internal static ProjectChanges GetProjectChanges(
            Compilation oldCompilation,
            Compilation newCompilation,
            ImmutableArray<DocumentAnalysisResults> changedDocumentAnalyses,
            CancellationToken cancellationToken)
        {
            try
            {
<<<<<<< HEAD
                var allEdits = ArrayBuilder<SemanticEdit>.GetInstance();
                var allLineEdits = ArrayBuilder<(DocumentId, ImmutableArray<SourceLineUpdate>)>.GetInstance();
                var activeStatementsInChangedDocuments = ArrayBuilder<(DocumentId, ImmutableArray<ActiveStatement>, ImmutableArray<ImmutableArray<LinePositionSpan>>)>.GetInstance();
                using var _ = ArrayBuilder<ISymbol>.GetInstance(out var allAddedSymbols);
=======
                using var _1 = ArrayBuilder<SemanticEditInfo>.GetInstance(out var allEdits);
                using var _2 = ArrayBuilder<(DocumentId, ImmutableArray<SourceLineUpdate>)>.GetInstance(out var allLineEdits);
                using var _3 = ArrayBuilder<(DocumentId, ImmutableArray<ActiveStatement>, ImmutableArray<ImmutableArray<LinePositionSpan>>)>.GetInstance(out var activeStatementsInChangedDocuments);
>>>>>>> beffac2b

                foreach (var analysis in changedDocumentAnalyses)
                {
                    if (!analysis.HasSignificantValidChanges)
                    {
                        continue;
                    }

                    // we shouldn't be asking for deltas in presence of errors:
                    Contract.ThrowIfTrue(analysis.HasChangesAndErrors);

                    allEdits.AddRange(analysis.SemanticEdits);

                    var documentId = analysis.DocumentId;

                    if (analysis.LineEdits.Length > 0)
                    {
                        allLineEdits.Add((documentId, analysis.LineEdits));
                    }

                    if (analysis.ActiveStatements.Length > 0)
                    {
                        activeStatementsInChangedDocuments.Add((documentId, analysis.ActiveStatements, analysis.ExceptionRegions));
                    }
                }

                MergePartialEdits(oldCompilation, newCompilation, allEdits, out var mergedEdits, out var addedSymbols, cancellationToken);

                return new ProjectChanges(
                    mergedEdits,
                    allLineEdits.ToImmutable(),
                    addedSymbols,
                    activeStatementsInChangedDocuments.ToImmutable());
            }
            catch (Exception e) when (FatalError.ReportAndPropagateUnlessCanceled(e))
            {
                throw ExceptionUtilities.Unreachable;
            }
        }

        internal static void MergePartialEdits(
            Compilation oldCompilation,
            Compilation newCompilation,
            IReadOnlyList<SemanticEditInfo> edits,
            out ImmutableArray<SemanticEdit> mergedEdits,
            out ImmutableHashSet<ISymbol> addedSymbols,
            CancellationToken cancellationToken)
        {
            using var _0 = ArrayBuilder<SemanticEdit>.GetInstance(edits.Count, out var mergedEditsBuilder);
            using var _1 = PooledHashSet<ISymbol>.GetInstance(out var addedSymbolsBuilder);
            using var _2 = ArrayBuilder<(ISymbol? oldSymbol, ISymbol newSymbol)>.GetInstance(edits.Count, out var resolvedSymbols);

            foreach (var edit in edits)
            {
                SymbolKeyResolution oldResolution;
                if (edit.Kind == SemanticEditKind.Update)
                {
                    oldResolution = edit.Symbol.Resolve(oldCompilation, ignoreAssemblyKey: true, cancellationToken);
                    Contract.ThrowIfNull(oldResolution.Symbol);
                }
                else
                {
                    oldResolution = default;
                }

                var newResolution = edit.Symbol.Resolve(newCompilation, ignoreAssemblyKey: true, cancellationToken);
                Contract.ThrowIfNull(newResolution.Symbol);

                resolvedSymbols.Add((oldResolution.Symbol, newResolution.Symbol));
            }

            for (var i = 0; i < edits.Count; i++)
            {
                var edit = edits[i];

                if (edit.PartialType == null)
                {
                    var (oldSymbol, newSymbol) = resolvedSymbols[i];

                    if (edit.Kind == SemanticEditKind.Insert)
                    {
                        // Inserts do not need partial type merging.
                        addedSymbolsBuilder.Add(newSymbol);
                    }

                    mergedEditsBuilder.Add(new SemanticEdit(
                        edit.Kind,
                        oldSymbol: oldSymbol,
                        newSymbol: newSymbol,
                        syntaxMap: edit.SyntaxMap,
                        preserveLocalVariables: edit.SyntaxMap != null));
                }
            }

            // no partial type merging needed:
            if (edits.Count == mergedEditsBuilder.Count)
            {
                mergedEdits = mergedEditsBuilder.ToImmutable();
                addedSymbols = addedSymbolsBuilder.ToImmutableHashSet();
                return;
            }

            // Calculate merged syntax map for each partial type symbol:

            var symbolKeyComparer = SymbolKey.GetComparer(ignoreCase: false, ignoreAssemblyKeys: true);
            var mergedSyntaxMaps = new Dictionary<SymbolKey, Func<SyntaxNode, SyntaxNode?>>(symbolKeyComparer);

            var editsByPartialType = edits
                .Where(edit => edit.PartialType != null)
                .GroupBy(edit => edit.PartialType!.Value, symbolKeyComparer);

            foreach (var partialTypeEdits in editsByPartialType)
            {
                Debug.Assert(partialTypeEdits.All(edit => edit.SyntaxMapTree != null && edit.SyntaxMap != null));

                var newTrees = partialTypeEdits.SelectAsArray(edit => edit.SyntaxMapTree!);
                var syntaxMaps = partialTypeEdits.SelectAsArray(edit => edit.SyntaxMap!);

                mergedSyntaxMaps.Add(partialTypeEdits.Key, node => syntaxMaps[newTrees.IndexOf(node.SyntaxTree)](node));
            }

            // Deduplicate updates based on new symbol and use merged syntax map calculated above for a given partial type.

            using var _3 = PooledHashSet<ISymbol>.GetInstance(out var visitedSymbols);

            for (var i = 0; i < edits.Count; i++)
            {
                var edit = edits[i];

                if (edit.PartialType != null)
                {
                    Contract.ThrowIfFalse(edit.Kind == SemanticEditKind.Update);

                    var (oldSymbol, newSymbol) = resolvedSymbols[i];
                    if (visitedSymbols.Add(newSymbol))
                    {
                        mergedEditsBuilder.Add(new SemanticEdit(SemanticEditKind.Update, oldSymbol, newSymbol, mergedSyntaxMaps[edit.PartialType.Value], preserveLocalVariables: true));
                    }
                }
            }

            mergedEdits = mergedEditsBuilder.ToImmutable();
            addedSymbols = addedSymbolsBuilder.ToImmutableHashSet();
        }

        public async Task<SolutionUpdate> EmitSolutionUpdateAsync(Solution solution, SolutionActiveStatementSpanProvider solutionActiveStatementSpanProvider, CancellationToken cancellationToken)
        {
            try
            {
                using var _1 = ArrayBuilder<ManagedModuleUpdate>.GetInstance(out var deltas);
                using var _2 = ArrayBuilder<(Guid ModuleId, ImmutableArray<(ManagedModuleMethodId Method, NonRemappableRegion Region)>)>.GetInstance(out var nonRemappableRegions);
                using var _3 = ArrayBuilder<(ProjectId, EmitBaseline)>.GetInstance(out var emitBaselines);
                using var _4 = ArrayBuilder<IDisposable>.GetInstance(out var readers);
                using var _5 = ArrayBuilder<(ProjectId, ImmutableArray<Diagnostic>)>.GetInstance(out var diagnostics);
                using var _6 = ArrayBuilder<Document>.GetInstance(out var changedOrAddedDocuments);

                var oldSolution = DebuggingSession.LastCommittedSolution;

                var isBlocked = false;
                foreach (var newProject in solution.Projects)
                {
                    await PopulateChangedAndAddedDocumentsAsync(oldSolution, newProject, changedOrAddedDocuments, cancellationToken).ConfigureAwait(false);
                    if (changedOrAddedDocuments.IsEmpty())
                    {
                        continue;
                    }

                    var (mvid, mvidReadError) = await DebuggingSession.GetProjectModuleIdAsync(newProject, cancellationToken).ConfigureAwait(false);
                    if (mvidReadError != null)
                    {
                        // The error hasn't been reported by GetDocumentDiagnosticsAsync since it might have been intermittent.
                        // The MVID is required for emit so we consider the error permanent and report it here.
                        // Bail before analyzing documents as the analysis needs to read the PDB which will likely fail if we can't even read the MVID.
                        diagnostics.Add((newProject.Id, ImmutableArray.Create(mvidReadError)));

                        Telemetry.LogProjectAnalysisSummary(ProjectAnalysisSummary.ValidChanges, ImmutableArray.Create(mvidReadError.Descriptor.Id));
                        isBlocked = true;
                        continue;
                    }

                    if (mvid == Guid.Empty)
                    {
                        EditAndContinueWorkspaceService.Log.Write("Emitting update of '{0}' [0x{1:X8}]: project not built", newProject.Id.DebugName, newProject.Id);
                        continue;
                    }

                    // PopulateChangedAndAddedDocumentsAsync returns no changes if base project does not exist
                    var oldProject = oldSolution.GetProject(newProject.Id);
                    Contract.ThrowIfNull(oldProject);

                    // Ensure that all changed documents are in-sync. Once a document is in-sync it can't get out-of-sync.
                    // Therefore, results of further computations based on base snapshots of changed documents can't be invalidated by 
                    // incoming events updating the content of out-of-sync documents.
                    // 
                    // If in past we concluded that a document is out-of-sync, attempt to check one more time before we block apply.
                    // The source file content might have been updated since the last time we checked.
                    //
                    // TODO (investigate): https://github.com/dotnet/roslyn/issues/38866
                    // It is possible that the result of Rude Edit semantic analysis of an unchanged document will change if there
                    // another document is updated. If we encounter a significant case of this we should consider caching such a result per project,
                    // rather then per document. Also, we might be observing an older semantics if the document that is causing the change is out-of-sync --
                    // e.g. the binary was built with an overload C.M(object), but a generator updated class C to also contain C.M(string),
                    // which change we have not observed yet. Then call-sites of C.M in a changed document observed by the analysis will be seen as C.M(object) 
                    // instead of the true C.M(string).

                    var (changedDocumentAnalyses, documentDiagnostics) = await AnalyzeDocumentsAsync(newProject, changedOrAddedDocuments, solutionActiveStatementSpanProvider, cancellationToken).ConfigureAwait(false);
                    if (documentDiagnostics.Any())
                    {
                        // The diagnostic hasn't been reported by GetDocumentDiagnosticsAsync since out-of-sync documents are likely to be synchronized
                        // before the changes are attempted to be applied. If we still have any out-of-sync documents we report warnings and ignore changes in them.
                        // If in future the file is updated so that its content matches the PDB checksum, the document transitions to a matching state, 
                        // and we consider any further changes to it for application.
                        diagnostics.Add((newProject.Id, documentDiagnostics));
                    }

                    // The capability of a module to apply edits may change during edit session if the user attaches debugger to 
                    // an additional process that doesn't support EnC (or detaches from such process). Before we apply edits 
                    // we need to check with the debugger.
                    var (moduleDiagnostics, isModuleLoaded) = await GetModuleDiagnosticsAsync(mvid, newProject.Name, cancellationToken).ConfigureAwait(false);

                    var isModuleEncBlocked = isModuleLoaded && !moduleDiagnostics.IsEmpty;
                    if (isModuleEncBlocked)
                    {
                        diagnostics.Add((newProject.Id, moduleDiagnostics));
                        isBlocked = true;
                    }

                    var projectSummary = GetProjectAnalysisSymmary(changedDocumentAnalyses);
                    if (projectSummary == ProjectAnalysisSummary.CompilationErrors || projectSummary == ProjectAnalysisSummary.RudeEdits)
                    {
                        isBlocked = true;
                    }

                    if (isModuleEncBlocked || projectSummary != ProjectAnalysisSummary.ValidChanges)
                    {
                        Telemetry.LogProjectAnalysisSummary(projectSummary, moduleDiagnostics.NullToEmpty().SelectAsArray(d => d.Descriptor.Id));
                        continue;
                    }

<<<<<<< HEAD
                    if (!DebuggingSession.TryGetOrCreateEmitBaseline(project, readers, out var createBaselineDiagnostics, out var baseline))
=======
                    if (!DebuggingSession.TryGetOrCreateEmitBaseline(newProject, readers, out var createBaselineDiagnostics, out var baseline))
>>>>>>> beffac2b
                    {
                        Debug.Assert(!createBaselineDiagnostics.IsEmpty);

                        // Report diagnosics even when the module is never going to be loaded (e.g. in multi-targeting scenario, where only one framework being debugged).
                        // This is consistent with reporting compilation errors - the IDE reports them for all TFMs regardless of what framework the app is running on.
<<<<<<< HEAD
                        diagnostics.Add((project.Id, createBaselineDiagnostics));
=======
                        diagnostics.Add((newProject.Id, createBaselineDiagnostics));
>>>>>>> beffac2b
                        Telemetry.LogProjectAnalysisSummary(projectSummary, createBaselineDiagnostics);
                        isBlocked = true;
                        continue;
                    }

<<<<<<< HEAD
                    EditAndContinueWorkspaceService.Log.Write("Emitting update of '{0}' [0x{1:X8}]", project.Id.DebugName, project.Id);

                    // Exception regions of active statements in changed documents are calculated (non-default),
                    // since we already checked that no changed document is out-of-sync above.
                    var baseActiveExceptionRegions = await GetBaseActiveExceptionRegionsAsync(solution, cancellationToken).ConfigureAwait(false);
                    var baseActiveStatements = await BaseActiveStatements.GetValueAsync(cancellationToken).ConfigureAwait(false);

                    var projectChanges = await GetProjectChangesAsync(changedDocumentAnalyses, cancellationToken).ConfigureAwait(false);
                    var lineEdits = projectChanges.LineChanges.SelectAsArray((lineChange, project) =>
                    {
                        var filePath = project.GetDocument(lineChange.DocumentId)!.FilePath;
                        Contract.ThrowIfNull(filePath);
                        return new SequencePointUpdates(filePath, lineChange.Changes);
                    }, project);

                    using var pdbStream = SerializableBytes.CreateWritableStream();
                    using var metadataStream = SerializableBytes.CreateWritableStream();
                    using var ilStream = SerializableBytes.CreateWritableStream();

                    var updatedMethods = ImmutableArray.CreateBuilder<MethodDefinitionHandle>();

                    var currentCompilation = await project.GetCompilationAsync(cancellationToken).ConfigureAwait(false);

                    // project must support compilations since it supports EnC
                    Contract.ThrowIfNull(currentCompilation);

                    var emitResult = currentCompilation.EmitDifference(
=======
                    EditAndContinueWorkspaceService.Log.Write("Emitting update of '{0}' [0x{1:X8}]", newProject.Id.DebugName, newProject.Id);

                    var oldCompilation = await oldProject.GetCompilationAsync(cancellationToken).ConfigureAwait(false);
                    var newCompilation = await newProject.GetCompilationAsync(cancellationToken).ConfigureAwait(false);
                    Contract.ThrowIfNull(oldCompilation);
                    Contract.ThrowIfNull(newCompilation);

                    var projectChanges = GetProjectChanges(oldCompilation, newCompilation, changedDocumentAnalyses, cancellationToken);
                    var oldActiveStatements = await BaseActiveStatements.GetValueAsync(cancellationToken).ConfigureAwait(false);

                    // Exception regions of active statements in changed documents are calculated (non-default),
                    // since we already checked that no changed document is out-of-sync above.
                    var oldActiveExceptionRegions = await GetBaseActiveExceptionRegionsAsync(solution, cancellationToken).ConfigureAwait(false);

                    var lineEdits = await projectChanges.LineChanges.SelectAsArrayAsync(async lineChange =>
                    {
                        var document = await newProject.GetDocumentAsync(lineChange.DocumentId, includeSourceGenerated: true, cancellationToken).ConfigureAwait(false);
                        Contract.ThrowIfNull(document);
                        Contract.ThrowIfNull(document.FilePath);
                        return new SequencePointUpdates(document.FilePath, lineChange.Changes);
                    }).ConfigureAwait(false);

                    using var pdbStream = SerializableBytes.CreateWritableStream();
                    using var metadataStream = SerializableBytes.CreateWritableStream();
                    using var ilStream = SerializableBytes.CreateWritableStream();

                    var updatedMethods = ImmutableArray.CreateBuilder<MethodDefinitionHandle>();

                    // project must support compilations since it supports EnC
                    Contract.ThrowIfNull(newCompilation);

                    var emitResult = newCompilation.EmitDifference(
>>>>>>> beffac2b
                        baseline,
                        projectChanges.SemanticEdits,
                        projectChanges.AddedSymbols.Contains,
                        metadataStream,
                        ilStream,
                        pdbStream,
                        updatedMethods,
                        cancellationToken);

                    if (emitResult.Success)
                    {
<<<<<<< HEAD
=======
                        Contract.ThrowIfNull(emitResult.Baseline);

>>>>>>> beffac2b
                        var updatedMethodTokens = updatedMethods.SelectAsArray(h => MetadataTokens.GetToken(h));

                        // Determine all active statements whose span changed and exception region span deltas.
                        GetActiveStatementAndExceptionRegionSpans(
                            mvid,
<<<<<<< HEAD
                            baseActiveStatements,
                            baseActiveExceptionRegions,
=======
                            oldActiveStatements,
                            oldActiveExceptionRegions,
>>>>>>> beffac2b
                            updatedMethodTokens,
                            _nonRemappableRegions,
                            projectChanges.NewActiveStatements,
                            out var activeStatementsInUpdatedMethods,
                            out var moduleNonRemappableRegions,
                            out var exceptionRegionUpdates);

                        deltas.Add(new ManagedModuleUpdate(
                            mvid,
                            ilStream.ToImmutableArray(),
                            metadataStream.ToImmutableArray(),
                            pdbStream.ToImmutableArray(),
                            lineEdits,
                            updatedMethodTokens,
                            activeStatementsInUpdatedMethods,
                            exceptionRegionUpdates));

                        nonRemappableRegions.Add((mvid, moduleNonRemappableRegions));
<<<<<<< HEAD
                        emitBaselines.Add((project.Id, emitResult.Baseline));
=======
                        emitBaselines.Add((newProject.Id, emitResult.Baseline));
>>>>>>> beffac2b
                    }
                    else
                    {
                        // error
                        isBlocked = true;
                    }

                    // TODO: https://github.com/dotnet/roslyn/issues/36061
                    // We should only report diagnostics from emit phase.
                    // Syntax and semantic diagnostics are already reported by the diagnostic analyzer.
                    // Currently we do not have means to distinguish between diagnostics reported from compilation and emit phases.
                    // Querying diagnostics of the entire compilation or just the updated files migth be slow.
                    // In fact, it is desirable to allow emitting deltas for symbols affected by the change while allowing untouched
                    // method bodies to have errors.
                    if (!emitResult.Diagnostics.IsEmpty)
                    {
<<<<<<< HEAD
                        diagnostics.Add((project.Id, emitResult.Diagnostics));
=======
                        diagnostics.Add((newProject.Id, emitResult.Diagnostics));
>>>>>>> beffac2b
                    }

                    Telemetry.LogProjectAnalysisSummary(projectSummary, emitResult.Diagnostics);
                }

                if (isBlocked)
                {
                    foreach (var reader in readers)
                    {
                        reader.Dispose();
                    }

                    return SolutionUpdate.Blocked(diagnostics.ToImmutable());
                }

                return new SolutionUpdate(
                    new ManagedModuleUpdates(
                        (deltas.Count > 0) ? ManagedModuleUpdateStatus.Ready : ManagedModuleUpdateStatus.None,
                        deltas.ToImmutable()),
                    nonRemappableRegions.ToImmutable(),
                    readers.ToImmutable(),
                    emitBaselines.ToImmutable(),
                    diagnostics.ToImmutable());
            }
            catch (Exception e) when (FatalError.ReportAndPropagateUnlessCanceled(e))
            {
                throw ExceptionUtilities.Unreachable;
            }
        }

        // internal for testing
        internal static void GetActiveStatementAndExceptionRegionSpans(
            Guid moduleId,
            ActiveStatementsMap baseActiveStatements,
            ImmutableArray<ActiveStatementExceptionRegions> baseActiveExceptionRegions,
            ImmutableArray<int> updatedMethodTokens,
            ImmutableDictionary<ManagedMethodId, ImmutableArray<NonRemappableRegion>> previousNonRemappableRegions,
            ImmutableArray<(DocumentId DocumentId, ImmutableArray<ActiveStatement> ActiveStatements, ImmutableArray<ImmutableArray<LinePositionSpan>> ExceptionRegions)> newActiveStatementsInChangedDocuments,
            out ImmutableArray<ManagedActiveStatementUpdate> activeStatementsInUpdatedMethods,
            out ImmutableArray<(ManagedModuleMethodId Method, NonRemappableRegion Region)> nonRemappableRegions,
            out ImmutableArray<ManagedExceptionRegionUpdate> exceptionRegionUpdates)
        {
            using var _1 = PooledDictionary<(ManagedModuleMethodId MethodId, LinePositionSpan BaseSpan), LinePositionSpan>.GetInstance(out var changedNonRemappableSpans);
            var activeStatementsInUpdatedMethodsBuilder = ArrayBuilder<ManagedActiveStatementUpdate>.GetInstance();
            var nonRemappableRegionsBuilder = ArrayBuilder<(ManagedModuleMethodId Method, NonRemappableRegion Region)>.GetInstance();

            // Process active statements and their exception regions in changed documents of this project/module:
            foreach (var (documentId, newActiveStatements, newExceptionRegions) in newActiveStatementsInChangedDocuments)
            {
                var oldActiveStatements = baseActiveStatements.DocumentMap[documentId];
                Debug.Assert(oldActiveStatements.Length == newActiveStatements.Length);
                Debug.Assert(newActiveStatements.Length == newExceptionRegions.Length);

                for (var i = 0; i < newActiveStatements.Length; i++)
                {
                    var oldActiveStatement = oldActiveStatements[i];
                    var newActiveStatement = newActiveStatements[i];
                    var oldInstructionId = oldActiveStatement.InstructionId;
                    var oldMethodId = oldInstructionId.Method.Method;

                    var isMethodUpdated = updatedMethodTokens.Contains(oldMethodId.Token);
                    if (isMethodUpdated)
                    {
                        activeStatementsInUpdatedMethodsBuilder.Add(new ManagedActiveStatementUpdate(oldMethodId, oldInstructionId.ILOffset, newActiveStatement.Span.ToSourceSpan()));
                    }

                    void AddNonRemappableRegion(LinePositionSpan oldSpan, LinePositionSpan newSpan, bool isExceptionRegion)
                    {
                        if (oldActiveStatement.IsMethodUpToDate)
                        {
                            // Start tracking non-remappable regions for active statements in methods that were up-to-date 
                            // when break state was entered and now being updated (regardless of whether the active span changed or not).
                            if (isMethodUpdated)
                            {
                                var lineDelta = oldSpan.GetLineDelta(newSpan: newSpan);
                                nonRemappableRegionsBuilder.Add((oldMethodId, new NonRemappableRegion(oldSpan, lineDelta, isExceptionRegion)));
                            }

                            // If the method has been up-to-date and it is not updated now then either the active statement span has not changed,
                            // or the entire method containing it moved. In neither case do we need to start tracking non-remapable region
                            // for the active statement since movement of whole method bodies (if any) is handled only on PDB level without 
                            // triggering any remapping on the IL level.
                        }
                        else if (oldSpan != newSpan)
                        {
                            // The method is not up-to-date hence we maintain non-remapable span map for it that needs to be updated.
                            changedNonRemappableSpans[(oldMethodId, oldSpan)] = newSpan;
                        }
                    }

                    AddNonRemappableRegion(oldActiveStatement.Span, newActiveStatement.Span, isExceptionRegion: false);

                    // The spans of the exception regions are known (non-default) for active statements in changed documents
                    // as we ensured earlier that all changed documents are in-sync. The outer loop only enumerates active 
                    // statements of changed documents, so the corresponding exception regions are initialized.

                    var j = 0;
                    foreach (var oldSpan in baseActiveExceptionRegions[oldActiveStatement.Ordinal].Spans)
                    {
                        AddNonRemappableRegion(oldSpan, newExceptionRegions[oldActiveStatement.PrimaryDocumentOrdinal][j++], isExceptionRegion: true);
                    }
                }
            }

            activeStatementsInUpdatedMethods = activeStatementsInUpdatedMethodsBuilder.ToImmutableAndFree();

            // Gather all active method instances contained in this project/module that are not up-to-date:
            using var _2 = PooledHashSet<ManagedModuleMethodId>.GetInstance(out var unremappedActiveMethods);
            foreach (var (instruction, baseActiveStatement) in baseActiveStatements.InstructionMap)
            {
                if (moduleId == instruction.Method.Module && !baseActiveStatement.IsMethodUpToDate)
                {
                    unremappedActiveMethods.Add(instruction.Method.Method);
                }
            }

            if (unremappedActiveMethods.Count > 0)
            {
                foreach (var (methodInstance, regionsInMethod) in previousNonRemappableRegions)
                {
                    if (methodInstance.Module != moduleId)
                    {
                        continue;
                    }

                    // Skip non-remappable regions that belong to method instances that are from a different module 
                    // or no longer active (all active statements in these method instances have been remapped to newer versions).
                    if (!unremappedActiveMethods.Contains(methodInstance.Method))
                    {
                        continue;
                    }

                    foreach (var region in regionsInMethod)
                    {
                        // We have calculated changes against a base snapshot (last break state):
                        var baseSpan = region.Span.AddLineDelta(region.LineDelta);

                        NonRemappableRegion newRegion;
                        if (changedNonRemappableSpans.TryGetValue((methodInstance.Method, baseSpan), out var newSpan))
                        {
                            // all spans must be of the same size:
                            Debug.Assert(newSpan.End.Line - newSpan.Start.Line == baseSpan.End.Line - baseSpan.Start.Line);
                            Debug.Assert(region.Span.End.Line - region.Span.Start.Line == baseSpan.End.Line - baseSpan.Start.Line);

                            newRegion = region.WithLineDelta(region.Span.GetLineDelta(newSpan: newSpan));
                        }
                        else
                        {
                            newRegion = region;
                        }

                        nonRemappableRegionsBuilder.Add((methodInstance.Method, newRegion));
                    }
                }
            }

            nonRemappableRegions = nonRemappableRegionsBuilder.ToImmutableAndFree();

            // The range span in exception region updates is the new span. Deltas are inverse.
            //   old = new + delta
            //   new = old – delta
            exceptionRegionUpdates = nonRemappableRegions.SelectAsArray(
                r => r.Region.IsExceptionRegion,
                r => new ManagedExceptionRegionUpdate(
                    r.Method,
                    -r.Region.LineDelta,
                    r.Region.Span.AddLineDelta(r.Region.LineDelta).ToSourceSpan()));
        }

        internal void StorePendingUpdate(Solution solution, SolutionUpdate update)
        {
            var previousPendingUpdate = Interlocked.Exchange(ref _pendingUpdate, new PendingSolutionUpdate(
                solution,
                update.EmitBaselines,
                update.ModuleUpdates.Updates,
                update.NonRemappableRegions,
                update.ModuleReaders));

            // commit/discard was not called:
            Contract.ThrowIfFalse(previousPendingUpdate == null);
        }

        internal PendingSolutionUpdate RetrievePendingUpdate()
        {
            var pendingUpdate = Interlocked.Exchange(ref _pendingUpdate, null);
            Contract.ThrowIfNull(pendingUpdate);
            return pendingUpdate;
        }

        internal void ChangesApplied()
        {
            Debug.Assert(!_changesApplied);
            _changesApplied = true;
        }
    }
}<|MERGE_RESOLUTION|>--- conflicted
+++ resolved
@@ -69,10 +69,7 @@
             _nonRemappableRegions = debuggingSession.NonRemappableRegions;
 
             BaseActiveStatements = new AsyncLazy<ActiveStatementsMap>(cancellationToken => GetBaseActiveStatementsAsync(cancellationToken), cacheResult: true);
-<<<<<<< HEAD
-=======
             Analyses = new EditAndContinueDocumentAnalysesCache(BaseActiveStatements);
->>>>>>> beffac2b
         }
 
         internal PendingSolutionUpdate? Test_GetPendingSolutionUpdate() => _pendingUpdate;
@@ -604,16 +601,9 @@
         {
             try
             {
-<<<<<<< HEAD
-                var allEdits = ArrayBuilder<SemanticEdit>.GetInstance();
-                var allLineEdits = ArrayBuilder<(DocumentId, ImmutableArray<SourceLineUpdate>)>.GetInstance();
-                var activeStatementsInChangedDocuments = ArrayBuilder<(DocumentId, ImmutableArray<ActiveStatement>, ImmutableArray<ImmutableArray<LinePositionSpan>>)>.GetInstance();
-                using var _ = ArrayBuilder<ISymbol>.GetInstance(out var allAddedSymbols);
-=======
                 using var _1 = ArrayBuilder<SemanticEditInfo>.GetInstance(out var allEdits);
                 using var _2 = ArrayBuilder<(DocumentId, ImmutableArray<SourceLineUpdate>)>.GetInstance(out var allLineEdits);
                 using var _3 = ArrayBuilder<(DocumentId, ImmutableArray<ActiveStatement>, ImmutableArray<ImmutableArray<LinePositionSpan>>)>.GetInstance(out var activeStatementsInChangedDocuments);
->>>>>>> beffac2b
 
                 foreach (var analysis in changedDocumentAnalyses)
                 {
@@ -853,55 +843,18 @@
                         continue;
                     }
 
-<<<<<<< HEAD
-                    if (!DebuggingSession.TryGetOrCreateEmitBaseline(project, readers, out var createBaselineDiagnostics, out var baseline))
-=======
                     if (!DebuggingSession.TryGetOrCreateEmitBaseline(newProject, readers, out var createBaselineDiagnostics, out var baseline))
->>>>>>> beffac2b
                     {
                         Debug.Assert(!createBaselineDiagnostics.IsEmpty);
 
                         // Report diagnosics even when the module is never going to be loaded (e.g. in multi-targeting scenario, where only one framework being debugged).
                         // This is consistent with reporting compilation errors - the IDE reports them for all TFMs regardless of what framework the app is running on.
-<<<<<<< HEAD
-                        diagnostics.Add((project.Id, createBaselineDiagnostics));
-=======
                         diagnostics.Add((newProject.Id, createBaselineDiagnostics));
->>>>>>> beffac2b
                         Telemetry.LogProjectAnalysisSummary(projectSummary, createBaselineDiagnostics);
                         isBlocked = true;
                         continue;
                     }
 
-<<<<<<< HEAD
-                    EditAndContinueWorkspaceService.Log.Write("Emitting update of '{0}' [0x{1:X8}]", project.Id.DebugName, project.Id);
-
-                    // Exception regions of active statements in changed documents are calculated (non-default),
-                    // since we already checked that no changed document is out-of-sync above.
-                    var baseActiveExceptionRegions = await GetBaseActiveExceptionRegionsAsync(solution, cancellationToken).ConfigureAwait(false);
-                    var baseActiveStatements = await BaseActiveStatements.GetValueAsync(cancellationToken).ConfigureAwait(false);
-
-                    var projectChanges = await GetProjectChangesAsync(changedDocumentAnalyses, cancellationToken).ConfigureAwait(false);
-                    var lineEdits = projectChanges.LineChanges.SelectAsArray((lineChange, project) =>
-                    {
-                        var filePath = project.GetDocument(lineChange.DocumentId)!.FilePath;
-                        Contract.ThrowIfNull(filePath);
-                        return new SequencePointUpdates(filePath, lineChange.Changes);
-                    }, project);
-
-                    using var pdbStream = SerializableBytes.CreateWritableStream();
-                    using var metadataStream = SerializableBytes.CreateWritableStream();
-                    using var ilStream = SerializableBytes.CreateWritableStream();
-
-                    var updatedMethods = ImmutableArray.CreateBuilder<MethodDefinitionHandle>();
-
-                    var currentCompilation = await project.GetCompilationAsync(cancellationToken).ConfigureAwait(false);
-
-                    // project must support compilations since it supports EnC
-                    Contract.ThrowIfNull(currentCompilation);
-
-                    var emitResult = currentCompilation.EmitDifference(
-=======
                     EditAndContinueWorkspaceService.Log.Write("Emitting update of '{0}' [0x{1:X8}]", newProject.Id.DebugName, newProject.Id);
 
                     var oldCompilation = await oldProject.GetCompilationAsync(cancellationToken).ConfigureAwait(false);
@@ -934,7 +887,6 @@
                     Contract.ThrowIfNull(newCompilation);
 
                     var emitResult = newCompilation.EmitDifference(
->>>>>>> beffac2b
                         baseline,
                         projectChanges.SemanticEdits,
                         projectChanges.AddedSymbols.Contains,
@@ -946,23 +898,15 @@
 
                     if (emitResult.Success)
                     {
-<<<<<<< HEAD
-=======
                         Contract.ThrowIfNull(emitResult.Baseline);
 
->>>>>>> beffac2b
                         var updatedMethodTokens = updatedMethods.SelectAsArray(h => MetadataTokens.GetToken(h));
 
                         // Determine all active statements whose span changed and exception region span deltas.
                         GetActiveStatementAndExceptionRegionSpans(
                             mvid,
-<<<<<<< HEAD
-                            baseActiveStatements,
-                            baseActiveExceptionRegions,
-=======
                             oldActiveStatements,
                             oldActiveExceptionRegions,
->>>>>>> beffac2b
                             updatedMethodTokens,
                             _nonRemappableRegions,
                             projectChanges.NewActiveStatements,
@@ -981,11 +925,7 @@
                             exceptionRegionUpdates));
 
                         nonRemappableRegions.Add((mvid, moduleNonRemappableRegions));
-<<<<<<< HEAD
-                        emitBaselines.Add((project.Id, emitResult.Baseline));
-=======
                         emitBaselines.Add((newProject.Id, emitResult.Baseline));
->>>>>>> beffac2b
                     }
                     else
                     {
@@ -1002,11 +942,7 @@
                     // method bodies to have errors.
                     if (!emitResult.Diagnostics.IsEmpty)
                     {
-<<<<<<< HEAD
-                        diagnostics.Add((project.Id, emitResult.Diagnostics));
-=======
                         diagnostics.Add((newProject.Id, emitResult.Diagnostics));
->>>>>>> beffac2b
                     }
 
                     Telemetry.LogProjectAnalysisSummary(projectSummary, emitResult.Diagnostics);

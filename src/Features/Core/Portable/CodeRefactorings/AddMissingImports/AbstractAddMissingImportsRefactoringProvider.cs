--- conflicted
+++ resolved
@@ -43,15 +43,9 @@
 
             var addImportsCodeAction = new AddMissingImportsCodeAction(
                 CodeActionTitle,
-<<<<<<< HEAD
                 cancellationToken => AddMissingImportsAsync(document, textSpan, cancellationToken));
-            context.RegisterRefactoring(addImportsCodeAction);
-    }
-=======
-                cancellationToken => AddMissingImports(document, textSpan, cancellationToken));
             context.RegisterRefactoring(addImportsCodeAction, textSpan);
         }
->>>>>>> e0567782
 
         private async Task<Solution> AddMissingImportsAsync(Document document, TextSpan textSpan, CancellationToken cancellationToken)
         {

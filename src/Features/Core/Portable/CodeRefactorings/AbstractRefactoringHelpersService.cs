﻿// Copyright (c) Microsoft.  All Rights Reserved.  Licensed under the Apache License, Version 2.0.  See License.txt in the project root for license information.

using System;
using System.Collections.Generic;
using System.Collections.Immutable;
using System.Linq;
using System.Threading;
using System.Threading.Tasks;
using Microsoft.CodeAnalysis.LanguageServices;
using Microsoft.CodeAnalysis.PooledObjects;
using Microsoft.CodeAnalysis.Shared.Extensions;
using Microsoft.CodeAnalysis.Text;

namespace Microsoft.CodeAnalysis.CodeRefactorings
{
    internal abstract class AbstractRefactoringHelpersService<TExpressionSyntax, TArgumentSyntax> : IRefactoringHelpersService
        where TExpressionSyntax : SyntaxNode
        where TArgumentSyntax : SyntaxNode
    {
        public async Task<ImmutableArray<TSyntaxNode>> GetRelevantNodesAsync<TSyntaxNode>(
            Document document, TextSpan selectionRaw,
            CancellationToken cancellationToken) where TSyntaxNode : SyntaxNode
        {
            // Given selection is trimmed first to enable over-selection that spans multiple lines. Since trailing whitespace ends
            // at newline boundary over-selection to e.g. a line after LocalFunctionStatement would cause FindNode to find enclosing
            // block's Node. That is because in addition to LocalFunctionStatement the selection would also contain trailing trivia 
            // (whitespace) of following statement.

            var syntaxFacts = document.GetLanguageService<ISyntaxFactsService>();
            var root = await document.GetSyntaxRootAsync(cancellationToken).ConfigureAwait(false);
            var selectionTrimmed = await CodeRefactoringHelpers.GetTrimmedTextSpan(document, selectionRaw, cancellationToken).ConfigureAwait(false);

            // If user selected only whitespace we don't want to return anything. We could do following:
            //  1) Consider token that owns (as its trivia) the whitespace.
            //  2) Consider start/beginning of whitespace as location (empty selection)
            // Option 1) can't be used all the time and 2) can be confusing for users. Therefore bailing out is the
            // most consistent option.
            if (selectionTrimmed.IsEmpty && !selectionRaw.IsEmpty)
            {
                return ImmutableArray<TSyntaxNode>.Empty;
            }

            using var relevantNodesBuilderDisposer = ArrayBuilder<TSyntaxNode>.GetInstance(out var relevantNodesBuilder);

            // Every time a Node is considered an extractNodes method is called to add all nodes around the original one
            // that should also be considered.
            //
            // That enables us to e.g. return node `b` when Node `var a = b;` is being considered without a complex (and potentially 
            // lang. & situation dependent) into Children descending code here.  We can't just try extracted Node because we might 
            // want the whole node `var a = b;`

            // Handle selections:
            // - Most/the whole wanted Node is selected (e.g. `C [|Fun() {}|]`
            //   - The smallest node whose FullSpan includes the whole (trimmed) selection
            //   - Using FullSpan is important because it handles over-selection with comments
            //   - Travels upwards through same-sized (FullSpan) nodes, extracting
            // - Token with wanted Node as direct parent is selected (e.g. IdentifierToken for LocalFunctionStatement: `C [|Fun|]() {}`) 
            // Note: Whether we have selection or location has to be checked against original selection because selecting just
            // whitespace could collapse selectionTrimmed into and empty Location. But we don't want `[|   |]token`
            // registering as `   [||]token`.
            if (!selectionTrimmed.IsEmpty)
            {
                AddRelevantNodesForSelection(syntaxFacts, root, selectionTrimmed, relevantNodesBuilder, cancellationToken);
            }
            else
            {
                // No more selection -> Handle what current selection is touching:
                //
                // Consider touching only for empty selections. Otherwise `[|C|] methodName(){}` would be considered as 
                // touching the Method's Node (through the left edge, see below) which is something the user probably 
                // didn't want since they specifically selected only the return type.
                //
<<<<<<< HEAD
                // That enables us to e.g. return node `b` when Node `var a = b;` is being considered without a complex (and potentially 
                // lang. & situation dependent) into Children descending code here.  We can't just try extracted Node because we might 
                // want the whole node `var a = b;`

                // Handle selections:
                // - Most/the whole wanted Node is selected (e.g. `C [|Fun() {}|]`
                //   - The smallest node whose FullSpan includes the whole (trimmed) selection
                //   - Using FullSpan is important because it handles over-selection with comments
                //   - Travels upwards through same-sized (FullSpan) nodes, extracting
                // - Token with wanted Node as direct parent is selected (e.g. IdentifierToken for LocalFunctionStatement: `C [|Fun|]() {}`) 
                // Note: Whether we have selection or location has to be checked against original selection because selecting just
                // whitespace could collapse selectionTrimmed into and empty Location. But we don't want `[|   |]token`
                // registering as `   [||]token`.
                if (!selectionTrimmed.IsEmpty)
=======
                // What the selection is touching is used in two ways. 
                // - Firstly, it is used to handle situation where it touches a Token whose direct ancestor is wanted Node.
                // While having the (even empty) selection inside such token or to left of such Token is already handle 
                // by code above touching it from right `C methodName[||](){}` isn't (the FindNode for that returns Args node).
                // - Secondly, it is used for left/right edge climbing. E.g. `[||]C methodName(){}` the touching token's direct 
                // ancestor is TypeNode for the return type but it is still reasonable to expect that the user might want to 
                // be given refactorings for the whole method (as he has caret on the edge of it). Therefore we travel the 
                // Node tree upwards and as long as we're on the left edge of a Node's span we consider such node & potentially 
                // continue traveling upwards. The situation for right edge (`C methodName(){}[||]`) is analogical.
                // E.g. for right edge `C methodName(){}[||]`: CloseBraceToken -> BlockSyntax -> LocalFunctionStatement -> null (higher 
                // node doesn't end on position anymore)
                // Note: left-edge climbing needs to handle AttributeLists explicitly, see below for more information. 
                // - Thirdly, if location isn't touching anything, we move the location to the token in whose trivia location is in.
                // more about that below.
                // - Fourthly, if we're in an expression / argument we consider touching a parent expression whenever we're within it
                // as long as it is on the first line of such expression (arbitrary heuristic).

                // First we need to get tokens we might potentially be touching, tokenToRightOrIn and tokenToLeft.
                var (tokenToRightOrIn, tokenToLeft, location) = await GetTokensToRightOrInToLeftAndUpdatedLocation(
                    document, root, selectionTrimmed, cancellationToken).ConfigureAwait(false);


                // In addition to per-node extr also check if current location (if selection is empty) is in a header of higher level
                // desired node once. We do that only for locations because otherwise `[|int|] A { get; set; }) would trigger all refactorings for 
                // Property Decl. 
                // We cannot check this any sooner because the above code could've changed current location.
                AddNonHiddenCorrectTypeNodes(ExtractNodesInHeader(root, location, syntaxFacts), relevantNodesBuilder, cancellationToken);

                // Add Nodes for touching tokens as described above.
                AddNodesForTokenToRightOrIn(syntaxFacts, root, relevantNodesBuilder, location, tokenToRightOrIn, cancellationToken);
                AddNodesForTokenToLeft(syntaxFacts, relevantNodesBuilder, location, tokenToLeft, cancellationToken);

                // If the wanted node is an expression syntax -> traverse upwards even if location is deep within a SyntaxNode.
                // We want to treat more types like expressions, e.g.: ArgumentSyntax should still trigger even if deep-in.
                if (IsWantedTypeExpressionLike<TSyntaxNode>())
>>>>>>> c96ffb1e
                {
                    // Reason to treat Arguments (and potentially others) as Expression-like: 
                    // https://github.com/dotnet/roslyn/pull/37295#issuecomment-516145904
                    await AddNodesDeepIn(document, location, relevantNodesBuilder, cancellationToken).ConfigureAwait(false);
                }
<<<<<<< HEAD
                else
                {
                    // No more selection -> Handle what current selection is touching:
                    //
                    // Consider touching only for empty selections. Otherwise `[|C|] methodName(){}` would be considered as 
                    // touching the Method's Node (through the left edge, see below) which is something the user probably 
                    // didn't want since they specifically selected only the return type.
                    //
                    // What the selection is touching is used in two ways. 
                    // - Firstly, it is used to handle situation where it touches a Token whose direct ancestor is wanted Node.
                    // While having the (even empty) selection inside such token or to left of such Token is already handle 
                    // by code above touching it from right `C methodName[||](){}` isn't (the FindNode for that returns Args node).
                    // - Secondly, it is used for left/right edge climbing. E.g. `[||]C methodName(){}` the touching token's direct 
                    // ancestor is TypeNode for the return type but it is still reasonable to expect that the user might want to 
                    // be given refactorings for the whole method (as he has caret on the edge of it). Therefore we travel the 
                    // Node tree upwards and as long as we're on the left edge of a Node's span we consider such node & potentially 
                    // continue traveling upwards. The situation for right edge (`C methodName(){}[||]`) is analogical.
                    // E.g. for right edge `C methodName(){}[||]`: CloseBraceToken -> BlockSyntax -> LocalFunctionStatement -> null (higher 
                    // node doesn't end on position anymore)
                    // Note: left-edge climbing needs to handle AttributeLists explicitly, see below for more information. 
                    // - Thirdly, if location isn't touching anything, we move the location to the token in whose trivia location is in.
                    // more about that below.
                    // - Fourthly, if we're in an expression / argument we consider touching a parent expression whenever we're within it
                    // as long as it is on the first line of such expression (arbitrary heuristic).

                    // First we need to get tokens we might potentially be touching, tokenToRightOrIn and tokenToLeft.
                    var (tokenToRightOrIn, tokenToLeft, location) = await GetTokensToRightOrInToLeftAndUpdatedLocation(
                        document, root, selectionTrimmed, cancellationToken).ConfigureAwait(false);


                    // In addition to per-node extr also check if current location (if selection is empty) is in a header of higher level
                    // desired node once. We do that only for locations because otherwise `[|int|] A { get; set; }) would trigger all refactorings for 
                    // Property Decl. 
                    // We cannot check this any sooner because the above code could've changed current location.
                    AddNonHiddenCorrectTypeNodes(ExtractNodesInHeader(root, location, syntaxFacts), relevantNodesBuilder, cancellationToken);

                    // Add Nodes for touching tokens as described above.
                    AddNodesForTokenToRightOrIn(syntaxFacts, root, relevantNodesBuilder, location, tokenToRightOrIn, cancellationToken);
                    AddNodesForTokenToLeft(syntaxFacts, relevantNodesBuilder, location, tokenToLeft, cancellationToken);

                    // If the wanted node is an expression syntax -> traverse upwards even if location is deep within a SyntaxNode.
                    // We want to treat more types like expressions, e.g.: ArgumentSyntax should still trigger even if deep-in.
                    if (IsWantedTypeExpressionLike<TSyntaxNode>())
                    {
                        // Reason to treat Arguments (and potentially others) as Expression-like: 
                        // https://github.com/dotnet/roslyn/pull/37295#issuecomment-516145904
                        await AddNodesDeepIn(document, location, relevantNodesBuilder, cancellationToken).ConfigureAwait(false);
                    }
                }

                return relevantNodesBuilder.ToImmutable();
            }
            finally
            {
                relevantNodesBuilder.Free();
=======
>>>>>>> c96ffb1e
            }

            return relevantNodesBuilder.ToImmutable();
        }

        private static bool IsWantedTypeExpressionLike<TSyntaxNode>() where TSyntaxNode : SyntaxNode
        {
            var wantedType = typeof(TSyntaxNode);
            var expressionType = typeof(TExpressionSyntax);
            var argumentType = typeof(TArgumentSyntax);

            return IsAEqualOrSubclassOfB(wantedType, expressionType) || IsAEqualOrSubclassOfB(wantedType, argumentType);

            static bool IsAEqualOrSubclassOfB(Type a, Type b)
            {
                return a.IsSubclassOf(b) || a == b;
            }
        }

        private async Task<(SyntaxToken tokenToRightOrIn, SyntaxToken tokenToLeft, int location)> GetTokensToRightOrInToLeftAndUpdatedLocation(
            Document document,
            SyntaxNode root,
            TextSpan selectionTrimmed,
            CancellationToken cancellationToken)
        {
            // get Token for current location
            var location = selectionTrimmed.Start;
            var tokenOnLocation = root.FindToken(location);

            // Gets a token that is directly to the right of current location or that encompasses current location (`[||]tokenToRightOrIn` or `tok[||]enToRightOrIn`)
            var tokenToRightOrIn = tokenOnLocation.Span.Contains(location)
                ? tokenOnLocation
                : default;

            // A token can be to the left only when there's either no tokenDirectlyToRightOrIn or there's one  directly starting at current location. 
            // Otherwise (otherwise tokenToRightOrIn is also left from location, e.g: `tok[||]enToRightOrIn`)
            var tokenToLeft = default(SyntaxToken);
            if (tokenToRightOrIn == default || tokenToRightOrIn.FullSpan.Start == location)
            {
                var tokenPreLocation = (tokenOnLocation.Span.End == location)
                    ? tokenOnLocation
                    : tokenOnLocation.GetPreviousToken(includeZeroWidth: true);

                tokenToLeft = (tokenPreLocation.Span.End == location)
                    ? tokenPreLocation
                    : default;
            }

            // If both tokens directly to left & right are empty -> we're somewhere in the middle of whitespace.
            // Since there wouldn't be (m)any other refactorings we can try to offer at least the ones for (semantically) 
            // closest token/Node. Thus, we move the location to the token in whose `.FullSpan` the original location was.
            if (tokenToLeft == default && tokenToRightOrIn == default)
            {
                var text = await document.GetTextAsync(cancellationToken).ConfigureAwait(false);
                var sourceText = await document.GetTextAsync(cancellationToken).ConfigureAwait(false);

                // assume non-trivia token can't span multiple lines
                var tokenLine = sourceText.Lines.GetLineFromPosition(tokenOnLocation.Span.Start);
                var locationLine = sourceText.Lines.GetLineFromPosition(location);

                // Change location to nearest token only if the token is off by one line or less
                if (Math.Abs(tokenLine.LineNumber - locationLine.LineNumber) <= 1)
                {
                    // Note: being a line below a tokenOnLocation is impossible in current model as whitespace 
                    // trailing trivia ends on new line. Which is fine because if you're a line _after_ some node
                    // you usually don't want refactorings for what's above you.

                    // tokenOnLocation: token in whose trivia location is at
                    if (tokenOnLocation.Span.Start >= location)
                    {
                        tokenToRightOrIn = tokenOnLocation;
                        location = tokenToRightOrIn.Span.Start;
                    }
                    else
                    {
                        tokenToLeft = tokenOnLocation;
                        location = tokenToLeft.Span.End;
                    }
                }
            }

            return (tokenToRightOrIn, tokenToLeft, location);
        }

        private void AddNodesForTokenToLeft<TSyntaxNode>(ISyntaxFactsService syntaxFacts, ArrayBuilder<TSyntaxNode> relevantNodesBuilder, int location, SyntaxToken tokenToLeft, CancellationToken cancellationToken) where TSyntaxNode : SyntaxNode
        {
            // there could be multiple (n) tokens to the left if first n-1 are Empty -> iterate over all of them
            while (tokenToLeft != default)
            {
                var leftNode = tokenToLeft.Parent;
                do
                {
                    // Consider either a Node that is:
                    // - Ancestor Node of such Token as long as their span ends on location (it's still on the edge)
                    AddNonHiddenCorrectTypeNodes(ExtractNodesSimple(leftNode, syntaxFacts), relevantNodesBuilder, cancellationToken);

                    leftNode = leftNode.Parent;
                    if (leftNode == null || !(leftNode.GetLastToken().Span.End == location || leftNode.Span.End == location))
                    {
                        break;
                    }
                }
                while (true);

                // as long as current tokenToLeft is empty -> its previous token is also tokenToLeft
                tokenToLeft = tokenToLeft.Span.IsEmpty
                    ? tokenToLeft.GetPreviousToken(includeZeroWidth: true)
                    : default;
            }
        }

        private void AddNodesForTokenToRightOrIn<TSyntaxNode>(ISyntaxFactsService syntaxFacts, SyntaxNode root, ArrayBuilder<TSyntaxNode> relevantNodesBuilder, int location, SyntaxToken tokenToRightOrIn, CancellationToken cancellationToken) where TSyntaxNode : SyntaxNode
        {
            if (tokenToRightOrIn != default)
            {
                var rightNode = tokenToRightOrIn.Parent;
                do
                {
                    // Consider either a Node that is:
                    // - Parent of touched Token (location can be within) 
                    // - Ancestor Node of such Token as long as their span starts on location (it's still on the edge)
                    AddNonHiddenCorrectTypeNodes(ExtractNodesSimple(rightNode, syntaxFacts), relevantNodesBuilder, cancellationToken);

                    rightNode = rightNode.Parent;
                    if (rightNode == null)
                    {
                        break;
                    }

                    // The edge climbing for node to the right needs to handle Attributes e.g.:
                    // [Test1]
                    // //Comment1
                    // [||]object Property1 { get; set; }
                    // In essence:
                    // - On the left edge of the node (-> left edge of first AttributeLists)
                    // - On the left edge of the node sans AttributeLists (& as everywhere comments)
                    if (rightNode.Span.Start != location)
                    {
                        var rightNodeSpanWithoutAttributes = GetSpanWithoutAttributes(rightNode, root, syntaxFacts);
                        if (rightNodeSpanWithoutAttributes.Start != location)
                        {
                            break;
                        }
                    }
                }
                while (true);
            }
        }

        private void AddRelevantNodesForSelection<TSyntaxNode>(ISyntaxFactsService syntaxFacts, SyntaxNode root, TextSpan selectionTrimmed, ArrayBuilder<TSyntaxNode> relevantNodesBuilder, CancellationToken cancellationToken) where TSyntaxNode : SyntaxNode
        {
            var selectionNode = root.FindNode(selectionTrimmed, getInnermostNodeForTie: true);
            var prevNode = selectionNode;
            do
            {
                var nonHiddenExtractedSelectedNodes = ExtractNodesSimple(selectionNode, syntaxFacts).OfType<TSyntaxNode>().Where(n => !n.OverlapsHiddenPosition(cancellationToken));
                foreach (var selectedNode in nonHiddenExtractedSelectedNodes)
                {
                    // For selections we need to handle an edge case where only AttributeLists are within selection (e.g. `Func([|[in][out]|] arg1);`).
                    // In that case the smallest encompassing node is still the whole argument node but it's hard to justify showing refactorings for it
                    // if user selected only its attributes.

                    // Selection contains only AttributeLists -> don't consider current Node
                    var spanWithoutAttributes = GetSpanWithoutAttributes(selectedNode, root, syntaxFacts);
                    if (!selectionTrimmed.IntersectsWith(spanWithoutAttributes))
                    {
                        break;
                    }

                    relevantNodesBuilder.Add(selectedNode);
                }

                prevNode = selectionNode;
                selectionNode = selectionNode.Parent;
            }
            while (selectionNode != null && prevNode.FullWidth() == selectionNode.FullWidth());
        }

        /// <summary>
        /// Extractor function that retrieves all nodes that should be considered for extraction of given current node. 
        /// <para>
        /// The rationale is that when user selects e.g. entire local declaration statement [|var a = b;|] it is reasonable
        /// to provide refactoring for `b` node. Similarly for other types of refactorings.
        /// </para>
        /// </summary>
        /// <remark>
        /// Should also return given node. 
        /// </remark>
        protected virtual IEnumerable<SyntaxNode> ExtractNodesSimple(SyntaxNode node, ISyntaxFactsService syntaxFacts)
        {
            if (node == null)
            {
                yield break;
            }

            // First return the node itself so that it is considered
            yield return node;

            // REMARKS: 
            // The set of currently attempted extractions is in no way exhaustive and covers only cases
            // that were found to be relevant for refactorings that were moved to `TryGetSelectedNodeAsync`.
            // Feel free to extend it / refine current heuristics. 

            // `var a = b;`
            if (syntaxFacts.IsLocalDeclarationStatement(node))
            {
                // Check if there's only one variable being declared, otherwise following transformation
                // would go through which isn't reasonable since we can't say the first one specifically
                // is wanted.
                // `var a = 1, `c = 2, d = 3`;
                // -> `var a = 1`, c = 2, d = 3;
                var variables = syntaxFacts.GetVariablesOfLocalDeclarationStatement(node);
                if (variables.Count == 1)
                {
                    var declaredVariable = variables.First();

                    // -> `a = b`
                    yield return declaredVariable;

                    // -> `b`
                    var initializer = syntaxFacts.GetInitializerOfVariableDeclarator(declaredVariable);
                    if (initializer != default)
                    {
                        var value = syntaxFacts.GetValueOfEqualsValueClause(initializer);
                        if (value != default)
                        {
                            yield return value;
                        }
                    }
                }
            }

            // var `a = b`;
            // -> `var a = b`;
            if (syntaxFacts.IsLocalDeclarationStatement(node?.Parent))
            {
                // Check if there's only one variable being declared, otherwise following transformation
                // would go through which isn't reasonable. If there's specifically selected just one, 
                // we don't want to return LocalDeclarationStatement that contains multiple.
                // var a = 1, `c = 2`, d = 3;
                // -> `var a = 1, c = 2, d = 3`;
                if (syntaxFacts.GetVariablesOfLocalDeclarationStatement(node.Parent).Count == 1)
                {
                    yield return node.Parent;
                }
            }

            // `a = b;`
            // -> `b`
            if (syntaxFacts.IsSimpleAssignmentStatement(node))
            {
                syntaxFacts.GetPartsOfAssignmentExpressionOrStatement(node, out _, out _, out var rightSide);
                yield return rightSide;
            }
        }

        /// <summary>
        /// Extractor function that checks and retrieves all nodes current location is in a header.
        /// </summary>
        protected virtual IEnumerable<SyntaxNode> ExtractNodesInHeader(SyntaxNode root, int location, ISyntaxFactsService syntaxFacts)
        {
            // Header: [Test] `public int a` { get; set; }
            if (syntaxFacts.IsOnPropertyDeclarationHeader(root, location, out var propertyDeclaration))
            {
                yield return propertyDeclaration;
            }

            // Header: public C([Test]`int a = 42`) {}
            if (syntaxFacts.IsOnParameterHeader(root, location, out var parameter))
            {
                yield return parameter;
            }

            // Header: `public I.C([Test]int a = 42)` {}
            if (syntaxFacts.IsOnMethodHeader(root, location, out var method))
            {
                yield return method;
            }

            // Header: `static C([Test]int a = 42)` {}
            if (syntaxFacts.IsOnLocalFunctionHeader(root, location, out var localFunction))
            {
                yield return localFunction;
            }

            // Header: `var a = `3,` b = `5,` c = `7 + 3``;
            if (syntaxFacts.IsOnLocalDeclarationHeader(root, location, out var localDeclaration))
            {
                yield return localDeclaration;
            }

            // Header: `if(...)`{ };
            if (syntaxFacts.IsOnIfStatementHeader(root, location, out var ifStatement))
            {
                yield return ifStatement;
            }

            // Header: `foreach (var a in b)` { }
            if (syntaxFacts.IsOnForeachHeader(root, location, out var foreachStatement))
            {
                yield return foreachStatement;
            }
        }

        protected virtual async Task AddNodesDeepIn<TSyntaxNode>(
            Document document, int position,
            ArrayBuilder<TSyntaxNode> relevantNodesBuilder,
            CancellationToken cancellationToken) where TSyntaxNode : SyntaxNode
        {
            // If we're deep inside we don't have to deal with being on edges (that gets dealt by TryGetSelectedNodeAsync)
            // -> can simply FindToken -> proceed testing its ancestors
            var root = await document.GetSyntaxRootAsync(cancellationToken).ConfigureAwait(false);
            var token = root.FindTokenOnRightOfPosition(position, true);

            // traverse upwards and add all parents if of correct type
            var ancestor = token.Parent;
            while (ancestor != null)
            {
                if (ancestor is TSyntaxNode correctTypeNode)
                {
                    var sourceText = await document.GetTextAsync(cancellationToken).ConfigureAwait(false);

                    var argumentStartLine = sourceText.Lines.GetLineFromPosition(correctTypeNode.Span.Start).LineNumber;
                    var caretLine = sourceText.Lines.GetLineFromPosition(position).LineNumber;

                    if (argumentStartLine == caretLine && !correctTypeNode.OverlapsHiddenPosition(cancellationToken))
                    {
                        relevantNodesBuilder.Add(correctTypeNode);
                    }
                    else if (argumentStartLine < caretLine)
                    {
                        // higher level nodes will have Span starting at least on the same line -> can bail out
                        return;
                    }
                }
                ancestor = ancestor.Parent;
            }
        }

        private static TextSpan GetSpanWithoutAttributes(SyntaxNode node, SyntaxNode root, ISyntaxFactsService syntaxFacts)
        {
            // Span without AttributeLists
            // - No AttributeLists -> original .Span
            // - Some AttributeLists -> (first non-trivia/comment Token.Span.Begin, original.Span.End)
            //   - We need to be mindful about comments due to:
            //      // [Test1]
            //      //Comment1
            //      [||]object Property1 { get; set; }
            //     the comment node being part of the next token's (`object`) leading trivia and not the AttributeList's node.
            // - In case only attribute is written we need to be careful to not to use next (unrelated) token as beginning current the node.
            var attributeList = syntaxFacts.GetAttributeLists(node);
            if (attributeList.Any())
            {
                var endOfAttributeLists = attributeList.Last().Span.End;
                var afterAttributesToken = root.FindTokenOnRightOfPosition(endOfAttributeLists);

                var endOfNode = node.Span.End;
                var startOfNodeWithoutAttributes = Math.Min(afterAttributesToken.Span.Start, endOfNode);

                return TextSpan.FromBounds(startOfNodeWithoutAttributes, endOfNode);
            }

            return node.Span;
        }

        void AddNonHiddenCorrectTypeNodes<TSyntaxNode>(IEnumerable<SyntaxNode> nodes, ArrayBuilder<TSyntaxNode> resultBuilder, CancellationToken cancellationToken)
            where TSyntaxNode : SyntaxNode
        {
            var correctTypeNonHiddenNodes = nodes.OfType<TSyntaxNode>().Where(n => !n.OverlapsHiddenPosition(cancellationToken));
            foreach (var nodeToBeAdded in correctTypeNonHiddenNodes)
            {
                resultBuilder.Add(nodeToBeAdded);
            }
        }
    }
}<|MERGE_RESOLUTION|>--- conflicted
+++ resolved
@@ -70,22 +70,6 @@
                 // touching the Method's Node (through the left edge, see below) which is something the user probably 
                 // didn't want since they specifically selected only the return type.
                 //
-<<<<<<< HEAD
-                // That enables us to e.g. return node `b` when Node `var a = b;` is being considered without a complex (and potentially 
-                // lang. & situation dependent) into Children descending code here.  We can't just try extracted Node because we might 
-                // want the whole node `var a = b;`
-
-                // Handle selections:
-                // - Most/the whole wanted Node is selected (e.g. `C [|Fun() {}|]`
-                //   - The smallest node whose FullSpan includes the whole (trimmed) selection
-                //   - Using FullSpan is important because it handles over-selection with comments
-                //   - Travels upwards through same-sized (FullSpan) nodes, extracting
-                // - Token with wanted Node as direct parent is selected (e.g. IdentifierToken for LocalFunctionStatement: `C [|Fun|]() {}`) 
-                // Note: Whether we have selection or location has to be checked against original selection because selecting just
-                // whitespace could collapse selectionTrimmed into and empty Location. But we don't want `[|   |]token`
-                // registering as `   [||]token`.
-                if (!selectionTrimmed.IsEmpty)
-=======
                 // What the selection is touching is used in two ways. 
                 // - Firstly, it is used to handle situation where it touches a Token whose direct ancestor is wanted Node.
                 // While having the (even empty) selection inside such token or to left of such Token is already handle 
@@ -121,70 +105,11 @@
                 // If the wanted node is an expression syntax -> traverse upwards even if location is deep within a SyntaxNode.
                 // We want to treat more types like expressions, e.g.: ArgumentSyntax should still trigger even if deep-in.
                 if (IsWantedTypeExpressionLike<TSyntaxNode>())
->>>>>>> c96ffb1e
                 {
                     // Reason to treat Arguments (and potentially others) as Expression-like: 
                     // https://github.com/dotnet/roslyn/pull/37295#issuecomment-516145904
                     await AddNodesDeepIn(document, location, relevantNodesBuilder, cancellationToken).ConfigureAwait(false);
                 }
-<<<<<<< HEAD
-                else
-                {
-                    // No more selection -> Handle what current selection is touching:
-                    //
-                    // Consider touching only for empty selections. Otherwise `[|C|] methodName(){}` would be considered as 
-                    // touching the Method's Node (through the left edge, see below) which is something the user probably 
-                    // didn't want since they specifically selected only the return type.
-                    //
-                    // What the selection is touching is used in two ways. 
-                    // - Firstly, it is used to handle situation where it touches a Token whose direct ancestor is wanted Node.
-                    // While having the (even empty) selection inside such token or to left of such Token is already handle 
-                    // by code above touching it from right `C methodName[||](){}` isn't (the FindNode for that returns Args node).
-                    // - Secondly, it is used for left/right edge climbing. E.g. `[||]C methodName(){}` the touching token's direct 
-                    // ancestor is TypeNode for the return type but it is still reasonable to expect that the user might want to 
-                    // be given refactorings for the whole method (as he has caret on the edge of it). Therefore we travel the 
-                    // Node tree upwards and as long as we're on the left edge of a Node's span we consider such node & potentially 
-                    // continue traveling upwards. The situation for right edge (`C methodName(){}[||]`) is analogical.
-                    // E.g. for right edge `C methodName(){}[||]`: CloseBraceToken -> BlockSyntax -> LocalFunctionStatement -> null (higher 
-                    // node doesn't end on position anymore)
-                    // Note: left-edge climbing needs to handle AttributeLists explicitly, see below for more information. 
-                    // - Thirdly, if location isn't touching anything, we move the location to the token in whose trivia location is in.
-                    // more about that below.
-                    // - Fourthly, if we're in an expression / argument we consider touching a parent expression whenever we're within it
-                    // as long as it is on the first line of such expression (arbitrary heuristic).
-
-                    // First we need to get tokens we might potentially be touching, tokenToRightOrIn and tokenToLeft.
-                    var (tokenToRightOrIn, tokenToLeft, location) = await GetTokensToRightOrInToLeftAndUpdatedLocation(
-                        document, root, selectionTrimmed, cancellationToken).ConfigureAwait(false);
-
-
-                    // In addition to per-node extr also check if current location (if selection is empty) is in a header of higher level
-                    // desired node once. We do that only for locations because otherwise `[|int|] A { get; set; }) would trigger all refactorings for 
-                    // Property Decl. 
-                    // We cannot check this any sooner because the above code could've changed current location.
-                    AddNonHiddenCorrectTypeNodes(ExtractNodesInHeader(root, location, syntaxFacts), relevantNodesBuilder, cancellationToken);
-
-                    // Add Nodes for touching tokens as described above.
-                    AddNodesForTokenToRightOrIn(syntaxFacts, root, relevantNodesBuilder, location, tokenToRightOrIn, cancellationToken);
-                    AddNodesForTokenToLeft(syntaxFacts, relevantNodesBuilder, location, tokenToLeft, cancellationToken);
-
-                    // If the wanted node is an expression syntax -> traverse upwards even if location is deep within a SyntaxNode.
-                    // We want to treat more types like expressions, e.g.: ArgumentSyntax should still trigger even if deep-in.
-                    if (IsWantedTypeExpressionLike<TSyntaxNode>())
-                    {
-                        // Reason to treat Arguments (and potentially others) as Expression-like: 
-                        // https://github.com/dotnet/roslyn/pull/37295#issuecomment-516145904
-                        await AddNodesDeepIn(document, location, relevantNodesBuilder, cancellationToken).ConfigureAwait(false);
-                    }
-                }
-
-                return relevantNodesBuilder.ToImmutable();
-            }
-            finally
-            {
-                relevantNodesBuilder.Free();
-=======
->>>>>>> c96ffb1e
             }
 
             return relevantNodesBuilder.ToImmutable();

--- conflicted
+++ resolved
@@ -201,13 +201,8 @@
         ///     namespace to global namespace (i.e. remove the namespace declaration).    
         /// </summary>
         protected override CompilationUnitSyntax ChangeNamespaceDeclaration(
-<<<<<<< HEAD
             CompilationUnitSyntax root, 
             ImmutableArray<string> declaredNamespaceParts, 
-=======
-            CompilationUnitSyntax compilationUnit,
-            ImmutableArray<string> declaredNamespaceParts,
->>>>>>> ac7a0d00
             ImmutableArray<string> targetNamespaceParts)
         {
             Debug.Assert(!declaredNamespaceParts.IsDefault && !targetNamespaceParts.IsDefault);
@@ -215,19 +210,9 @@
 
             if (container is CompilationUnitSyntax compilationUnit)
             {
-<<<<<<< HEAD
                 // Move everything from global namespace to a namespace declaration
                 Debug.Assert(IsGlobalNamespace(declaredNamespaceParts));
                 return MoveMembersFromGlobalToNamespace(compilationUnit, targetNamespaceParts);
-=======
-                var targetNamespaceDecl = SyntaxFactory.NamespaceDeclaration(
-                    name: CreateNameSyntax(targetNamespaceParts, aliasQualifier: null, targetNamespaceParts.Length - 1)
-                            .WithAdditionalAnnotations(WarningAnnotation),
-                    externs: default,
-                    usings: default,
-                    members: compilationUnit.Members);
-                return compilationUnit.WithMembers(new SyntaxList<MemberDeclarationSyntax>(targetNamespaceDecl));
->>>>>>> ac7a0d00
             }
 
             if (container is NamespaceDeclarationSyntax namespaceDecl)
@@ -263,7 +248,6 @@
             // first and last member, otherwise, simply attach all to the EOF token.
             if (members.Count > 0)
             {
-<<<<<<< HEAD
                 var first = members.First();
                 var firstWithTrivia = first.WithPrependedLeadingTrivia(namespaceOpeningTrivia);
                 members = members.Replace(first, firstWithTrivia);
@@ -334,18 +318,6 @@
             if (span.IsEmpty)
             {
                 if (ContainsNamespaceDeclaration(compilationUnit))
-=======
-                var (namespaceOpeningTrivia, namespaceClosingTrivia) =
-                    GetOpeningAndClosingTriviaOfNamespaceDeclaration(namespaceDeclaration);
-                var members = namespaceDeclaration.Members;
-                var eofToken = compilationUnit.EndOfFileToken
-                    .WithAdditionalAnnotations(WarningAnnotation);
-
-                // Try to preserve trivia from original namesapce declaration.
-                // If there's any member inside the declaration, we attach them to the 
-                // first and last member, otherwise, simply attach all to the EOF token.
-                if (members.Count > 0)
->>>>>>> ac7a0d00
                 {
                     return null;
                 }
@@ -369,7 +341,6 @@
                     return null;
                 }
 
-<<<<<<< HEAD
                 if (ContainsNamespaceDeclaration(node))
                 {
                     return null;
@@ -391,33 +362,6 @@
             bool ContainsNamespaceDeclaration(SyntaxNode node)
                 => node.DescendantNodes(n => n is CompilationUnitSyntax || n is NamespaceDeclarationSyntax)
                 .OfType<NamespaceDeclarationSyntax>().Any();
-=======
-                // Moving inner imports out of the namespace declaration can lead to a break in semantics.
-                // For example:
-                //
-                //  namespace A.B.C
-                //  {
-                //    using D.E.F;
-                //  }
-                //
-                //  The using of D.E.F is looked up iwith in the context of A.B.C first. If it's moved outside,
-                //  it may fail to resolve.
-
-                return compilationUnit.Update(
-                    compilationUnit.Externs.AddRange(namespaceDeclaration.Externs),
-                    compilationUnit.Usings.AddRange(namespaceDeclaration.Usings),
-                    compilationUnit.AttributeLists,
-                    members,
-                    eofToken);
-            }
-
-            // Change namespace name
-            return compilationUnit.ReplaceNode(namespaceDeclaration,
-                namespaceDeclaration.WithName(
-                    CreateNameSyntax(targetNamespaceParts, aliasQualifier: null, targetNamespaceParts.Length - 1)
-                        .WithTriviaFrom(namespaceDeclaration.Name)
-                        .WithAdditionalAnnotations(WarningAnnotation)));
->>>>>>> ac7a0d00
         }
 
         private static bool IsGlobalNamespace(ImmutableArray<string> parts)

﻿// Licensed to the .NET Foundation under one or more agreements.
// The .NET Foundation licenses this file to you under the MIT license.
// See the LICENSE file in the project root for more information.

using System;
using System.Collections.Immutable;
using System.Composition;
using System.Threading;
using System.Threading.Tasks;
using Microsoft.CodeAnalysis.CodeCleanup;
using Microsoft.CodeAnalysis.CodeFixes;
using Microsoft.CodeAnalysis.CSharp.RemoveUnusedVariable;
using Microsoft.CodeAnalysis.Diagnostics;
using Microsoft.CodeAnalysis.Formatting;
using Microsoft.CodeAnalysis.Host.Mef;
using Microsoft.CodeAnalysis.Internal.Log;
using Microsoft.CodeAnalysis.RemoveUnnecessaryImports;
using Microsoft.CodeAnalysis.Shared.Extensions;
using Microsoft.CodeAnalysis.Shared.Utilities;

namespace Microsoft.CodeAnalysis.CSharp.CodeCleanup
{
    [ExportLanguageService(typeof(ICodeCleanupService), LanguageNames.CSharp), Shared]
    internal class CSharpCodeCleanupService : ICodeCleanupService
    {
        private readonly ICodeFixService _codeFixServiceOpt;

        [ImportingConstructor]
        [Obsolete(MefConstruction.ImportingConstructorMessage, error: true)]
        public CSharpCodeCleanupService(
            // will remove the AllowDefault once CodeFixService is moved to Features
            // https://github.com/dotnet/roslyn/issues/27369
            [Import(AllowDefault = true)] ICodeFixService codeFixService)
        {
            _codeFixServiceOpt = codeFixService;
        }

        /// <summary>
        /// Maps format document code cleanup options to DiagnosticId[]
        /// </summary>
        private static readonly ImmutableArray<DiagnosticSet> s_diagnosticSets =
            ImmutableArray.Create(
                new DiagnosticSet(CSharpFeaturesResources.Apply_implicit_explicit_type_preferences,
                    new[] { IDEDiagnosticIds.UseImplicitTypeDiagnosticId, IDEDiagnosticIds.UseExplicitTypeDiagnosticId }),

                new DiagnosticSet(CSharpFeaturesResources.Apply_this_qualification_preferences,
                    new[] { IDEDiagnosticIds.AddQualificationDiagnosticId, IDEDiagnosticIds.RemoveQualificationDiagnosticId }),

                new DiagnosticSet(CSharpFeaturesResources.Apply_language_framework_type_preferences,
                    new[] { IDEDiagnosticIds.PreferBuiltInOrFrameworkTypeDiagnosticId }),

                new DiagnosticSet(CSharpFeaturesResources.Add_remove_braces_for_single_line_control_statements,
                    new[] { IDEDiagnosticIds.AddBracesDiagnosticId }),

                new DiagnosticSet(CSharpFeaturesResources.Add_accessibility_modifiers,
                    new[] { IDEDiagnosticIds.AddAccessibilityModifiersDiagnosticId }),

                new DiagnosticSet(CSharpFeaturesResources.Sort_accessibility_modifiers,
                    new[] { IDEDiagnosticIds.OrderModifiersDiagnosticId }),

                new DiagnosticSet(CSharpFeaturesResources.Make_private_field_readonly_when_possible,
                    new[] { IDEDiagnosticIds.MakeFieldReadonlyDiagnosticId }),

                new DiagnosticSet(CSharpFeaturesResources.Remove_unnecessary_casts,
                    new[] { IDEDiagnosticIds.RemoveUnnecessaryCastDiagnosticId }),

                new DiagnosticSet(CSharpFeaturesResources.Apply_expression_block_body_preferences,
                    new[] {IDEDiagnosticIds.UseExpressionBodyForConstructorsDiagnosticId,
                            IDEDiagnosticIds.UseExpressionBodyForMethodsDiagnosticId,
                            IDEDiagnosticIds.UseExpressionBodyForConversionOperatorsDiagnosticId,
                            IDEDiagnosticIds.UseExpressionBodyForOperatorsDiagnosticId,
                            IDEDiagnosticIds.UseExpressionBodyForPropertiesDiagnosticId,
                            IDEDiagnosticIds.UseExpressionBodyForIndexersDiagnosticId,
                            IDEDiagnosticIds.UseExpressionBodyForAccessorsDiagnosticId,
                            IDEDiagnosticIds.UseExpressionBodyForLocalFunctionsDiagnosticId}),

                new DiagnosticSet(CSharpFeaturesResources.Apply_inline_out_variable_preferences,
                    new[] { IDEDiagnosticIds.InlineDeclarationDiagnosticId }),

                new DiagnosticSet(CSharpFeaturesResources.Remove_unused_variables,
                    new[] { CSharpRemoveUnusedVariableCodeFixProvider.CS0168, CSharpRemoveUnusedVariableCodeFixProvider.CS0219 }),

                new DiagnosticSet(CSharpFeaturesResources.Apply_object_collection_initialization_preferences,
                    new[] { IDEDiagnosticIds.UseObjectInitializerDiagnosticId, IDEDiagnosticIds.UseCollectionInitializerDiagnosticId })
            );

        public async Task<Document> CleanupAsync(
            Document document,
            EnabledDiagnosticOptions enabledDiagnostics,
            IProgressTracker progressTracker,
            CancellationToken cancellationToken)
        {
            // add one item for the 'format' action we'll do last
            progressTracker.AddItems(1);

            // and one for 'remove/sort usings' if we're going to run that.
            var organizeUsings = enabledDiagnostics.OrganizeUsings.IsRemoveUnusedImportEnabled ||
                enabledDiagnostics.OrganizeUsings.IsSortImportsEnabled;
            if (organizeUsings)
            {
                progressTracker.AddItems(1);
            }

            if (_codeFixServiceOpt != null)
            {
                document = await ApplyCodeFixesAsync(
                    document, enabledDiagnostics.Diagnostics, progressTracker, cancellationToken).ConfigureAwait(false);
            }

            // do the remove usings after code fix, as code fix might remove some code which can results in unused usings.
            if (organizeUsings)
            {
                progressTracker.Description = CSharpFeaturesResources.Organize_Usings;
                document = await RemoveSortUsingsAsync(
                    document, enabledDiagnostics.OrganizeUsings, cancellationToken).ConfigureAwait(false);
                progressTracker.ItemCompleted();
            }

            progressTracker.Description = FeaturesResources.Formatting_document;
            using (Logger.LogBlock(FunctionId.CodeCleanup_Format, cancellationToken))
            {
                var result = await Formatter.FormatAsync(document).ConfigureAwait(false);
                progressTracker.ItemCompleted();
                return result;
            }
        }

        private async Task<Document> RemoveSortUsingsAsync(
            Document document, OrganizeUsingsSet organizeUsingsSet, CancellationToken cancellationToken)
        {
            if (organizeUsingsSet.IsRemoveUnusedImportEnabled)
            {
                var removeUsingsService = document.GetLanguageService<IRemoveUnnecessaryImportsService>();
                if (removeUsingsService != null)
                {
                    using (Logger.LogBlock(FunctionId.CodeCleanup_RemoveUnusedImports, cancellationToken))
                    {
                        document = await removeUsingsService.RemoveUnnecessaryImportsAsync(document, cancellationToken).ConfigureAwait(false);
                    }
                }
            }

            if (organizeUsingsSet.IsSortImportsEnabled)
            {
                using (Logger.LogBlock(FunctionId.CodeCleanup_SortImports, cancellationToken))
                {
                    document = await Formatter.OrganizeImportsAsync(document, cancellationToken).ConfigureAwait(false);
                }
            }

            return document;
        }

        private async Task<Document> ApplyCodeFixesAsync(
            Document document, ImmutableArray<DiagnosticSet> enabledDiagnosticSets,
            IProgressTracker progressTracker, CancellationToken cancellationToken)
        {
            // Add a progress item for each enabled option we're going to fixup.
            progressTracker.AddItems(enabledDiagnosticSets.Length);

            foreach (var diagnosticSet in enabledDiagnosticSets)
            {
                cancellationToken.ThrowIfCancellationRequested();

<<<<<<< HEAD
                progressTracker.Description = description;
                document = await ApplyCodeFixesForSpecificDiagnosticIdsAsync(
                    document, diagnosticIds, cancellationToken).ConfigureAwait(false);
=======
                progressTracker.Description = diagnosticSet.Description;
                document = await ApplyCodeFixesForSpecificDiagnosticIdsAsync(
                    document, diagnosticSet.DiagnosticIds, progressTracker, cancellationToken).ConfigureAwait(false);
>>>>>>> e0567782

                // Mark this option as being completed.
                progressTracker.ItemCompleted();
            }

            return document;
        }

        private async Task<Document> ApplyCodeFixesForSpecificDiagnosticIdsAsync(
<<<<<<< HEAD
            Document document, ImmutableArray<string> diagnosticIds, CancellationToken cancellationToken)
=======
            Document document, ImmutableArray<string> diagnosticIds, IProgressTracker progressTracker, CancellationToken cancellationToken)
>>>>>>> e0567782
        {
            foreach (var diagnosticId in diagnosticIds)
            {
                using (Logger.LogBlock(FunctionId.CodeCleanup_ApplyCodeFixesAsync, diagnosticId, cancellationToken))
                {
<<<<<<< HEAD
                    document = await ApplyCodeFixesForSpecificDiagnosticIdAsync(
                        document, diagnosticId, cancellationToken).ConfigureAwait(false);
=======
                    document = await _codeFixServiceOpt.ApplyCodeFixesForSpecificDiagnosticIdAsync(
                        document, diagnosticId, progressTracker, cancellationToken).ConfigureAwait(false);
>>>>>>> e0567782
                }
            }

            return document;
        }

<<<<<<< HEAD
        private async Task<Document> ApplyCodeFixesForSpecificDiagnosticIdAsync(
            Document document, string diagnosticId, CancellationToken cancellationToken)
=======
        public EnabledDiagnosticOptions GetAllDiagnostics()
>>>>>>> e0567782
        {
            return new EnabledDiagnosticOptions(s_diagnosticSets, new OrganizeUsingsSet(isRemoveUnusedImportEnabled: true, isSortImportsEnabled: true));
        }
    }
}<|MERGE_RESOLUTION|>--- conflicted
+++ resolved
@@ -162,15 +162,9 @@
             {
                 cancellationToken.ThrowIfCancellationRequested();
 
-<<<<<<< HEAD
-                progressTracker.Description = description;
-                document = await ApplyCodeFixesForSpecificDiagnosticIdsAsync(
-                    document, diagnosticIds, cancellationToken).ConfigureAwait(false);
-=======
                 progressTracker.Description = diagnosticSet.Description;
                 document = await ApplyCodeFixesForSpecificDiagnosticIdsAsync(
                     document, diagnosticSet.DiagnosticIds, progressTracker, cancellationToken).ConfigureAwait(false);
->>>>>>> e0567782
 
                 // Mark this option as being completed.
                 progressTracker.ItemCompleted();
@@ -180,35 +174,21 @@
         }
 
         private async Task<Document> ApplyCodeFixesForSpecificDiagnosticIdsAsync(
-<<<<<<< HEAD
-            Document document, ImmutableArray<string> diagnosticIds, CancellationToken cancellationToken)
-=======
             Document document, ImmutableArray<string> diagnosticIds, IProgressTracker progressTracker, CancellationToken cancellationToken)
->>>>>>> e0567782
         {
             foreach (var diagnosticId in diagnosticIds)
             {
                 using (Logger.LogBlock(FunctionId.CodeCleanup_ApplyCodeFixesAsync, diagnosticId, cancellationToken))
                 {
-<<<<<<< HEAD
-                    document = await ApplyCodeFixesForSpecificDiagnosticIdAsync(
-                        document, diagnosticId, cancellationToken).ConfigureAwait(false);
-=======
                     document = await _codeFixServiceOpt.ApplyCodeFixesForSpecificDiagnosticIdAsync(
                         document, diagnosticId, progressTracker, cancellationToken).ConfigureAwait(false);
->>>>>>> e0567782
                 }
             }
 
             return document;
         }
 
-<<<<<<< HEAD
-        private async Task<Document> ApplyCodeFixesForSpecificDiagnosticIdAsync(
-            Document document, string diagnosticId, CancellationToken cancellationToken)
-=======
         public EnabledDiagnosticOptions GetAllDiagnostics()
->>>>>>> e0567782
         {
             return new EnabledDiagnosticOptions(s_diagnosticSets, new OrganizeUsingsSet(isRemoveUnusedImportEnabled: true, isSortImportsEnabled: true));
         }

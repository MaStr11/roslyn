﻿' Licensed to the .NET Foundation under one or more agreements.
' The .NET Foundation licenses this file to you under the MIT license.
' See the LICENSE file in the project root for more information.

<<<<<<< HEAD
Imports System.Collections.Immutable
=======
Imports System.Composition
>>>>>>> 494165c8
Imports System.Threading
Imports Microsoft.CodeAnalysis.Completion
Imports Microsoft.CodeAnalysis.Completion.Providers
Imports Microsoft.CodeAnalysis.ErrorReporting
Imports Microsoft.CodeAnalysis.Options
Imports Microsoft.CodeAnalysis.Text
Imports Microsoft.CodeAnalysis.VisualBasic.Syntax
Imports Roslyn.Utilities.DocumentationCommentXmlNames

Namespace Microsoft.CodeAnalysis.VisualBasic.Completion.Providers
    <ExportCompletionProvider(NameOf(XmlDocCommentCompletionProvider), LanguageNames.VisualBasic)>
    <ExtensionOrder(After:=NameOf(OverrideCompletionProvider))>
    <[Shared]>
    Friend Class XmlDocCommentCompletionProvider
        Inherits AbstractDocCommentCompletionProvider(Of DocumentationCommentTriviaSyntax)

        <ImportingConstructor>
        Public Sub New()
            MyBase.New(s_defaultRules)
        End Sub

        Friend Overrides Function IsInsertionTrigger(text As SourceText, characterPosition As Integer, options As OptionSet) As Boolean
            Dim isStartOfTag = text(characterPosition) = "<"c
            Dim isClosingTag = (text(characterPosition) = "/"c AndAlso characterPosition > 0 AndAlso text(characterPosition - 1) = "<"c)
            Dim isDoubleQuote = text(characterPosition) = """"c

            Return isStartOfTag OrElse isClosingTag OrElse isDoubleQuote OrElse
                   IsTriggerAfterSpaceOrStartOfWordCharacter(text, characterPosition, options)
        End Function

        Friend Overrides ReadOnly Property PossibleTriggerCharacters As ImmutableHashSet(Of Char) = ImmutableHashSet.Create("<"c, "/"c, """"c, " "c)

        Public Function GetPreviousTokenIfTouchingText(token As SyntaxToken, position As Integer) As SyntaxToken
            Return If(token.IntersectsWith(position) AndAlso IsText(token),
                      token.GetPreviousToken(includeSkipped:=True),
                      token)
        End Function

        Private Function IsText(token As SyntaxToken) As Boolean
            Return token.IsKind(SyntaxKind.XmlNameToken, SyntaxKind.XmlTextLiteralToken, SyntaxKind.IdentifierToken)
        End Function

        Protected Overrides Async Function GetItemsWorkerAsync(document As Document, position As Integer, trigger As CompletionTrigger, cancellationToken As CancellationToken) As Task(Of IEnumerable(Of CompletionItem))
            Try
                Dim tree = Await document.GetSyntaxTreeAsync(cancellationToken).ConfigureAwait(False)
                Dim token = tree.FindTokenOnLeftOfPosition(position, cancellationToken, includeDocumentationComments:=True)

                Dim parent = token.GetAncestor(Of DocumentationCommentTriviaSyntax)()

                If parent Is Nothing Then
                    Return Nothing
                End If

                ' If the user is typing in xml text, don't trigger on backspace.
                If token.IsKind(SyntaxKind.XmlTextLiteralToken) AndAlso
                    trigger.Kind = CompletionTriggerKind.Deletion Then
                    Return Nothing
                End If

                ' Never provide any items inside a cref
                If token.Parent.IsKind(SyntaxKind.XmlString) AndAlso token.Parent.Parent.IsKind(SyntaxKind.XmlAttribute) Then
                    Dim attribute = DirectCast(token.Parent.Parent, XmlAttributeSyntax)
                    Dim name = TryCast(attribute.Name, XmlNameSyntax)
                    Dim value = TryCast(attribute.Value, XmlStringSyntax)
                    If name?.LocalName.ValueText = CrefAttributeName AndAlso Not token = value?.EndQuoteToken Then
                        Return Nothing
                    End If
                End If

                If token.Parent.GetAncestor(Of XmlCrefAttributeSyntax)() IsNot Nothing Then
                    Return Nothing
                End If

                Dim items = New List(Of CompletionItem)()

                Dim attachedToken = parent.ParentTrivia.Token
                If attachedToken.Kind = SyntaxKind.None Then
                    Return items
                End If

                Dim declaration = attachedToken.GetAncestor(Of DeclarationStatementSyntax)()

                ' Maybe we're going to suggest the close tag
                If token.Kind = SyntaxKind.LessThanSlashToken Then
                    Return GetCloseTagItem(token)
                ElseIf token.IsKind(SyntaxKind.XmlNameToken) AndAlso token.GetPreviousToken().IsKind(SyntaxKind.LessThanSlashToken) Then
                    Return GetCloseTagItem(token.GetPreviousToken())
                End If

                Dim semanticModel = Await document.GetSemanticModelForNodeAsync(attachedToken.Parent, cancellationToken).ConfigureAwait(False)
                Dim symbol As ISymbol = Nothing

                If declaration IsNot Nothing Then
                    symbol = semanticModel.GetDeclaredSymbol(declaration, cancellationToken)
                End If

                If symbol IsNot Nothing Then
                    ' Maybe we're going to do attribute completion
                    TryGetAttributes(token, position, items, symbol)
                    If items.Any() Then
                        Return items
                    End If
                End If

                If trigger.Kind = CompletionTriggerKind.Insertion AndAlso
                    Not trigger.Character = """"c AndAlso
                    Not trigger.Character = "<"c Then
                    ' With the use of IsTriggerAfterSpaceOrStartOfWordCharacter, the code below is much
                    ' too aggressive at suggesting tags, so exit early before degrading the experience
                    Return items
                End If

                items.AddRange(GetAlwaysVisibleItems())

                Dim parentElement = token.GetAncestor(Of XmlElementSyntax)()
                Dim grandParent = parentElement?.Parent

                If grandParent.IsKind(SyntaxKind.XmlElement) Then
                    ' Avoid including language keywords when following < Or <text, since these cases should only be
                    ' attempting to complete the XML name (which for language keywords Is 'see'). The VB parser treats
                    ' spaces after a < character as trailing whitespace, even if an identifier follows it on the same line.
                    ' Therefore, the consistent VB experience says we never show keywords for < followed by spaces.
                    Dim xmlNameOnly = token.IsKind(SyntaxKind.LessThanToken) OrElse token.Parent.IsKind(SyntaxKind.XmlName)
                    Dim includeKeywords = Not xmlNameOnly

                    items.AddRange(GetNestedItems(symbol, includeKeywords))
                    AddXmlElementItems(items, grandParent)
                ElseIf token.Parent.IsKind(SyntaxKind.XmlText) AndAlso
                       token.Parent.IsParentKind(SyntaxKind.DocumentationCommentTrivia) Then

                    ' Top level, without tag:
                    '     ''' $$
                    items.AddRange(GetTopLevelItems(symbol, parent))
                ElseIf token.Parent.IsKind(SyntaxKind.XmlText) AndAlso
                       token.Parent.Parent.IsKind(SyntaxKind.XmlElement) Then
                    items.AddRange(GetNestedItems(symbol, includeKeywords:=True))
                    Dim xmlElement = token.Parent.Parent

                    AddXmlElementItems(items, xmlElement)
                ElseIf grandParent.IsKind(SyntaxKind.DocumentationCommentTrivia) Then
                    ' Top level, with tag:
                    '     ''' <$$
                    '     ''' <tag$$
                    items.AddRange(GetTopLevelItems(symbol, parent))
                End If

                If token.Parent.IsKind(SyntaxKind.XmlElementStartTag, SyntaxKind.XmlName) AndAlso
                   parentElement.IsParentKind(SyntaxKind.XmlElement) Then

                    AddXmlElementItems(items, parentElement.Parent)
                End If

                Return items
            Catch e As Exception When FatalError.ReportWithoutCrashUnlessCanceled(e)
                Return SpecializedCollections.EmptyEnumerable(Of CompletionItem)
            End Try
        End Function

        Private Sub AddXmlElementItems(items As List(Of CompletionItem), xmlElement As SyntaxNode)
            Dim startTagName = GetStartTagName(xmlElement)
            If startTagName = ListElementName Then
                items.AddRange(GetListItems())
            ElseIf startTagName = ListHeaderElementName Then
                items.AddRange(GetListHeaderItems())
            ElseIf startTagName = ItemElementName Then
                items.AddRange(GetItemTagItems())
            End If
        End Sub

        Private Function GetCloseTagItem(token As SyntaxToken) As IEnumerable(Of CompletionItem)
            Dim endTag = TryCast(token.Parent, XmlElementEndTagSyntax)
            If endTag Is Nothing Then
                Return Nothing
            End If

            Dim element = TryCast(endTag.Parent, XmlElementSyntax)
            If element Is Nothing Then
                Return Nothing
            End If

            Dim startElement = element.StartTag
            Dim name = TryCast(startElement.Name, XmlNameSyntax)
            If name Is Nothing Then
                Return Nothing
            End If

            Dim nameToken = name.LocalName
            If Not nameToken.IsMissing AndAlso nameToken.ValueText.Length > 0 Then
                Return SpecializedCollections.SingletonEnumerable(CreateCompletionItem(nameToken.ValueText, nameToken.ValueText & ">", String.Empty))
            End If

            Return Nothing
        End Function

        Private Shared Function GetStartTagName(element As SyntaxNode) As String
            Return DirectCast(DirectCast(element, XmlElementSyntax).StartTag.Name, XmlNameSyntax).LocalName.ValueText
        End Function

        Private Sub TryGetAttributes(token As SyntaxToken,
                                     position As Integer,
                                     items As List(Of CompletionItem),
                                     symbol As ISymbol)
            Dim tagNameSyntax As XmlNameSyntax = Nothing
            Dim tagAttributes As SyntaxList(Of XmlNodeSyntax) = Nothing

            Dim startTagSyntax = token.GetAncestor(Of XmlElementStartTagSyntax)()
            If startTagSyntax IsNot Nothing Then
                tagNameSyntax = TryCast(startTagSyntax.Name, XmlNameSyntax)
                tagAttributes = startTagSyntax.Attributes
            Else

                Dim emptyElementSyntax = token.GetAncestor(Of XmlEmptyElementSyntax)()
                If emptyElementSyntax IsNot Nothing Then
                    tagNameSyntax = TryCast(emptyElementSyntax.Name, XmlNameSyntax)
                    tagAttributes = emptyElementSyntax.Attributes
                End If

            End If

            If tagNameSyntax IsNot Nothing Then
                Dim targetToken = GetPreviousTokenIfTouchingText(token, position)
                Dim tagName = tagNameSyntax.LocalName.ValueText

                If targetToken.IsChildToken(Function(n As XmlNameSyntax) n.LocalName) AndAlso targetToken.Parent Is tagNameSyntax Then
                    ' <exception |
                    items.AddRange(GetAttributes(tagName, tagAttributes))
                End If

                '<exception a|
                If targetToken.IsChildToken(Function(n As XmlNameSyntax) n.LocalName) AndAlso targetToken.Parent.IsParentKind(SyntaxKind.XmlAttribute) Then
                    ' <exception |
                    items.AddRange(GetAttributes(tagName, tagAttributes))
                End If

                '<exception a=""|
                If (targetToken.IsChildToken(Function(s As XmlStringSyntax) s.EndQuoteToken) AndAlso targetToken.Parent.IsParentKind(SyntaxKind.XmlAttribute)) OrElse
                    targetToken.IsChildToken(Function(a As XmlNameAttributeSyntax) a.EndQuoteToken) OrElse
                    targetToken.IsChildToken(Function(a As XmlCrefAttributeSyntax) a.EndQuoteToken) Then
                    items.AddRange(GetAttributes(tagName, tagAttributes))
                End If

                ' <param name="|"
                If (targetToken.IsChildToken(Function(s As XmlStringSyntax) s.StartQuoteToken) AndAlso targetToken.Parent.IsParentKind(SyntaxKind.XmlAttribute)) OrElse
                    targetToken.IsChildToken(Function(a As XmlNameAttributeSyntax) a.StartQuoteToken) Then
                    Dim attributeName As String

                    Dim xmlAttributeName = targetToken.GetAncestor(Of XmlNameAttributeSyntax)()
                    If xmlAttributeName IsNot Nothing Then
                        attributeName = xmlAttributeName.Name.LocalName.ValueText
                    Else
                        attributeName = DirectCast(targetToken.GetAncestor(Of XmlAttributeSyntax)().Name, XmlNameSyntax).LocalName.ValueText
                    End If

                    items.AddRange(GetAttributeValueItems(symbol, tagName, attributeName))
                End If
            End If
        End Sub

        Protected Overrides Iterator Function GetKeywordNames() As IEnumerable(Of String)
            Yield SyntaxFacts.GetText(SyntaxKind.NothingKeyword)
            Yield SyntaxFacts.GetText(SyntaxKind.SharedKeyword)
            Yield SyntaxFacts.GetText(SyntaxKind.OverridableKeyword)
            Yield SyntaxFacts.GetText(SyntaxKind.TrueKeyword)
            Yield SyntaxFacts.GetText(SyntaxKind.FalseKeyword)
            Yield SyntaxFacts.GetText(SyntaxKind.MustInheritKeyword)
            Yield SyntaxFacts.GetText(SyntaxKind.NotOverridableKeyword)
            Yield SyntaxFacts.GetText(SyntaxKind.AsyncKeyword)
            Yield SyntaxFacts.GetText(SyntaxKind.AwaitKeyword)
        End Function

        Protected Overrides Function GetExistingTopLevelElementNames(parentTrivia As DocumentationCommentTriviaSyntax) As IEnumerable(Of String)
            Return parentTrivia.Content _
                               .Select(Function(node) GetElementNameAndAttributes(node).Name) _
                               .WhereNotNull()
        End Function

        Protected Overrides Function GetExistingTopLevelAttributeValues(syntax As DocumentationCommentTriviaSyntax, elementName As String, attributeName As String) As IEnumerable(Of String)
            Dim attributeValues = SpecializedCollections.EmptyEnumerable(Of String)()

            For Each node In syntax.Content
                Dim nameAndAttributes = GetElementNameAndAttributes(node)
                If nameAndAttributes.Name = elementName Then
                    attributeValues = attributeValues.Concat(
                        nameAndAttributes.Attributes _
                                         .Where(Function(attribute) GetAttributeName(attribute) = attributeName) _
                                         .Select(AddressOf GetAttributeValue))
                End If
            Next

            Return attributeValues
        End Function

        Private Function GetElementNameAndAttributes(node As XmlNodeSyntax) As (Name As String, Attributes As SyntaxList(Of XmlNodeSyntax))
            Dim nameSyntax As XmlNameSyntax = Nothing
            Dim attributes As SyntaxList(Of XmlNodeSyntax) = Nothing

            If node.IsKind(SyntaxKind.XmlEmptyElement) Then
                Dim emptyElementSyntax = DirectCast(node, XmlEmptyElementSyntax)
                nameSyntax = TryCast(emptyElementSyntax.Name, XmlNameSyntax)
                attributes = emptyElementSyntax.Attributes
            ElseIf node.IsKind(SyntaxKind.XmlElement) Then
                Dim elementSyntax = DirectCast(node, XmlElementSyntax)
                nameSyntax = TryCast(elementSyntax.StartTag.Name, XmlNameSyntax)
                attributes = elementSyntax.StartTag.Attributes
            End If

            Return (nameSyntax?.LocalName.ValueText, attributes)
        End Function

        Private Function GetAttributeValue(attribute As XmlNodeSyntax) As String
            If TypeOf attribute Is XmlAttributeSyntax Then
                ' Decode any XML enities and concatentate the results
                Return DirectCast(DirectCast(attribute, XmlAttributeSyntax).Value, XmlStringSyntax).TextTokens.GetValueText()
            End If

            Return TryCast(attribute, XmlNameAttributeSyntax)?.Reference?.Identifier.ValueText
        End Function

        Private Function GetAttributes(tagName As String, attributes As SyntaxList(Of XmlNodeSyntax)) As IEnumerable(Of CompletionItem)
            Dim existingAttributeNames = attributes.Select(AddressOf GetAttributeName).WhereNotNull().ToSet()
            Return GetAttributeItems(tagName, existingAttributeNames)
        End Function

        Private Shared Function GetAttributeName(node As XmlNodeSyntax) As String
            Dim nameSyntax As XmlNameSyntax = node.TypeSwitch(
                Function(attribute As XmlAttributeSyntax) TryCast(attribute.Name, XmlNameSyntax),
                Function(attribute As XmlNameAttributeSyntax) attribute.Name,
                Function(attribute As XmlCrefAttributeSyntax) attribute.Name)

            Return nameSyntax?.LocalName.ValueText
        End Function

        Private Shared s_defaultRules As CompletionItemRules =
            CompletionItemRules.Create(
                filterCharacterRules:=FilterRules,
                enterKeyRule:=EnterKeyRule.Never)

    End Class
End Namespace<|MERGE_RESOLUTION|>--- conflicted
+++ resolved
@@ -2,11 +2,8 @@
 ' The .NET Foundation licenses this file to you under the MIT license.
 ' See the LICENSE file in the project root for more information.
 
-<<<<<<< HEAD
 Imports System.Collections.Immutable
-=======
 Imports System.Composition
->>>>>>> 494165c8
 Imports System.Threading
 Imports Microsoft.CodeAnalysis.Completion
 Imports Microsoft.CodeAnalysis.Completion.Providers

--- conflicted
+++ resolved
@@ -96,13 +96,8 @@
             var commitCharactersRuleCache = new Dictionary<ImmutableArray<CharacterSetModificationRule>, ImmutableArray<string>>();
             return new LSP.VSCompletionList
             {
-<<<<<<< HEAD
-                Items = list.Items.Select(item => CreateLSPCompletionItem(request, item, lspVSClientCapability)).ToArray(),
+                Items = list.Items.Select(item => CreateLSPCompletionItem(request, item, lspVSClientCapability, completionTrigger, commitCharactersRuleCache)).ToArray(),
                 SuggestionMode = list.SuggestionModeItem != null,
-=======
-                Items = list.Items.Select(item => CreateLSPCompletionItem(request, item, lspVSClientCapability, completionTrigger, commitCharactersRuleCache)).ToArray(),
-                SuggesstionMode = list.SuggestionModeItem != null,
->>>>>>> d412e19c
             };
 
             // Local functions

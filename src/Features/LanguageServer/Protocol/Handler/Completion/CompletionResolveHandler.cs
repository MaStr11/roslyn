--- conflicted
+++ resolved
@@ -44,13 +44,7 @@
                 data = ((JToken)completionItem.Data).ToObject<CompletionResolveData>();
             }
 
-<<<<<<< HEAD
-            var document = solution.GetDocument(data.TextDocument, clientName);
-=======
-            var request = data.CompletionParams;
-
-            var document = SolutionProvider.GetDocument(request.TextDocument, clientName);
->>>>>>> 532a2a6a
+            var document = SolutionProvider.GetDocument(data.TextDocument, clientName);
             if (document == null)
             {
                 return completionItem;

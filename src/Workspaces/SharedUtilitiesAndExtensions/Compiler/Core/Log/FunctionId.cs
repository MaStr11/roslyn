﻿// Licensed to the .NET Foundation under one or more agreements.
// The .NET Foundation licenses this file to you under the MIT license.
// See the LICENSE file in the project root for more information.

namespace Microsoft.CodeAnalysis.Internal.Log
{
    /// <summary>
    /// Enum to uniquely identify each function location.
    /// </summary>
    internal enum FunctionId
    {
        // a value to use in unit tests that won't interfere with reporting
        // for our other scenarios.
        TestEvent_NotUsed = 1,

        WorkCoordinator_DocumentWorker_Enqueue = 2,
        WorkCoordinator_ProcessProjectAsync = 3,
        WorkCoordinator_ProcessDocumentAsync = 4,
        WorkCoordinator_SemanticChange_Enqueue = 5,
        WorkCoordinator_SemanticChange_EnqueueFromMember = 6,
        WorkCoordinator_SemanticChange_EnqueueFromType = 7,
        WorkCoordinator_SemanticChange_FullProjects = 8,
        WorkCoordinator_Project_Enqueue = 9,
        WorkCoordinator_AsyncWorkItemQueue_LastItem = 10,
        WorkCoordinator_AsyncWorkItemQueue_FirstItem = 11,

        Diagnostics_SyntaxDiagnostic = 12,
        Diagnostics_SemanticDiagnostic = 13,
        Diagnostics_ProjectDiagnostic = 14,
        Diagnostics_DocumentReset = 15,
        Diagnostics_DocumentOpen = 16,
        Diagnostics_RemoveDocument = 17,
        Diagnostics_RemoveProject = 18,
        Diagnostics_DocumentClose = 19,

        // add new values after this
        Run_Environment = 20,
        Run_Environment_Options = 21,

        Tagger_AdornmentManager_OnLayoutChanged = 22,
        Tagger_AdornmentManager_UpdateInvalidSpans = 23,
        Tagger_BatchChangeNotifier_NotifyEditorNow = 24,
        Tagger_BatchChangeNotifier_NotifyEditor = 25,
        Tagger_TagSource_RecomputeTags = 26,
        Tagger_TagSource_ProcessNewTags = 27,
        Tagger_SyntacticClassification_TagComputer_GetTags = 28,
        Tagger_SemanticClassification_TagProducer_ProduceTags = 29,
        Tagger_BraceHighlighting_TagProducer_ProduceTags = 30,
        Tagger_LineSeparator_TagProducer_ProduceTags = 31,
        Tagger_Outlining_TagProducer_ProduceTags = 32,
        Tagger_Highlighter_TagProducer_ProduceTags = 33,
        Tagger_ReferenceHighlighting_TagProducer_ProduceTags = 34,

        CaseCorrection_CaseCorrect = 35,
        CaseCorrection_ReplaceTokens = 36,
        CaseCorrection_AddReplacements = 37,

        CodeCleanup_CleanupAsync = 38,
        CodeCleanup_Cleanup = 39,
        CodeCleanup_IterateAllCodeCleanupProviders = 40,
        CodeCleanup_IterateOneCodeCleanup = 41,

        CommandHandler_GetCommandState = 42,
        CommandHandler_ExecuteHandlers = 43,
        CommandHandler_FormatCommand = 44,
        CommandHandler_CompleteStatement = 45,
        CommandHandler_ToggleBlockComment = 46,
        CommandHandler_ToggleLineComment = 47,

        Workspace_SourceText_GetChangeRanges = 48,
        Workspace_Recoverable_RecoverRootAsync = 49,
        Workspace_Recoverable_RecoverRoot = 50,
        Workspace_Recoverable_RecoverTextAsync = 51,
        Workspace_Recoverable_RecoverText = 52,
        Workspace_SkeletonAssembly_GetMetadataOnlyImage = 53,
        Workspace_SkeletonAssembly_EmitMetadataOnlyImage = 54,
        Workspace_Document_State_FullyParseSyntaxTree = 55,
        Workspace_Document_State_IncrementallyParseSyntaxTree = 56,
        Workspace_Document_GetSemanticModel = 57,
        Workspace_Document_GetSyntaxTree = 58,
        Workspace_Document_GetTextChanges = 59,
        Workspace_Project_GetCompilation = 60,
        Workspace_Project_CompilationTracker_BuildCompilationAsync = 61,
        Workspace_ApplyChanges = 62,
        Workspace_TryGetDocument = 63,
        Workspace_TryGetDocumentFromInProgressSolution = 64,
        Workspace_Solution_LinkedFileDiffMergingSession = 65,
        Workspace_Solution_LinkedFileDiffMergingSession_LinkedFileGroup = 66,
        Workspace_Solution_Info = 67,

        EndConstruct_DoStatement = 68,
        EndConstruct_XmlCData = 69,
        EndConstruct_XmlComment = 70,
        EndConstruct_XmlElement = 71,
        EndConstruct_XmlEmbeddedExpression = 72,
        EndConstruct_XmlProcessingInstruction = 73,

        FindReference_Rename = 74,
        FindReference_ChangeSignature = 75,
        FindReference = 76,
        FindReference_DetermineAllSymbolsAsync = 77,
        FindReference_CreateProjectMapAsync = 78,
        FindReference_CreateDocumentMapAsync = 79,
        FindReference_ProcessAsync = 80,
        FindReference_ProcessProjectAsync = 81,
        FindReference_ProcessDocumentAsync = 82,

        LineCommit_CommitRegion = 83,

        Formatting_TokenStreamConstruction = 84,
        Formatting_ContextInitialization = 85,
        Formatting_Format = 86,
        Formatting_ApplyResultToBuffer = 87,
        Formatting_IterateNodes = 88,
        Formatting_CollectIndentBlock = 89,
        Formatting_CollectSuppressOperation = 90,
        Formatting_CollectAlignOperation = 91,
        Formatting_CollectAnchorOperation = 92,
        Formatting_CollectTokenOperation = 93,
        Formatting_BuildContext = 94,
        Formatting_ApplySpaceAndLine = 95,
        Formatting_ApplyAnchorOperation = 96,
        Formatting_ApplyAlignOperation = 97,
        Formatting_AggregateCreateTextChanges = 98,
        Formatting_AggregateCreateFormattedRoot = 99,
        Formatting_CreateTextChanges = 100,
        Formatting_CreateFormattedRoot = 101,
        Formatting_Partitions = 102,

        SmartIndentation_Start = 103,
        SmartIndentation_OpenCurly = 104,
        SmartIndentation_CloseCurly = 105,

        Rename_InlineSession = 106,
        Rename_InlineSession_Session = 107,
        Rename_FindLinkedSpans = 108,
        Rename_GetSymbolRenameInfo = 109,
        Rename_OnTextBufferChanged = 110,
        Rename_ApplyReplacementText = 111,
        Rename_CommitCore = 112,
        Rename_CommitCoreWithPreview = 113,
        Rename_GetAsynchronousLocationsSource = 114,
        Rename_AllRenameLocations = 115,
        Rename_StartSearchingForSpansInAllOpenDocuments = 116,
        Rename_StartSearchingForSpansInOpenDocument = 117,
        Rename_CreateOpenTextBufferManagerForAllOpenDocs = 118,
        Rename_CreateOpenTextBufferManagerForAllOpenDocument = 119,
        Rename_ReportSpan = 120,
        Rename_GetNoChangeConflictResolution = 121,
        Rename_Tracking_BufferChanged = 122,

        TPLTask_TaskScheduled = 123,
        TPLTask_TaskStarted = 124,
        TPLTask_TaskCompleted = 125,

        Get_QuickInfo_Async = 126,

        Completion_ModelComputer_DoInBackground = 127,
        Completion_ModelComputation_FilterModelInBackground = 128,
        Completion_ModelComputation_WaitForModel = 129,
        Completion_SymbolCompletionProvider_GetItemsWorker = 130,
        Completion_KeywordCompletionProvider_GetItemsWorker = 131,
        Completion_SnippetCompletionProvider_GetItemsWorker_CSharp = 132,
        Completion_TypeImportCompletionProvider_GetCompletionItemsAsync = 133,
        Completion_ExtensionMethodImportCompletionProvider_GetCompletionItemsAsync = 134,

        SignatureHelp_ModelComputation_ComputeModelInBackground = 135,
        SignatureHelp_ModelComputation_UpdateModelInBackground = 136,

        Refactoring_CodeRefactoringService_GetRefactoringsAsync = 137,
        Refactoring_AddImport = 138,
        Refactoring_FullyQualify = 139,
        Refactoring_GenerateFromMembers_AddConstructorParametersFromMembers = 140,
        Refactoring_GenerateFromMembers_GenerateConstructorFromMembers = 141,
        Refactoring_GenerateFromMembers_GenerateEqualsAndGetHashCode = 142,
        Refactoring_GenerateMember_GenerateConstructor = 143,
        Refactoring_GenerateMember_GenerateDefaultConstructors = 144,
        Refactoring_GenerateMember_GenerateEnumMember = 145,
        Refactoring_GenerateMember_GenerateMethod = 146,
        Refactoring_GenerateMember_GenerateVariable = 147,
        Refactoring_ImplementAbstractClass = 148,
        Refactoring_ImplementInterface = 149,
        Refactoring_IntroduceVariable = 150,
        Refactoring_GenerateType = 151,
        Refactoring_RemoveUnnecessaryImports_CSharp = 152,
        Refactoring_RemoveUnnecessaryImports_VisualBasic = 153,

        Snippet_OnBeforeInsertion = 154,
        Snippet_OnAfterInsertion = 155,

        Misc_NonReentrantLock_BlockingWait = 156,
        Misc_VisualStudioWaitIndicator_Wait = 157,
        Misc_SaveEventsSink_OnBeforeSave = 158,

        TaskList_Refresh = 159,
        TaskList_NavigateTo = 160,

        WinformDesigner_GenerateXML = 161,

        NavigateTo_Search = 162,

        NavigationService_VSDocumentNavigationService_NavigateTo = 163,

        NavigationBar_ComputeModelAsync = 164,
        NavigationBar_ItemService_GetMembersInTypes_CSharp = 165,
        NavigationBar_ItemService_GetTypesInFile_CSharp = 166,
        NavigationBar_UpdateDropDownsSynchronously_WaitForModel = 167,
        NavigationBar_UpdateDropDownsSynchronously_WaitForSelectedItemInfo = 168,

        EventHookup_Determine_If_Event_Hookup = 169,
        EventHookup_Generate_Handler = 170,
        EventHookup_Type_Char = 171,

        Cache_Created = 172,
        Cache_AddOrAccess = 173,
        Cache_Remove = 174,
        Cache_Evict = 175,
        Cache_EvictAll = 176,
        Cache_ItemRank = 177,

        TextStructureNavigator_GetExtentOfWord = 178,
        TextStructureNavigator_GetSpanOfEnclosing = 179,
        TextStructureNavigator_GetSpanOfFirstChild = 180,
        TextStructureNavigator_GetSpanOfNextSibling = 181,
        TextStructureNavigator_GetSpanOfPreviousSibling = 182,

        Debugging_LanguageDebugInfoService_GetDataTipSpanAndText = 183,
        Debugging_VsLanguageDebugInfo_ValidateBreakpointLocation = 184,
        Debugging_VsLanguageDebugInfo_GetProximityExpressions = 185,
        Debugging_VsLanguageDebugInfo_ResolveName = 186,
        Debugging_VsLanguageDebugInfo_GetNameOfLocation = 187,
        Debugging_VsLanguageDebugInfo_GetDataTipText = 188,
        Debugging_EncSession = 189,
        Debugging_EncSession_EditSession = 190,
        Debugging_EncSession_EditSession_EmitDeltaErrorId = 191,
        Debugging_EncSession_EditSession_RudeEdit = 192,

        Simplifier_ReduceAsync = 193,
        Simplifier_ExpandNode = 194,
        Simplifier_ExpandToken = 195,

        ForegroundNotificationService_Processed = 196,
        ForegroundNotificationService_NotifyOnForeground = 197,

        BackgroundCompiler_BuildCompilationsAsync = 198,

        PersistenceService_ReadAsync = 199,
        PersistenceService_WriteAsync = 200,
        PersistenceService_ReadAsyncFailed = 201,
        PersistenceService_WriteAsyncFailed = 202,
        PersistenceService_Initialization = 203,

        TemporaryStorageServiceFactory_ReadText = 204,
        TemporaryStorageServiceFactory_WriteText = 205,
        TemporaryStorageServiceFactory_ReadStream = 206,
        TemporaryStorageServiceFactory_WriteStream = 207,

        PullMembersUpWarning_ChangeTargetToAbstract = 208,
        PullMembersUpWarning_ChangeOriginToPublic = 209,
        PullMembersUpWarning_ChangeOriginToNonStatic = 210,
        PullMembersUpWarning_UserProceedToFinish = 211,
        PullMembersUpWarning_UserGoBack = 212,

        // currently no-one uses these
        SmartTags_RefreshSession = 213,
        SmartTags_SmartTagInitializeFixes = 214,
        SmartTags_ApplyQuickFix = 215,

        EditorTestApp_RefreshTask = 216,
        EditorTestApp_UpdateDiagnostics = 217,

        IncrementalAnalyzerProcessor_Analyzers = 218,
        IncrementalAnalyzerProcessor_Analyzer = 219,
        IncrementalAnalyzerProcessor_ActiveFileAnalyzers = 220,
        IncrementalAnalyzerProcessor_ActiveFileAnalyzer = 221,
        IncrementalAnalyzerProcessor_Shutdown = 222,

        WorkCoordinatorRegistrationService_Register = 223,
        WorkCoordinatorRegistrationService_Unregister = 224,
        WorkCoordinatorRegistrationService_Reanalyze = 225,

        WorkCoordinator_SolutionCrawlerOption = 226,
        WorkCoordinator_PersistentStorageAdded = 227,
        WorkCoordinator_PersistentStorageRemoved = 228,
        WorkCoordinator_Shutdown = 229,

        DiagnosticAnalyzerService_Analyzers = 230,
        DiagnosticAnalyzerDriver_AnalyzerCrash = 231,
        DiagnosticAnalyzerDriver_AnalyzerTypeCount = 232,
        PersistedSemanticVersion_Info = 233,
        StorageDatabase_Exceptions = 234,
        WorkCoordinator_ShutdownTimeout = 235,
        Diagnostics_HyperLink = 236,

        CodeFixes_FixAllOccurrencesSession = 237,
        CodeFixes_FixAllOccurrencesContext = 238,
        CodeFixes_FixAllOccurrencesComputation = 239,
        CodeFixes_FixAllOccurrencesComputation_Document_Diagnostics = 240,
        CodeFixes_FixAllOccurrencesComputation_Project_Diagnostics = 241,
        CodeFixes_FixAllOccurrencesComputation_Document_Fixes = 242,
        CodeFixes_FixAllOccurrencesComputation_Project_Fixes = 243,
        CodeFixes_FixAllOccurrencesComputation_Document_Merge = 244,
        CodeFixes_FixAllOccurrencesComputation_Project_Merge = 245,
        CodeFixes_FixAllOccurrencesPreviewChanges = 246,
        CodeFixes_ApplyChanges = 247,

        SolutionExplorer_AnalyzerItemSource_GetItems = 248,
        SolutionExplorer_DiagnosticItemSource_GetItems = 249,
        WorkCoordinator_ActiveFileEnqueue = 250,
        SymbolFinder_FindDeclarationsAsync = 251,
        SymbolFinder_Project_AddDeclarationsAsync = 252,
        SymbolFinder_Assembly_AddDeclarationsAsync = 253,
        SymbolFinder_Solution_Name_FindSourceDeclarationsAsync = 254,
        SymbolFinder_Project_Name_FindSourceDeclarationsAsync = 255,
        SymbolFinder_Solution_Predicate_FindSourceDeclarationsAsync = 256,
        SymbolFinder_Project_Predicate_FindSourceDeclarationsAsync = 257,
        Tagger_Diagnostics_RecomputeTags = 258,
        Tagger_Diagnostics_Updated = 259,
        SuggestedActions_HasSuggestedActionsAsync = 260,
        SuggestedActions_GetSuggestedActions = 261,
        AnalyzerDependencyCheckingService_LogConflict = 262,
        AnalyzerDependencyCheckingService_LogMissingDependency = 263,
        VirtualMemory_MemoryLow = 264,
        Extension_Exception = 265,

        WorkCoordinator_WaitForHigherPriorityOperationsAsync = 266,

        CSharp_Interactive_Window = 267,
        VisualBasic_Interactive_Window = 268,

        NonFatalWatson = 269,
        GlobalOperationRegistration = 270,
        CommandHandler_FindAllReference = 271,

        CodefixInfobar_Enable = 272,
        CodefixInfobar_EnableAndIgnoreFutureErrors = 273,
        CodefixInfobar_LeaveDisabled = 274,
        CodefixInfobar_ErrorIgnored = 275,

        Refactoring_NamingStyle = 276,

        // Caches
        SymbolTreeInfo_ExceptionInCacheRead = 277,
        SpellChecker_ExceptionInCacheRead = 278,
        BKTree_ExceptionInCacheRead = 279,
        IntellisenseBuild_Failed = 280,

        FileTextLoader_FileLengthThresholdExceeded = 281,

        // Generic performance measurement action IDs
        MeasurePerformance_StartAction = 282,
        MeasurePerformance_StopAction = 283,

        Serializer_CreateChecksum = 284,
        Serializer_Serialize = 285,
        Serializer_Deserialize = 286,

        CodeAnalysisService_CalculateDiagnosticsAsync = 287,
        CodeAnalysisService_SerializeDiagnosticResultAsync = 288,
        CodeAnalysisService_GetReferenceCountAsync = 289,
        CodeAnalysisService_FindReferenceLocationsAsync = 290,
        CodeAnalysisService_FindReferenceMethodsAsync = 291,
        CodeAnalysisService_GetFullyQualifiedName = 292,
        CodeAnalysisService_GetTodoCommentsAsync = 293,
        CodeAnalysisService_GetDesignerAttributesAsync = 294,

        ServiceHubRemoteHostClient_CreateAsync = 295,
        // obsolete: PinnedRemotableDataScope_GetRemotableData = 296,

        RemoteHost_Connect = 297,
        RemoteHost_Disconnect = 298,

        // obsolete: RemoteHostClientService_AddGlobalAssetsAsync = 299,
        // obsolete: RemoteHostClientService_RemoveGlobalAssets = 300,
        // obsolete: RemoteHostClientService_Enabled = 301,
        // obsolete: RemoteHostClientService_Restarted = 302,

        RemoteHostService_SynchronizePrimaryWorkspaceAsync = 303,
        // obsolete: RemoteHostService_SynchronizeGlobalAssetsAsync = 304,

        AssetStorage_CleanAssets = 305,
        AssetStorage_TryGetAsset = 306,

        AssetService_GetAssetAsync = 307,
        AssetService_SynchronizeAssetsAsync = 308,
        AssetService_SynchronizeSolutionAssetsAsync = 309,
        AssetService_SynchronizeProjectAssetsAsync = 310,

        CodeLens_GetReferenceCountAsync = 311,
        CodeLens_FindReferenceLocationsAsync = 312,
        CodeLens_FindReferenceMethodsAsync = 313,
        CodeLens_GetFullyQualifiedName = 314,

        SolutionState_ComputeChecksumsAsync = 315,
        ProjectState_ComputeChecksumsAsync = 316,
        DocumentState_ComputeChecksumsAsync = 317,

        // obsolete: SolutionSynchronizationService_GetRemotableData = 318,
        // obsolete: SolutionSynchronizationServiceFactory_CreatePinnedRemotableDataScopeAsync = 319,

        SolutionChecksumUpdater_SynchronizePrimaryWorkspace = 320,

        JsonRpcSession_RequestAssetAsync = 321,

        SolutionService_GetSolutionAsync = 322,
        SolutionService_UpdatePrimaryWorkspaceAsync = 323,

        RemoteHostService_GetAssetsAsync = 324,

        // obsolete: CompilationService_GetCompilationAsync = 325,
        SolutionCreator_AssetDifferences = 326,
        Extension_InfoBar = 327,
        FxCopAnalyzersInstall = 328,
        AssetStorage_ForceGC = 329,
        RemoteHost_Bitness = 330,
        Intellisense_Completion = 331,
        MetadataOnlyImage_EmitFailure = 332,
        LiveTableDataSource_OnDiagnosticsUpdated = 333,
        Experiment_KeybindingsReset = 334,
        Diagnostics_GeneratePerformaceReport = 335,
        Diagnostics_BadAnalyzer = 336,
        CodeAnalysisService_ReportAnalyzerPerformance = 337,
        PerformanceTrackerService_AddSnapshot = 338,
        AbstractProject_SetIntelliSenseBuild = 339,
        AbstractProject_Created = 340,
        AbstractProject_PushedToWorkspace = 341,
        ExternalErrorDiagnosticUpdateSource_AddError = 342,
        DiagnosticIncrementalAnalyzer_SynchronizeWithBuildAsync = 343,
        Completion_ExecuteCommand_TypeChar = 344,
        RemoteHostService_SynchronizeTextAsync = 345,

        SymbolFinder_Solution_Pattern_FindSourceDeclarationsAsync = 346,
        SymbolFinder_Project_Pattern_FindSourceDeclarationsAsync = 347,
        Intellisense_Completion_Commit = 348,

        CodeCleanupInfobar_BarDisplayed = 349,
        CodeCleanupInfobar_ConfigureNow = 350,
        CodeCleanupInfobar_NeverShowCodeCleanupInfoBarAgain = 351,

        FormatDocument = 352,
        CodeCleanup_ApplyCodeFixesAsync = 353,
        CodeCleanup_RemoveUnusedImports = 354,
        CodeCleanup_SortImports = 355,
        CodeCleanup_Format = 356,
        CodeCleanupABTest_AssignedToOnByDefault = 357,
        CodeCleanupABTest_AssignedToOffByDefault = 358,
        Workspace_Events = 359,

        Refactoring_ExtractMethod_UnknownMatrixItem = 360,

        SyntaxTreeIndex_Precalculate = 361,
        SyntaxTreeIndex_Precalculate_Create = 362,
        SymbolTreeInfo_Create = 363,
        SymbolTreeInfo_TryLoadOrCreate = 364,
        CommandHandler_GoToImplementation = 365,
        GraphQuery_ImplementedBy = 366,
        GraphQuery_Implements = 367,
        GraphQuery_IsCalledBy = 368,
        GraphQuery_IsUsedBy = 369,
        GraphQuery_Overrides = 370,

        Intellisense_AsyncCompletion_Data = 371,
        Intellisense_CompletionProviders_Data = 372,
        RemoteHostService_IsExperimentEnabledAsync = 373,
        PartialLoad_FullyLoaded = 374,
        Liveshare_UnknownCodeAction = 375,
        Liveshare_LexicalClassifications = 376,
        Liveshare_SyntacticClassifications = 377,
        Liveshare_SyntacticTagger = 378,

        CommandHandler_GoToBase = 379,

        DiagnosticAnalyzerService_GetDiagnosticsForSpanAsync = 380,
        CodeFixes_GetCodeFixesAsync = 381,

        LanguageServer_ActivateFailed = 382,
        LanguageServer_OnLoadedFailed = 383,

        CodeFixes_AddExplicitCast = 384,

        ToolsOptions_GenerateEditorconfig = 385,

        Renamer_RenameSymbolAsync = 386,
        Renamer_FindRenameLocationsAsync = 387,
        Renamer_ResolveConflictsAsync = 388,

        ChangeSignature_Data = 400,

        AbstractEncapsulateFieldService_EncapsulateFieldsAsync = 410,

        AbstractConvertTupleToStructCodeRefactoringProvider_ConvertToStructAsync = 420,

        DependentTypeFinder_FindAndCacheDerivedClassesAsync = 430,
        DependentTypeFinder_FindAndCacheDerivedInterfacesAsync = 431,
        DependentTypeFinder_FindAndCacheImplementingTypesAsync = 432,

        RemoteSemanticClassificationCacheService_ExceptionInCacheRead = 440,
<<<<<<< HEAD

        LSPCompletion_MissingLSPCompletionTriggerKind = 450,
=======
        FeatureNotAvailable = 441,
>>>>>>> 7e89bce3
    }
}<|MERGE_RESOLUTION|>--- conflicted
+++ resolved
@@ -495,11 +495,9 @@
         DependentTypeFinder_FindAndCacheImplementingTypesAsync = 432,
 
         RemoteSemanticClassificationCacheService_ExceptionInCacheRead = 440,
-<<<<<<< HEAD
-
+        
+        FeatureNotAvailable = 441,
+        
         LSPCompletion_MissingLSPCompletionTriggerKind = 450,
-=======
-        FeatureNotAvailable = 441,
->>>>>>> 7e89bce3
     }
 }
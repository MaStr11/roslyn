--- conflicted
+++ resolved
@@ -89,11 +89,7 @@
             }, cancellationToken);
         }
 
-<<<<<<< HEAD
-        public Task<string> GetFullyQualifiedNameAsync(DocumentId documentId, TextSpan textSpan, CancellationToken cancellationToken)
-=======
-        public Task<string> GetFullyQualifiedName(PinnedSolutionInfo solutionInfo, DocumentId documentId, TextSpan textSpan, CancellationToken cancellationToken)
->>>>>>> dd19218e
+        public Task<string> GetFullyQualifiedNameAsync(PinnedSolutionInfo solutionInfo, DocumentId documentId, TextSpan textSpan, CancellationToken cancellationToken)
         {
             return RunServiceAsync(async () =>
             {

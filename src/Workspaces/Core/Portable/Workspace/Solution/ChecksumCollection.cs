﻿// Copyright (c) Microsoft.  All Rights Reserved.  Licensed under the Apache License, Version 2.0.  See License.txt in the project root for license information.

using System;
using System.Collections;
using System.Collections.Generic;
using System.Linq;

namespace Microsoft.CodeAnalysis.Serialization
{
    /// <summary>
    /// collection which children is checksum.
    /// </summary>
    internal abstract class ChecksumCollection : ChecksumWithChildren, IEnumerable<Checksum>
    {
<<<<<<< HEAD
        protected ChecksumCollection(WellKnownSynchronizationKinds kind, Checksum[] checksums) : this(kind, (object[])checksums)
        {
        }

        protected ChecksumCollection(WellKnownSynchronizationKinds kind, object[] checksums) : base(kind, checksums)
=======
        protected ChecksumCollection(WellKnownSynchronizationKind kind, Checksum[] checksums) : this(kind, (object[])checksums)
        {
        }

        protected ChecksumCollection(WellKnownSynchronizationKind kind, object[] checksums) : base(kind, checksums)
>>>>>>> 8262112e
        {
        }

        public int Count => Children.Count;
        public Checksum this[int index] => (Checksum)Children[index];

        public IEnumerator<Checksum> GetEnumerator()
        {
            return this.Children.Cast<Checksum>().GetEnumerator();
        }

        IEnumerator IEnumerable.GetEnumerator()
        {
            return GetEnumerator();
        }
    }

    // we have a type for each kind so that we can distinguish these later
    internal class ProjectChecksumCollection : ChecksumCollection
    {
        public ProjectChecksumCollection(Checksum[] checksums) : this((object[])checksums) { }
<<<<<<< HEAD
        public ProjectChecksumCollection(object[] checksums) : base(WellKnownSynchronizationKinds.ProjectChecksumCollection, checksums) { }
=======
        public ProjectChecksumCollection(object[] checksums) : base(WellKnownSynchronizationKind.ProjectChecksumCollection, checksums) { }
>>>>>>> 8262112e
    }

    internal class DocumentChecksumCollection : ChecksumCollection
    {
        public DocumentChecksumCollection(Checksum[] checksums) : this((object[])checksums) { }
<<<<<<< HEAD
        public DocumentChecksumCollection(object[] checksums) : base(WellKnownSynchronizationKinds.DocumentChecksumCollection, checksums) { }
=======
        public DocumentChecksumCollection(object[] checksums) : base(WellKnownSynchronizationKind.DocumentChecksumCollection, checksums) { }
>>>>>>> 8262112e
    }

    internal class TextDocumentChecksumCollection : ChecksumCollection
    {
        public TextDocumentChecksumCollection(Checksum[] checksums) : this((object[])checksums) { }
<<<<<<< HEAD
        public TextDocumentChecksumCollection(object[] checksums) : base(WellKnownSynchronizationKinds.TextDocumentChecksumCollection, checksums) { }
=======
        public TextDocumentChecksumCollection(object[] checksums) : base(WellKnownSynchronizationKind.TextDocumentChecksumCollection, checksums) { }
>>>>>>> 8262112e
    }

    internal class ProjectReferenceChecksumCollection : ChecksumCollection
    {
        public ProjectReferenceChecksumCollection(Checksum[] checksums) : this((object[])checksums) { }
<<<<<<< HEAD
        public ProjectReferenceChecksumCollection(object[] checksums) : base(WellKnownSynchronizationKinds.ProjectReferenceChecksumCollection, checksums) { }
=======
        public ProjectReferenceChecksumCollection(object[] checksums) : base(WellKnownSynchronizationKind.ProjectReferenceChecksumCollection, checksums) { }
>>>>>>> 8262112e
    }

    internal class MetadataReferenceChecksumCollection : ChecksumCollection
    {
        public MetadataReferenceChecksumCollection(Checksum[] checksums) : this((object[])checksums) { }
<<<<<<< HEAD
        public MetadataReferenceChecksumCollection(object[] checksums) : base(WellKnownSynchronizationKinds.MetadataReferenceChecksumCollection, checksums) { }
=======
        public MetadataReferenceChecksumCollection(object[] checksums) : base(WellKnownSynchronizationKind.MetadataReferenceChecksumCollection, checksums) { }
>>>>>>> 8262112e
    }

    internal class AnalyzerReferenceChecksumCollection : ChecksumCollection
    {
        public AnalyzerReferenceChecksumCollection(Checksum[] checksums) : this((object[])checksums) { }
<<<<<<< HEAD
        public AnalyzerReferenceChecksumCollection(object[] checksums) : base(WellKnownSynchronizationKinds.AnalyzerReferenceChecksumCollection, checksums) { }
=======
        public AnalyzerReferenceChecksumCollection(object[] checksums) : base(WellKnownSynchronizationKind.AnalyzerReferenceChecksumCollection, checksums) { }
>>>>>>> 8262112e
    }
}<|MERGE_RESOLUTION|>--- conflicted
+++ resolved
@@ -12,19 +12,11 @@
     /// </summary>
     internal abstract class ChecksumCollection : ChecksumWithChildren, IEnumerable<Checksum>
     {
-<<<<<<< HEAD
-        protected ChecksumCollection(WellKnownSynchronizationKinds kind, Checksum[] checksums) : this(kind, (object[])checksums)
-        {
-        }
-
-        protected ChecksumCollection(WellKnownSynchronizationKinds kind, object[] checksums) : base(kind, checksums)
-=======
         protected ChecksumCollection(WellKnownSynchronizationKind kind, Checksum[] checksums) : this(kind, (object[])checksums)
         {
         }
 
         protected ChecksumCollection(WellKnownSynchronizationKind kind, object[] checksums) : base(kind, checksums)
->>>>>>> 8262112e
         {
         }
 
@@ -46,60 +38,36 @@
     internal class ProjectChecksumCollection : ChecksumCollection
     {
         public ProjectChecksumCollection(Checksum[] checksums) : this((object[])checksums) { }
-<<<<<<< HEAD
-        public ProjectChecksumCollection(object[] checksums) : base(WellKnownSynchronizationKinds.ProjectChecksumCollection, checksums) { }
-=======
         public ProjectChecksumCollection(object[] checksums) : base(WellKnownSynchronizationKind.ProjectChecksumCollection, checksums) { }
->>>>>>> 8262112e
     }
 
     internal class DocumentChecksumCollection : ChecksumCollection
     {
         public DocumentChecksumCollection(Checksum[] checksums) : this((object[])checksums) { }
-<<<<<<< HEAD
-        public DocumentChecksumCollection(object[] checksums) : base(WellKnownSynchronizationKinds.DocumentChecksumCollection, checksums) { }
-=======
         public DocumentChecksumCollection(object[] checksums) : base(WellKnownSynchronizationKind.DocumentChecksumCollection, checksums) { }
->>>>>>> 8262112e
     }
 
     internal class TextDocumentChecksumCollection : ChecksumCollection
     {
         public TextDocumentChecksumCollection(Checksum[] checksums) : this((object[])checksums) { }
-<<<<<<< HEAD
-        public TextDocumentChecksumCollection(object[] checksums) : base(WellKnownSynchronizationKinds.TextDocumentChecksumCollection, checksums) { }
-=======
         public TextDocumentChecksumCollection(object[] checksums) : base(WellKnownSynchronizationKind.TextDocumentChecksumCollection, checksums) { }
->>>>>>> 8262112e
     }
 
     internal class ProjectReferenceChecksumCollection : ChecksumCollection
     {
         public ProjectReferenceChecksumCollection(Checksum[] checksums) : this((object[])checksums) { }
-<<<<<<< HEAD
-        public ProjectReferenceChecksumCollection(object[] checksums) : base(WellKnownSynchronizationKinds.ProjectReferenceChecksumCollection, checksums) { }
-=======
         public ProjectReferenceChecksumCollection(object[] checksums) : base(WellKnownSynchronizationKind.ProjectReferenceChecksumCollection, checksums) { }
->>>>>>> 8262112e
     }
 
     internal class MetadataReferenceChecksumCollection : ChecksumCollection
     {
         public MetadataReferenceChecksumCollection(Checksum[] checksums) : this((object[])checksums) { }
-<<<<<<< HEAD
-        public MetadataReferenceChecksumCollection(object[] checksums) : base(WellKnownSynchronizationKinds.MetadataReferenceChecksumCollection, checksums) { }
-=======
         public MetadataReferenceChecksumCollection(object[] checksums) : base(WellKnownSynchronizationKind.MetadataReferenceChecksumCollection, checksums) { }
->>>>>>> 8262112e
     }
 
     internal class AnalyzerReferenceChecksumCollection : ChecksumCollection
     {
         public AnalyzerReferenceChecksumCollection(Checksum[] checksums) : this((object[])checksums) { }
-<<<<<<< HEAD
-        public AnalyzerReferenceChecksumCollection(object[] checksums) : base(WellKnownSynchronizationKinds.AnalyzerReferenceChecksumCollection, checksums) { }
-=======
         public AnalyzerReferenceChecksumCollection(object[] checksums) : base(WellKnownSynchronizationKind.AnalyzerReferenceChecksumCollection, checksums) { }
->>>>>>> 8262112e
     }
 }
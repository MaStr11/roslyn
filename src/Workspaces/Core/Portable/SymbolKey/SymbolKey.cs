--- conflicted
+++ resolved
@@ -102,15 +102,12 @@
         public SymbolKey(string data)
             => _symbolKeyData = data ?? throw new ArgumentNullException();
 
-<<<<<<< HEAD
-=======
         /// <summary>
         /// Constructs a new <see cref="SymbolKey"/> representing the provided <paramref name="symbol"/>.
         /// </summary>
         internal static SymbolKey Create(ISymbol symbol, CancellationToken cancellationToken = default)
             => new SymbolKey(CreateString(symbol, cancellationToken));
 
->>>>>>> b2b2d973
         /// <summary>
         /// Returns an <see cref="IEqualityComparer{T}"/> that determines if two <see cref="SymbolKey"/>s
         /// represent the same effective symbol.
@@ -134,18 +131,11 @@
         {
             using var reader = SymbolKeyReader.GetReader(
                 symbolKey, compilation, ignoreAssemblyKey, resolveLocations, cancellationToken);
-<<<<<<< HEAD
-            var result = reader.ReadFirstSymbolKey();
-            Debug.Assert(reader.Position == symbolKey.Length);
-            return result;
-        }
-=======
             var version = reader.ReadFormatVersion();
             if (version != FormatVersion)
             {
                 return default;
             }
->>>>>>> b2b2d973
 
             var result = reader.ReadSymbolKey();
             Debug.Assert(reader.Position == symbolKey.Length);
@@ -159,12 +149,8 @@
         internal static string CreateStringWorker(int version, ISymbol symbol, CancellationToken cancellationToken = default)
         {
             using var writer = SymbolKeyWriter.GetWriter(cancellationToken);
-<<<<<<< HEAD
-            writer.WriteFirstSymbolKey(symbol);
-=======
             writer.WriteFormatVersion(version);
             writer.WriteSymbolKey(symbol);
->>>>>>> b2b2d973
             return writer.CreateKey();
         }
 
@@ -233,34 +219,6 @@
                 : metadataName;
         }
 
-<<<<<<< HEAD
-        private static IEnumerable<INamedTypeSymbol> InstantiateTypes(
-            ImmutableArray<INamedTypeSymbol> types,
-            int arity,
-            ImmutableArray<SymbolKeyResolution> typeArgumentKeys)
-        {
-            if (arity == 0 || typeArgumentKeys.IsDefault || typeArgumentKeys.IsEmpty)
-            {
-                return types;
-            }
-
-            // TODO(cyrusn): We're only accepting a type argument if it resolves unambiguously.
-            // However, we could consider the case where they resolve ambiguously and return
-            // different named type instances when that happens.
-            var typeArguments = typeArgumentKeys.Select(a => GetFirstSymbol<ITypeSymbol>(a)).ToArray();
-            return typeArguments.Any(s_typeIsNull)
-                ? SpecializedCollections.EmptyEnumerable<INamedTypeSymbol>()
-                : types.Select(t => t.Construct(typeArguments));
-        }
-
-        private static TSymbol GetFirstSymbol<TSymbol>(SymbolKeyResolution resolution)
-            where TSymbol : ISymbol
-        {
-            return resolution.GetAllSymbols().OfType<TSymbol>().FirstOrDefault();
-        }
-
-=======
->>>>>>> b2b2d973
         private static bool ParameterRefKindsMatch(
             ImmutableArray<IParameterSymbol> parameters,
             PooledArrayBuilder<RefKind> refKinds)

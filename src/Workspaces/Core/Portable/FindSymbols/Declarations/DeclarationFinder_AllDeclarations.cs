--- conflicted
+++ resolved
@@ -94,25 +94,11 @@
         private static async Task<(bool, ImmutableArray<SymbolAndProjectId>)> TryFindAllDeclarationsWithNormalQueryInRemoteProcessAsync(
             Project project, SearchQuery query, SymbolFilter criteria, CancellationToken cancellationToken)
         {
-<<<<<<< HEAD
-            if (RemoteSupportedLanguages.IsSupported(project.Language))
+            if (!RemoteSupportedLanguages.IsSupported(project.Language))
             {
-                using (var session = await SymbolFinder.TryGetRemoteSessionAsync(
-                    project.Solution, cancellationToken).ConfigureAwait(false))
-                {
-                    if (session != null)
-                    {
-                        var result = await session.InvokeAsync<ImmutableArray<SerializableSymbolAndProjectId>>(
-                            nameof(IRemoteSymbolFinder.FindAllDeclarationsWithNormalQueryAsync),
-                            project.Id, query.Name, query.Kind, criteria).ConfigureAwait(false);
+                return (false, ImmutableArray<SymbolAndProjectId>.Empty);
+            }
 
-                        var rehydrated = await RehydrateAsync(
-                            project.Solution, result, cancellationToken).ConfigureAwait(false);
-
-                        return (true, rehydrated);
-                    }
-                }
-=======
             var result = await project.Solution.TryRunCodeAnalysisRemoteAsync<ImmutableArray<SerializableSymbolAndProjectId>>(
                 RemoteFeatureOptions.SymbolFinderEnabled,
                 nameof(IRemoteSymbolFinder.FindAllDeclarationsWithNormalQueryAsync),
@@ -121,7 +107,6 @@
             if (result.IsDefault)
             {
                 return (false, ImmutableArray<SymbolAndProjectId>.Empty);
->>>>>>> 6847f1e5
             }
 
             var rehydrated = await RehydrateAsync(

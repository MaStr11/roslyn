--- conflicted
+++ resolved
@@ -406,13 +406,10 @@
     <Compile Include="SymbolSearch\ISymbolSearchService.cs" />
     <Compile Include="FindSymbols\SymbolTree\ISymbolTreeInfoCacheService.cs" />
     <Compile Include="FindSymbols\FindReferences\MetadataUnifyingEquivalenceComparer.cs" />
-<<<<<<< HEAD
+    <Compile Include="SymbolId\SymbolId.cs" />
+    <Compile Include="Shared\Utilities\IProgressTracker.cs" />
     <Compile Include="SolutionCrawler\NullSolutionCrawlerRegisterationService.cs" />
     <Compile Include="SolutionCrawler\WellKnownSolutionCrawlerAnalyzers.cs" />
-=======
-    <Compile Include="SymbolId\SymbolId.cs" />
-    <Compile Include="Shared\Utilities\IProgressTracker.cs" />
->>>>>>> c90d3d55
     <Compile Include="Utilities\ArraySlice.cs" />
     <Compile Include="Utilities\BKTree.cs" />
     <Compile Include="FindSymbols\SyntaxTree\AbstractSyntaxTreeInfo.cs" />

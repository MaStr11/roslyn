--- conflicted
+++ resolved
@@ -22,10 +22,7 @@
         public const string RoslynOOP64bit = nameof(RoslynOOP64bit);
         public const string CompletionAPI = nameof(CompletionAPI);
         public const string PartialLoadMode = "Roslyn.PartialLoadMode";
-<<<<<<< HEAD
+        public const string TypeImportCompletion = "Roslyn.TypeImportCompletion";
         public const string NativeEditorConfigSupport = "Roslyn.NativeEditorConfigSupport";
-=======
-        public const string TypeImportCompletion = "Roslyn.TypeImportCompletion";
->>>>>>> 0160f431
     }
 }
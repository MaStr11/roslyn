--- conflicted
+++ resolved
@@ -32,40 +32,6 @@
             // nameof was added in CSharp 6.0, so don't offer it for any languages before that time
             if (((CSharpParseOptions)syntaxTree.Options).LanguageVersion < LanguageVersion.CSharp6)
             {
-<<<<<<< HEAD
-=======
-                return;
-            }
-
-            // Make sure the parent syntax is a member access expression otherwise the syntax is not the
-            // kind of expression that we want to analyze
-            if (!(node.Parent is MemberAccessExpressionSyntax memberAccess))
-            {
-                return;
-            }
-
-            // Check if the operation is one that we want to offer the fix for
-            if (!IsValidOperation(context.Operation))
-            {
-                return;
-            }
-
-            // Current case can be effectively changed to a nameof instance so report a diagnostic
-            var location = parent.GetLocation();
-            context.ReportDiagnostic(DiagnosticHelper.Create(Descriptor, location, ReportDiagnostic.Hidden, additionalLocations: null,
-                properties: null, messageArgs: null));
-        }
-        // Overwrite GetAnalyzerCategory
-        public override DiagnosticAnalyzerCategory GetAnalyzerCategory()
-            => DiagnosticAnalyzerCategory.SemanticSpanAnalysis;
-
-        private static bool IsValidOperation(IOperation operation)
-        {
-            // Cast to a typeof operation & check parent is a property reference and member access
-            var typeofOperation = (ITypeOfOperation)operation;
-            if (!(operation.Parent is IPropertyReferenceOperation { Property: { Name: nameof(System.Type.Name) } } propertyReference))
-            {
->>>>>>> 6cf014f8
                 return false;
             }
 

--- conflicted
+++ resolved
@@ -196,11 +196,7 @@
         {
             var textDocument = requestHandler.GetTextDocumentIdentifier(request);
 
-<<<<<<< HEAD
-            return LSP.RequestContext.Create(textDocument, clientName, NoOpLspLogger.Instance, clientCapabilities, workspaceRegistrationService, null, null);
-=======
             return LSP.RequestContext.Create(requiresLSPSolution: true, textDocument, clientName, NoOpLspLogger.Instance, clientCapabilities, workspaceRegistrationService, null, null, out _);
->>>>>>> 3810bcad
         }
     }
 }
﻿// Licensed to the .NET Foundation under one or more agreements.
// The .NET Foundation licenses this file to you under the MIT license.
// See the LICENSE file in the project root for more information.

using System;
using System.ComponentModel;
using System.Linq;
using System.Runtime.InteropServices;
using System.Text;
using Microsoft.CodeAnalysis;
using Microsoft.CodeAnalysis.Editor.Shared.Options;
using Microsoft.CodeAnalysis.Host;
using Microsoft.CodeAnalysis.Options;
using Microsoft.CodeAnalysis.Shared.TestHooks;
using Microsoft.VisualStudio.LanguageServices;
using Microsoft.VisualStudio.OperationProgress;
using Microsoft.VisualStudio.Shell.Interop;
using Roslyn.Hosting.Diagnostics.Waiters;

namespace Microsoft.VisualStudio.IntegrationTest.Utilities.InProcess
{
    internal class VisualStudioWorkspace_InProc : InProcComponent
    {
        private static readonly Guid RoslynPackageId = new Guid("6cf2e545-6109-4730-8883-cf43d7aec3e1");
        private readonly VisualStudioWorkspace _visualStudioWorkspace;

        private VisualStudioWorkspace_InProc()
        {
            // we need to enable waiting service before we create workspace
            GetWaitingService().Enable(true);

            _visualStudioWorkspace = GetComponentModelService<VisualStudioWorkspace>();
        }

        public static VisualStudioWorkspace_InProc Create()
            => new VisualStudioWorkspace_InProc();

        public void SetOptionInfer(string projectName, bool value)
            => InvokeOnUIThread(cancellationToken =>
            {
                var convertedValue = value ? 1 : 0;
                var project = GetProject(projectName);
                project.Properties.Item("OptionInfer").Value = convertedValue;
            });

        private EnvDTE.Project GetProject(string nameOrFileName)
            => GetDTE().Solution.Projects.OfType<EnvDTE.Project>().First(p =>
               string.Compare(p.FileName, nameOrFileName, StringComparison.OrdinalIgnoreCase) == 0
                || string.Compare(p.Name, nameOrFileName, StringComparison.OrdinalIgnoreCase) == 0);

        public bool IsPrettyListingOn(string languageName)
            => _visualStudioWorkspace.Options.GetOption(FeatureOnOffOptions.PrettyListing, languageName);

        public void SetPrettyListing(string languageName, bool value)
            => InvokeOnUIThread(cancellationToken =>
            {
                _visualStudioWorkspace.SetOptions(_visualStudioWorkspace.Options.WithChangedOption(
                    FeatureOnOffOptions.PrettyListing, languageName, value));
            });

        public void EnableQuickInfo(bool value)
            => InvokeOnUIThread(cancellationToken =>
            {
                _visualStudioWorkspace.SetOptions(_visualStudioWorkspace.Options.WithChangedOption(
                    InternalFeatureOnOffOptions.QuickInfo, value));
            });

        public void SetPerLanguageOption(string optionName, string feature, string language, object value)
        {
            var option = GetOption(optionName, feature);
            var result = GetValue(value, option);
            var optionKey = new OptionKey(option, language);
            SetOption(optionKey, result);
        }

        public void SetOption(string optionName, string feature, object value)
        {
            var option = GetOption(optionName, feature);
            var result = GetValue(value, option);
            var optionKey = new OptionKey(option);
            SetOption(optionKey, result);
        }

        private static object GetValue(object value, IOption option)
        {
            object result;
            if (value is string stringValue)
            {
                result = TypeDescriptor.GetConverter(option.Type).ConvertFromString(stringValue);
            }
            else
            {
                result = value;
            }

            return result;
        }

        private IOption GetOption(string optionName, string feature)
        {
            var optionService = _visualStudioWorkspace.Services.GetService<IOptionService>();
            var option = optionService.GetRegisteredOptions().FirstOrDefault(o => o.Feature == feature && o.Name == optionName);
            if (option == null)
            {
                throw new Exception($"Failed to find option with feature name '{feature}' and option name '{optionName}'");
            }

            return option;
        }

        private void SetOption(OptionKey optionKey, object result)
            => _visualStudioWorkspace.SetOptions(_visualStudioWorkspace.Options.WithChangedOption(optionKey, result));

        private static TestingOnly_WaitingService GetWaitingService()
            => GetComponentModel().DefaultExportProvider.GetExport<TestingOnly_WaitingService>().Value;

        public void WaitForAsyncOperations(TimeSpan timeout, string featuresToWaitFor, bool waitForWorkspaceFirst = true)
        {
            if (waitForWorkspaceFirst || featuresToWaitFor == FeatureAttribute.Workspace)
            {
                WaitForProjectSystem(timeout);
            }

            GetWaitingService().WaitForAsyncOperations(timeout, featuresToWaitFor, waitForWorkspaceFirst);
        }

        public void WaitForAllAsyncOperations(TimeSpan timeout, params string[] featureNames)
        {
            if (featureNames.Contains(FeatureAttribute.Workspace))
            {
                WaitForProjectSystem(timeout);
            }

            GetWaitingService().WaitForAllAsyncOperations(timeout, featureNames);
        }

        public void WaitForAllAsyncOperationsOrFail(TimeSpan timeout, params string[] featureNames)
        {
            try
            {
                WaitForAllAsyncOperations(timeout, featureNames);
            }
            catch (Exception e)
            {
<<<<<<< HEAD
                Environment.FailFast("Terminating test process due to unrecoverable timeout.", e);
=======
                var listenerProvider = GetComponentModel().DefaultExportProvider.GetExportedValue<IAsynchronousOperationListenerProvider>();
                var messageBuilder = new StringBuilder("Failed to clean up listeners in a timely manner.");
                foreach (var token in ((AsynchronousOperationListenerProvider)listenerProvider).GetTokens())
                {
                    messageBuilder.AppendLine().Append($"  {token}");
                }

                Environment.FailFast("Terminating test process due to unrecoverable timeout.", new TimeoutException(messageBuilder.ToString(), e));
>>>>>>> 4bb7eaaa
            }
        }

        private static void WaitForProjectSystem(TimeSpan timeout)
        {
            var operationProgressStatus = InvokeOnUIThread(_ => GetGlobalService<SVsOperationProgress, IVsOperationProgressStatusService>());
            var stageStatus = operationProgressStatus.GetStageStatus(CommonOperationProgressStageIds.Intellisense);
            stageStatus.WaitForCompletionAsync().Wait(timeout);
        }

        private static void LoadRoslynPackage()
        {
            var roslynPackageGuid = RoslynPackageId;
            var vsShell = GetGlobalService<SVsShell, IVsShell>();

            var hresult = vsShell.LoadPackage(ref roslynPackageGuid, out _);
            Marshal.ThrowExceptionForHR(hresult);
        }

        public void CleanUpWorkspace()
            => InvokeOnUIThread(cancellationToken =>
            {
                LoadRoslynPackage();
                _visualStudioWorkspace.TestHookPartialSolutionsDisabled = true;
            });

        public void CleanUpWaitingService()
            => InvokeOnUIThread(cancellationToken =>
            {
                var provider = GetComponentModel().DefaultExportProvider.GetExportedValue<IAsynchronousOperationListenerProvider>();

                if (provider == null)
                {
                    throw new InvalidOperationException("The test waiting service could not be located.");
                }

                GetWaitingService().EnableActiveTokenTracking(true);
            });

        public void SetFeatureOption(string feature, string optionName, string language, string valueString)
            => InvokeOnUIThread(cancellationToken =>
            {
                var option = GetOption(optionName, feature);

                var value = TypeDescriptor.GetConverter(option.Type).ConvertFromString(valueString);
                var optionKey = string.IsNullOrWhiteSpace(language)
                    ? new OptionKey(option)
                    : new OptionKey(option, language);

                SetOption(optionKey, value);
            });

        public string GetWorkingFolder()
        {
            var service = _visualStudioWorkspace.Services.GetRequiredService<IPersistentStorageLocationService>();
            return service.TryGetStorageLocation(_visualStudioWorkspace.CurrentSolution);
        }
    }
}<|MERGE_RESOLUTION|>--- conflicted
+++ resolved
@@ -142,9 +142,6 @@
             }
             catch (Exception e)
             {
-<<<<<<< HEAD
-                Environment.FailFast("Terminating test process due to unrecoverable timeout.", e);
-=======
                 var listenerProvider = GetComponentModel().DefaultExportProvider.GetExportedValue<IAsynchronousOperationListenerProvider>();
                 var messageBuilder = new StringBuilder("Failed to clean up listeners in a timely manner.");
                 foreach (var token in ((AsynchronousOperationListenerProvider)listenerProvider).GetTokens())
@@ -153,7 +150,6 @@
                 }
 
                 Environment.FailFast("Terminating test process due to unrecoverable timeout.", new TimeoutException(messageBuilder.ToString(), e));
->>>>>>> 4bb7eaaa
             }
         }
 

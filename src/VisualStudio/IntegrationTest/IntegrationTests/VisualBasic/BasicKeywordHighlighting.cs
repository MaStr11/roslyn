--- conflicted
+++ resolved
@@ -34,13 +34,8 @@
     End Sub
 End Class");
 
-<<<<<<< HEAD
-            Verify("To", 3);
+            Verify("To", 4);
             VisualStudio.Editor.InvokeNavigateToNextHighlightedReference();
-=======
-            Verify("To", 4);
-            VisualStudio.ExecuteCommand("Edit.NextHighlightedReference");
->>>>>>> e91ccb5c
             VisualStudio.Editor.Verify.CurrentLineText("For a = 0 To 1 Step$$ 1", assertCaretPosition: true, trimWhitespace: true);
         }
 

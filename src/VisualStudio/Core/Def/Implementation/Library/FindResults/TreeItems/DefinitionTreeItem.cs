// Copyright (c) Microsoft.  All Rights Reserved.  Licensed under the Apache License, Version 2.0.  See License.txt in the project root for license information.

using System.Collections.Immutable;
using System.Linq;
using Microsoft.CodeAnalysis;
using Microsoft.CodeAnalysis.Editor.Shared.Extensions;
using Microsoft.CodeAnalysis.FindUsages;
using Microsoft.VisualStudio.LanguageServices.Implementation.Utilities;
using Roslyn.Utilities;

namespace Microsoft.VisualStudio.LanguageServices.Implementation.Library.FindResults
{
    internal class DefinitionTreeItem : AbstractTreeItem
    {
        private readonly Workspace _workspace;
        private readonly DefinitionItem _definitionItem;

        public DefinitionTreeItem(
            Workspace workspace,
            DefinitionItem definitionItem,
            ImmutableArray<SourceReferenceTreeItem> referenceItems)
            : base(definitionItem.Tags.GetGlyph().GetGlyphIndex())
        {
            _workspace = workspace;
            _definitionItem = definitionItem;

            this.Children.AddRange(referenceItems);
            this.DisplayText = CreateDisplayText();
        }

        private string CreateDisplayText()
        {
            var displayString = _definitionItem.DisplayParts.JoinText();
            var referenceCount = this.Children.Count(i => i.GlyphIndex == ReferenceGlyphIndex);

            var referenceCountDisplay = referenceCount == 1
                ? ServicesVSResources._1_reference
                : string.Format(ServicesVSResources._0_references, referenceCount);

            // If we don't have an origination or reference count, then just display the 
            // parts and nothing else.  These items happen when we're getting third party
            // results that tell us about their definition location, but not any additional
            // reference.  We don't want to say '0' references in that case as that can
            // be misleading.
            var hasOrigination = _definitionItem.OriginationParts.Length > 0;
            return hasOrigination
                ? $"[{_definitionItem.OriginationParts.JoinText()}] {displayString} ({referenceCountDisplay})"
                : referenceCount > 0
                    ? $"{displayString} ({referenceCountDisplay})"
                    : displayString;
        }

        public override int GoToSource()
        {
<<<<<<< HEAD
            return _definitionItem.TryNavigateTo(isPreview: true)
=======
            return _definitionItem.TryNavigateTo(_workspace)
>>>>>>> cbc9bf98
                ? VSConstants.S_OK
                : VSConstants.E_FAIL;
        }

        public override bool CanGoToDefinition()
        {
            return _definitionItem.CanNavigateTo(_workspace);
        }
    }
}<|MERGE_RESOLUTION|>--- conflicted
+++ resolved
@@ -52,11 +52,7 @@
 
         public override int GoToSource()
         {
-<<<<<<< HEAD
-            return _definitionItem.TryNavigateTo(isPreview: true)
-=======
-            return _definitionItem.TryNavigateTo(_workspace)
->>>>>>> cbc9bf98
+            return _definitionItem.TryNavigateTo(_workspace, isPreview: true)
                 ? VSConstants.S_OK
                 : VSConstants.E_FAIL;
         }

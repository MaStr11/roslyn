--- conflicted
+++ resolved
@@ -35,14 +35,9 @@
             IDiagnosticService diagnosticService,
             IAsynchronousOperationListenerProvider listenerProvider,
             ILspWorkspaceRegistrationService lspWorkspaceRegistrationService,
-<<<<<<< HEAD
-            DefaultCapabilitiesProvider defaultCapabilitiesProvider)
-            : base(csharpVBRequestDispatcherFactory, workspace, diagnosticService, listenerProvider, lspWorkspaceRegistrationService, diagnosticsClientName: null)
-=======
             DefaultCapabilitiesProvider defaultCapabilitiesProvider,
             [Import(typeof(SAsyncServiceProvider))] VSShell.IAsyncServiceProvider asyncServiceProvider)
-            : base(languageServerProtocol, workspace, diagnosticService, listenerProvider, lspWorkspaceRegistrationService, asyncServiceProvider, diagnosticsClientName: null)
->>>>>>> 529f2e52
+            : base(csharpVBRequestDispatcherFactory, workspace, diagnosticService, listenerProvider, lspWorkspaceRegistrationService, asyncServiceProvider, diagnosticsClientName: null)
         {
             _defaultCapabilitiesProvider = defaultCapabilitiesProvider;
         }

--- conflicted
+++ resolved
@@ -46,11 +46,7 @@
 
         /// <summary>
         /// Legacy support for LSP push diagnostics.
-<<<<<<< HEAD
-        /// 
-=======
         ///
->>>>>>> d5e5cd68
         /// </summary>
         private readonly IDiagnosticService? _diagnosticService;
         private readonly IAsynchronousOperationListener _listener;
@@ -75,11 +71,7 @@
 
         private InProcLanguageServer(
             AbstractInProcLanguageClient languageClient,
-<<<<<<< HEAD
-            AbstractRequestHandlerProvider requestHandlerProvider,
-=======
             RequestDispatcher requestDispatcher,
->>>>>>> d5e5cd68
             Workspace workspace,
             IDiagnosticService? diagnosticService,
             IAsynchronousOperationListenerProvider listenerProvider,
@@ -101,11 +93,7 @@
             _listener = listenerProvider.GetListener(FeatureAttribute.LanguageServer);
             _clientName = clientName;
 
-<<<<<<< HEAD
-            _queue = new RequestExecutionQueue(logger ?? NoOpLspLogger.Instance, lspWorkspaceRegistrationService, languageClient.Name);
-=======
             _queue = new RequestExecutionQueue(logger ?? NoOpLspLogger.Instance, lspWorkspaceRegistrationService, languageClient.Name, _languageClient.GetType().Name);
->>>>>>> d5e5cd68
             _queue.RequestServerShutdown += RequestExecutionQueue_Errored;
 
             // Dedupe on DocumentId.  If we hear about the same document multiple times, we only need to process that id once.
@@ -124,11 +112,7 @@
             AbstractInProcLanguageClient languageClient,
             Stream inputStream,
             Stream outputStream,
-<<<<<<< HEAD
-            AbstractRequestHandlerProvider requestHandlerProvider,
-=======
             RequestDispatcher requestDispatcher,
->>>>>>> d5e5cd68
             Workspace workspace,
             IDiagnosticService? diagnosticService,
             IAsynchronousOperationListenerProvider listenerProvider,
@@ -138,23 +122,14 @@
             CancellationToken cancellationToken)
         {
             var jsonMessageFormatter = new JsonMessageFormatter();
-<<<<<<< HEAD
-            jsonMessageFormatter.JsonSerializer.Converters.Add(new VSExtensionConverter<TextDocumentIdentifier, VSTextDocumentIdentifier>());
-            jsonMessageFormatter.JsonSerializer.Converters.Add(new VSExtensionConverter<ClientCapabilities, VSClientCapabilities>());
-=======
             VSExtensionUtilities.AddVSExtensionConverters(jsonMessageFormatter.JsonSerializer);
->>>>>>> d5e5cd68
 
             var jsonRpc = new JsonRpc(new HeaderDelimitedMessageHandler(outputStream, inputStream, jsonMessageFormatter));
             var logger = await CreateLoggerAsync(asyncServiceProvider, clientName, jsonRpc, cancellationToken).ConfigureAwait(false);
 
             return new InProcLanguageServer(
                 languageClient,
-<<<<<<< HEAD
-                requestHandlerProvider,
-=======
                 requestDispatcher,
->>>>>>> d5e5cd68
                 workspace,
                 diagnosticService,
                 listenerProvider,
@@ -283,13 +258,6 @@
                 _logger?.TraceStop("Exit");
             }
         }
-<<<<<<< HEAD
-
-        private void ExitImpl()
-        {
-            Contract.ThrowIfFalse(_shuttingDown, "Shutdown has not been called yet.");
-=======
->>>>>>> d5e5cd68
 
         private void ExitImpl()
         {

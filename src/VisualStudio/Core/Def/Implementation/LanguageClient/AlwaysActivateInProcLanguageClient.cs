﻿// Licensed to the .NET Foundation under one or more agreements.
// The .NET Foundation licenses this file to you under the MIT license.
// See the LICENSE file in the project root for more information.

using System;
using System.ComponentModel.Composition;
using Microsoft.CodeAnalysis.Diagnostics;
using Microsoft.CodeAnalysis.Editor;
using Microsoft.CodeAnalysis.Experiments;
using Microsoft.CodeAnalysis.Host.Mef;
using Microsoft.CodeAnalysis.LanguageServer;
using Microsoft.CodeAnalysis.Options;
using Microsoft.CodeAnalysis.Shared.TestHooks;
using Microsoft.VisualStudio.LanguageServer.Client;
using Microsoft.VisualStudio.LanguageServer.Protocol;
using Microsoft.VisualStudio.Utilities;

namespace Microsoft.VisualStudio.LanguageServices.Implementation.LanguageClient
{
    /// <summary>
    /// Language client responsible for handling C# / VB LSP requests in any scenario (both local and codespaces).
    /// This powers "LSP only" features (e.g. cntrl+Q code search) that do not use traditional editor APIs.
    /// It is always activated whenever roslyn is activated.
    /// </summary>
    [ContentType(ContentTypeNames.CSharpContentType)]
    [ContentType(ContentTypeNames.VisualBasicContentType)]
    [Export(typeof(ILanguageClient))]
    [Export(typeof(AlwaysActivateInProcLanguageClient))]
    internal class AlwaysActivateInProcLanguageClient : AbstractInProcLanguageClient
    {
        private readonly DefaultCapabilitiesProvider _defaultCapabilitiesProvider;
        private readonly IGlobalOptionService _globalOptionService;

        [ImportingConstructor]
        [Obsolete(MefConstruction.ImportingConstructorMessage, true)]
        public AlwaysActivateInProcLanguageClient(
            IGlobalOptionService globalOptionService,
            LanguageServerProtocol languageServerProtocol,
            VisualStudioWorkspace workspace,
            IAsynchronousOperationListenerProvider listenerProvider,
<<<<<<< HEAD
            ILspSolutionProvider solutionProvider,
            DefaultCapabilitiesProvider defaultCapabilitiesProvider)
            : base(languageServerProtocol, workspace, diagnosticService: null, listenerProvider, solutionProvider, diagnosticsClientName: null)
=======
            ILspWorkspaceRegistrationService lspWorkspaceRegistrationService)
            : base(languageServerProtocol, workspace, diagnosticService: null, listenerProvider, lspWorkspaceRegistrationService, diagnosticsClientName: null)
>>>>>>> cffe3c11
        {
            _globalOptionService = globalOptionService;
            _defaultCapabilitiesProvider = defaultCapabilitiesProvider;
        }

        public override string Name
            => ServicesVSResources.CSharp_Visual_Basic_Language_Server_Client;

        protected internal override VSServerCapabilities GetCapabilities()
        {
            var serverCapabilities = new VSServerCapabilities();

            // If the LSP editor feature flag is enabled advertise support for LSP features here so they are available locally and remote.
            if (Workspace.Services.GetRequiredService<IExperimentationService>().IsExperimentEnabled(VisualStudioWorkspaceContextService.LspEditorFeatureFlagName))
            {
                serverCapabilities = _defaultCapabilitiesProvider.GetCapabilities();
            }

            serverCapabilities.TextDocumentSync = new TextDocumentSyncOptions
            {
                Change = TextDocumentSyncKind.Incremental,
                OpenClose = true,
            };
            serverCapabilities.SupportsDiagnosticRequests = this.Workspace.IsPullDiagnostics(InternalDiagnosticsOptions.NormalDiagnosticMode);
            serverCapabilities.DisableGoToWorkspaceSymbols = true;
            serverCapabilities.WorkspaceSymbolProvider = true;

            return serverCapabilities;
        }
    }
}<|MERGE_RESOLUTION|>--- conflicted
+++ resolved
@@ -38,14 +38,9 @@
             LanguageServerProtocol languageServerProtocol,
             VisualStudioWorkspace workspace,
             IAsynchronousOperationListenerProvider listenerProvider,
-<<<<<<< HEAD
-            ILspSolutionProvider solutionProvider,
+            ILspWorkspaceRegistrationService lspWorkspaceRegistrationService,
             DefaultCapabilitiesProvider defaultCapabilitiesProvider)
-            : base(languageServerProtocol, workspace, diagnosticService: null, listenerProvider, solutionProvider, diagnosticsClientName: null)
-=======
-            ILspWorkspaceRegistrationService lspWorkspaceRegistrationService)
             : base(languageServerProtocol, workspace, diagnosticService: null, listenerProvider, lspWorkspaceRegistrationService, diagnosticsClientName: null)
->>>>>>> cffe3c11
         {
             _globalOptionService = globalOptionService;
             _defaultCapabilitiesProvider = defaultCapabilitiesProvider;

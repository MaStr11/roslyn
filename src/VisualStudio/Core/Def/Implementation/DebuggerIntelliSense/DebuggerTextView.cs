﻿// Copyright (c) Microsoft.  All Rights Reserved.  Licensed under the Apache License, Version 2.0.  See License.txt in the project root for license information.

using System;
using System.Windows;
using System.Windows.Media;
using Microsoft.CodeAnalysis.Editor;
using Microsoft.VisualStudio.Text;
using Microsoft.VisualStudio.Text.Editor;
using Microsoft.VisualStudio.Text.Formatting;
using Microsoft.VisualStudio.Text.Projection;
using Microsoft.VisualStudio.TextManager.Interop;
using Microsoft.VisualStudio.Utilities;

namespace Microsoft.VisualStudio.LanguageServices.Implementation.DebuggerIntelliSense
{
    internal partial class DebuggerTextView : IWpfTextView, IDebuggerTextView, ITextView2
    {
        /// <summary>
        /// The actual debugger view of the watch or immediate window that we're wrapping
        /// </summary>
        private readonly IWpfTextView _innerTextView;
        private readonly IVsTextLines _debuggerTextLinesOpt;

        private IMultiSelectionBroker _multiSelectionBroker;

        // This name "CompletionRoot" is specified on the Editor side.
        // Roslyn must match the name.
        // The const should be removed with resolution of https://github.com/dotnet/roslyn/issues/31189
        public const string CompletionRoot = nameof(CompletionRoot);

        public DebuggerTextView(
            IWpfTextView innerTextView,
            IBufferGraph bufferGraph,
            IVsTextLines debuggerTextLinesOpt,
            bool isImmediateWindow)
        {
            _innerTextView = innerTextView;
            _debuggerTextLinesOpt = debuggerTextLinesOpt;
            BufferGraph = bufferGraph;
            IsImmediateWindow = isImmediateWindow;

            // The editor requires the current top buffer.
            // TODO it seems to be a hack. It should be removed.
            // Here is an issue to track: https://github.com/dotnet/roslyn/issues/31189
            // Starting debugging for the second time, we already have the property set.
            _innerTextView.Properties[CompletionRoot] = bufferGraph.TopBuffer;
        }

        /// <summary>
        /// We basically replace the innerTextView's BufferGraph with our own custom projection graph
        /// that projects the immediate window contents into a context buffer:
        /// 
        ///             (1)
        ///         (2)     (5)
        ///         (3)     (6)
        ///         (4)
        /// (1) Top level projection buffer - the subject buffer used by intellisense
        /// (2/3) Currently a double projection buffer combo that elides away the ? in the immediate window, and may add some 
        ///       boilerplate code to force an expression context.
        /// (4) innerTextView.TextBuffer, what the user actually sees in the watch/immediate windows
        /// (5) A read-only projection of (6)
        /// (6) The context buffer which is typically a source file
        /// 
        /// </summary>
        public IBufferGraph BufferGraph
        {
            get;
        }

        public bool IsImmediateWindow
        {
            get;
        }

        public uint StartBufferUpdate()
        {
            // null in unit tests
            if (_debuggerTextLinesOpt == null)
            {
                return 0;
            }

            _debuggerTextLinesOpt.GetStateFlags(out var bufferFlags);
            _debuggerTextLinesOpt.SetStateFlags((uint)((BUFFERSTATEFLAGS)bufferFlags & ~BUFFERSTATEFLAGS.BSF_USER_READONLY));
            return bufferFlags;
        }

        public void EndBufferUpdate(uint cookie)
        {
            // null in unit tests
            _debuggerTextLinesOpt?.SetStateFlags(cookie);
        }

        public ITextCaret Caret
        {
            get { return _innerTextView.Caret; }
        }

        public bool HasAggregateFocus
        {
            get { return _innerTextView.HasAggregateFocus; }
        }

        public bool InLayout
        {
            get { return _innerTextView.InLayout; }
        }

        public bool IsClosed
        {
            get { return _innerTextView.IsClosed; }
        }

        public bool IsMouseOverViewOrAdornments
        {
            get { return _innerTextView.IsMouseOverViewOrAdornments; }
        }

        public double LineHeight
        {
            get { return _innerTextView.LineHeight; }
        }

        public double MaxTextRightCoordinate
        {
            get { return _innerTextView.MaxTextRightCoordinate; }
        }

        public IEditorOptions Options
        {
            get { return _innerTextView.Options; }
        }

        public PropertyCollection Properties
        {
            get { return _innerTextView.Properties; }
        }

        public ITrackingSpan ProvisionalTextHighlight
        {
            get
            {
                return _innerTextView.ProvisionalTextHighlight;
            }

            set
            {
                _innerTextView.ProvisionalTextHighlight = value;
            }
        }

        public ITextViewRoleSet Roles
        {
            get { return _innerTextView.Roles; }
        }

        public ITextSelection Selection
        {
            get { return _innerTextView.Selection; }
        }

        public ITextViewLineCollection TextViewLines
        {
            get { return _innerTextView.TextViewLines; }
        }

        public ITextViewModel TextViewModel
        {
            get { return _innerTextView.TextViewModel; }
        }

        public IViewScroller ViewScroller
        {
            get { return _innerTextView.ViewScroller; }
        }

        public double ViewportBottom
        {
            get { return _innerTextView.ViewportBottom; }
        }

        public double ViewportHeight
        {
            get { return _innerTextView.ViewportHeight; }
        }

        public double ViewportLeft
        {
            get
            {
                return _innerTextView.ViewportLeft;
            }

            set
            {
                _innerTextView.ViewportLeft = value;
            }
        }

        public double ViewportRight
        {
            get { return _innerTextView.ViewportRight; }
        }

        public double ViewportTop
        {
            get { return _innerTextView.ViewportTop; }
        }

        public double ViewportWidth
        {
            get { return _innerTextView.ViewportWidth; }
        }

        public ITextSnapshot VisualSnapshot
        {
            get { return _innerTextView.VisualSnapshot; }
        }

        public ITextDataModel TextDataModel
        {
            get
            {
                throw new NotSupportedException();
            }
        }

        public ITextBuffer TextBuffer
        {
            get
            {
                return _innerTextView.TextBuffer;
            }
        }

        public ITextSnapshot TextSnapshot
        {
            get
            {
                return _innerTextView.TextSnapshot;
            }
        }

        public FrameworkElement VisualElement
        {
            get
            {
                return _innerTextView.VisualElement;
            }
        }

        public Brush Background
        {
            get
            {
                return _innerTextView.Background;
            }

            set
            {
                _innerTextView.Background = value;
            }
        }

        IWpfTextViewLineCollection IWpfTextView.TextViewLines
        {
            get
            {
                return _innerTextView.TextViewLines;
            }
        }

        public IFormattedLineSource FormattedLineSource
        {
            get
            {
                return _innerTextView.FormattedLineSource;
            }
        }

        public ILineTransformSource LineTransformSource
        {
            get
            {
                return _innerTextView.LineTransformSource;
            }
        }

        public double ZoomLevel
        {
            get
            {
                return _innerTextView.ZoomLevel;
            }

            set
            {
                _innerTextView.ZoomLevel = value;
            }
        }

        public bool InOuterLayout => throw new NotImplementedException();

        public IMultiSelectionBroker MultiSelectionBroker
        {
            get
            {
                if (_multiSelectionBroker == null)
                {
                    _multiSelectionBroker = _innerTextView.GetMultiSelectionBroker();
                }

                return _multiSelectionBroker;
            }
        }

        public void Close()
        {
            throw new NotSupportedException();
        }

        public void DisplayTextLineContainingBufferPosition(SnapshotPoint bufferPosition, double verticalDistance, ViewRelativePosition relativeTo, double? viewportWidthOverride, double? viewportHeightOverride)
        {
            throw new NotSupportedException();
        }

        public void DisplayTextLineContainingBufferPosition(SnapshotPoint bufferPosition, double verticalDistance, ViewRelativePosition relativeTo)
        {
            throw new NotSupportedException();
        }

        public SnapshotSpan GetTextElementSpan(SnapshotPoint point)
        {
            throw new NotSupportedException();
        }

        public ITextViewLine GetTextViewLineContainingBufferPosition(SnapshotPoint bufferPosition)
        {
            return _innerTextView.GetTextViewLineContainingBufferPosition(bufferPosition);
        }

        public void QueueSpaceReservationStackRefresh()
        {
            throw new NotSupportedException();
        }

        public IAdornmentLayer GetAdornmentLayer(string name)
        {
            return _innerTextView.GetAdornmentLayer(name);
        }

        public ISpaceReservationManager GetSpaceReservationManager(string name)
        {
            return _innerTextView.GetSpaceReservationManager(name);
        }

        IWpfTextViewLine IWpfTextView.GetTextViewLineContainingBufferPosition(SnapshotPoint bufferPosition)
        {
            return _innerTextView.GetTextViewLineContainingBufferPosition(bufferPosition);
        }

        public void Cleanup()
        {
            // The innerTextView of the immediate window never closes, but we want
            // our completion subscribers to unsubscribe from events when this
            // DebuggerTextView is no longer in use.
            if (this.IsImmediateWindow)
            {
                this.ClosedInternal?.Invoke(this, EventArgs.Empty);
            }
<<<<<<< HEAD
            
=======

>>>>>>> 22a1ef4d
            _innerTextView.Properties.RemoveProperty(CompletionRoot);
        }

        public void QueuePostLayoutAction(Action action) => _innerTextView.QueuePostLayoutAction(action);

        public bool TryGetTextViewLines(out ITextViewLineCollection textViewLines) => _innerTextView.TryGetTextViewLines(out textViewLines);

        public bool TryGetTextViewLineContainingBufferPosition(SnapshotPoint bufferPosition, out ITextViewLine textViewLine)
            => _innerTextView.TryGetTextViewLineContainingBufferPosition(bufferPosition, out textViewLine);

        private event EventHandler ClosedInternal;

#pragma warning disable 67
        public event EventHandler MaxTextRightCoordinateChanged;
#pragma warning restore 67

        public event EventHandler Closed
        {
            add
            {
                if (this.IsImmediateWindow)
                {
                    this.ClosedInternal += value;
                }
                else
                {
                    _innerTextView.Closed += value;
                }
            }

            remove
            {
                if (this.IsImmediateWindow)
                {
                    this.ClosedInternal -= value;
                }
                else
                {
                    _innerTextView.Closed -= value;
                }
            }
        }

        public event EventHandler GotAggregateFocus
        {
            add { _innerTextView.GotAggregateFocus += value; }
            remove { _innerTextView.GotAggregateFocus -= value; }
        }

        public event EventHandler<TextViewLayoutChangedEventArgs> LayoutChanged
        {
            add { _innerTextView.LayoutChanged += value; }
            remove { _innerTextView.LayoutChanged -= value; }
        }

        public event EventHandler LostAggregateFocus
        {
            add { _innerTextView.LostAggregateFocus += value; }
            remove { _innerTextView.LostAggregateFocus -= value; }
        }

        public event EventHandler<MouseHoverEventArgs> MouseHover
        {
            add { _innerTextView.MouseHover += value; }
            remove { _innerTextView.MouseHover -= value; }
        }

        public event EventHandler ViewportHeightChanged
        {
            add { _innerTextView.ViewportHeightChanged += value; }
            remove { _innerTextView.ViewportHeightChanged -= value; }
        }

        public event EventHandler ViewportLeftChanged
        {
            add { _innerTextView.ViewportLeftChanged += value; }
            remove { _innerTextView.ViewportLeftChanged -= value; }
        }

        public event EventHandler ViewportWidthChanged
        {
            add { _innerTextView.ViewportWidthChanged += value; }
            remove { _innerTextView.ViewportWidthChanged -= value; }
        }

        public event EventHandler<BackgroundBrushChangedEventArgs> BackgroundBrushChanged
        {
            add { _innerTextView.BackgroundBrushChanged += value; }
            remove { _innerTextView.BackgroundBrushChanged -= value; }
        }

        public event EventHandler<ZoomLevelChangedEventArgs> ZoomLevelChanged
        {
            add { _innerTextView.ZoomLevelChanged += value; }
            remove { _innerTextView.ZoomLevelChanged -= value; }
        }
    }
}<|MERGE_RESOLUTION|>--- conflicted
+++ resolved
@@ -368,11 +368,7 @@
             {
                 this.ClosedInternal?.Invoke(this, EventArgs.Empty);
             }
-<<<<<<< HEAD
-            
-=======
-
->>>>>>> 22a1ef4d
+
             _innerTextView.Properties.RemoveProperty(CompletionRoot);
         }
 

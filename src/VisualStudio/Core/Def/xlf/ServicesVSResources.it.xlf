﻿<?xml version="1.0" encoding="utf-8"?>
<xliff xmlns="urn:oasis:names:tc:xliff:document:1.2" xmlns:xsi="http://www.w3.org/2001/XMLSchema-instance" version="1.2" xsi:schemaLocation="urn:oasis:names:tc:xliff:document:1.2 xliff-core-1.2-transitional.xsd">
  <file datatype="xml" source-language="en" target-language="it" original="../ServicesVSResources.resx">
    <body>
      <trans-unit id="Always_for_clarity">
        <source>Always for clarity</source>
        <target state="new">Always for clarity</target>
        <note />
      </trans-unit>
      <trans-unit id="Element_is_not_valid">
        <source>Element is not valid.</source>
        <target state="translated">L'elemento non è valido.</target>
        <note />
      </trans-unit>
      <trans-unit id="Ignore">
        <source>Ignore</source>
        <target state="new">Ignore</target>
        <note />
      </trans-unit>
      <trans-unit id="In_other_operators">
        <source>In other operators</source>
        <target state="new">In other operators</target>
        <note />
      </trans-unit>
      <trans-unit id="Keep_all_parentheses_in_colon">
        <source>Keep all parentheses in:</source>
        <target state="new">Keep all parentheses in:</target>
        <note />
      </trans-unit>
      <trans-unit id="Never_if_unnecessary">
        <source>Never if unnecessary</source>
        <target state="new">Never if unnecessary</target>
        <note />
      </trans-unit>
      <trans-unit id="Parentheses_preferences_colon">
        <source>Parentheses preferences:</source>
        <target state="new">Parentheses preferences:</target>
        <note />
      </trans-unit>
      <trans-unit id="You_must_select_at_least_one_member">
        <source>You must select at least one member.</source>
        <target state="translated">È necessario selezionare almeno un membro.</target>
        <note />
      </trans-unit>
      <trans-unit id="Interface_name_conflicts_with_an_existing_type_name">
        <source>Interface name conflicts with an existing type name.</source>
        <target state="translated">Il nome di interfaccia è in conflitto con un nome di tipo esistente.</target>
        <note />
      </trans-unit>
      <trans-unit id="Interface_name_is_not_a_valid_0_identifier">
        <source>Interface name is not a valid {0} identifier.</source>
        <target state="translated">Il nome di interfaccia non è un identificatore {0} valido.</target>
        <note />
      </trans-unit>
      <trans-unit id="Illegal_characters_in_path">
        <source>Illegal characters in path.</source>
        <target state="translated">Il percorso contiene caratteri non validi.</target>
        <note />
      </trans-unit>
      <trans-unit id="File_name_must_have_the_0_extension">
        <source>File name must have the "{0}" extension.</source>
        <target state="translated">Il nome file deve avere l'estensione "{0}".</target>
        <note />
      </trans-unit>
      <trans-unit id="Debugger">
        <source>Debugger</source>
        <target state="translated">Debugger</target>
        <note />
      </trans-unit>
      <trans-unit id="Determining_breakpoint_location">
        <source>Determining breakpoint location...</source>
        <target state="translated">Determinazione della posizione del punto di interruzione...</target>
        <note />
      </trans-unit>
      <trans-unit id="Determining_autos">
        <source>Determining autos...</source>
        <target state="translated">Determinazione dei valori automatici...</target>
        <note />
      </trans-unit>
      <trans-unit id="Resolving_breakpoint_location">
        <source>Resolving breakpoint location...</source>
        <target state="translated">Risoluzione della posizione del punto di interruzione...</target>
        <note />
      </trans-unit>
      <trans-unit id="Validating_breakpoint_location">
        <source>Validating breakpoint location...</source>
        <target state="translated">Convalida della posizione del punto di interruzione...</target>
        <note />
      </trans-unit>
      <trans-unit id="Getting_DataTip_text">
        <source>Getting DataTip text...</source>
        <target state="translated">Recupero del testo del suggerimento dati in corso...</target>
        <note />
      </trans-unit>
      <trans-unit id="Preview_unavailable">
        <source>Preview unavailable</source>
        <target state="translated">Anteprima non disponibile</target>
        <note />
      </trans-unit>
      <trans-unit id="Overrides_">
        <source>Overrides</source>
        <target state="translated">Esegue l'override</target>
        <note />
      </trans-unit>
      <trans-unit id="Overridden_By">
        <source>Overridden By</source>
        <target state="translated">Sottoposto a override da</target>
        <note />
      </trans-unit>
      <trans-unit id="Inherits_">
        <source>Inherits</source>
        <target state="translated">Eredita</target>
        <note />
      </trans-unit>
      <trans-unit id="Inherited_By">
        <source>Inherited By</source>
        <target state="translated">Ereditato da</target>
        <note />
      </trans-unit>
      <trans-unit id="Implements_">
        <source>Implements</source>
        <target state="translated">Implementa</target>
        <note />
      </trans-unit>
      <trans-unit id="Implemented_By">
        <source>Implemented By</source>
        <target state="translated">Implementato da</target>
        <note />
      </trans-unit>
      <trans-unit id="Maximum_number_of_documents_are_open">
        <source>Maximum number of documents are open.</source>
        <target state="translated">È stato aperto il numero massimo di documenti.</target>
        <note />
      </trans-unit>
      <trans-unit id="Failed_to_create_document_in_miscellaneous_files_project">
        <source>Failed to create document in miscellaneous files project.</source>
        <target state="translated">Non è stato possibile creare il documento nel progetto di file esterni.</target>
        <note />
      </trans-unit>
      <trans-unit id="Invalid_access">
        <source>Invalid access.</source>
        <target state="translated">L'accesso non è valido.</target>
        <note />
      </trans-unit>
      <trans-unit id="The_following_references_were_not_found_0_Please_locate_and_add_them_manually">
        <source>The following references were not found. {0}Please locate and add them manually.</source>
        <target state="translated">I riferimenti seguenti non sono stati trovati. {0}Individuarli e aggiungerli manualmente.</target>
        <note />
      </trans-unit>
      <trans-unit id="End_position_must_be_start_position">
        <source>End position must be &gt;= start position</source>
        <target state="translated">La posizione finale deve essere maggiore o uguale alla posizione iniziale</target>
        <note />
      </trans-unit>
      <trans-unit id="Not_a_valid_value">
        <source>Not a valid value</source>
        <target state="translated">Valore non valido</target>
        <note />
      </trans-unit>
      <trans-unit id="given_workspace_doesn_t_support_undo">
        <source>given workspace doesn't support undo</source>
        <target state="translated">l'area di lavoro specificata non supporta l'annullamento di operazioni</target>
        <note />
      </trans-unit>
      <trans-unit id="Add_a_reference_to_0">
        <source>Add a reference to '{0}'</source>
        <target state="translated">Aggiungi un riferimento a '{0}'</target>
        <note />
      </trans-unit>
      <trans-unit id="Event_type_is_invalid">
        <source>Event type is invalid</source>
        <target state="translated">Il tipo di evento non è valido</target>
        <note />
      </trans-unit>
      <trans-unit id="Can_t_find_where_to_insert_member">
        <source>Can't find where to insert member</source>
        <target state="translated">Non è stato trovato il punto in cui inserire il membro</target>
        <note />
      </trans-unit>
      <trans-unit id="Can_t_rename_other_elements">
        <source>Can't rename 'other' elements</source>
        <target state="translated">Non è possibile rinominare elementi 'other'</target>
        <note />
      </trans-unit>
      <trans-unit id="Unknown_rename_type">
        <source>Unknown rename type</source>
        <target state="translated">Tipo di ridenominazione sconosciuto</target>
        <note />
      </trans-unit>
      <trans-unit id="IDs_are_not_supported_for_this_symbol_type">
        <source>IDs are not supported for this symbol type.</source>
        <target state="translated">Gli ID non sono supportati per questo tipo di simbolo.</target>
        <note />
      </trans-unit>
      <trans-unit id="Can_t_create_a_node_id_for_this_symbol_kind_colon_0">
        <source>Can't create a node id for this symbol kind: '{0}'</source>
        <target state="translated">Non è possibile creare un ID nodo per questo tipo di simbolo: '{0}'</target>
        <note />
      </trans-unit>
      <trans-unit id="Project_References">
        <source>Project References</source>
        <target state="translated">Riferimenti al progetto</target>
        <note />
      </trans-unit>
      <trans-unit id="Base_Types">
        <source>Base Types</source>
        <target state="translated">Tipi di base</target>
        <note />
      </trans-unit>
      <trans-unit id="Miscellaneous_Files">
        <source>Miscellaneous Files</source>
        <target state="translated">File esterni</target>
        <note />
      </trans-unit>
      <trans-unit id="Could_not_find_project_0">
        <source>Could not find project '{0}'</source>
        <target state="translated">Il progetto '{0}' non è stato trovato.</target>
        <note />
      </trans-unit>
      <trans-unit id="Could_not_find_location_of_folder_on_disk">
        <source>Could not find location of folder on disk</source>
        <target state="translated">Il percorso della cartella nel disco non è stato trovato</target>
        <note />
      </trans-unit>
      <trans-unit id="Error_while_reading_0_colon_1">
        <source>Error while reading '{0}': {1}</source>
        <target state="translated">Si è verificato un errore durante la lettura di '{0}': {1}</target>
        <note />
      </trans-unit>
      <trans-unit id="Assembly">
        <source>Assembly </source>
        <target state="translated">Assembly </target>
        <note />
      </trans-unit>
      <trans-unit id="Exceptions_colon">
        <source>Exceptions:</source>
        <target state="translated">Eccezioni:</target>
        <note />
      </trans-unit>
      <trans-unit id="Member_of_0">
        <source>Member of {0}</source>
        <target state="translated">Membro di {0}</target>
        <note />
      </trans-unit>
      <trans-unit id="Parameters_colon1">
        <source>Parameters:</source>
        <target state="translated">Parametri:</target>
        <note />
      </trans-unit>
      <trans-unit id="Project">
        <source>Project </source>
        <target state="translated">Progetto </target>
        <note />
      </trans-unit>
      <trans-unit id="Remarks_colon">
        <source>Remarks:</source>
        <target state="translated">Commenti:</target>
        <note />
      </trans-unit>
      <trans-unit id="Returns_colon">
        <source>Returns:</source>
        <target state="translated">Valori restituiti:</target>
        <note />
      </trans-unit>
      <trans-unit id="Summary_colon">
        <source>Summary:</source>
        <target state="translated">Riepilogo:</target>
        <note />
      </trans-unit>
      <trans-unit id="Type_Parameters_colon">
        <source>Type Parameters:</source>
        <target state="translated">Parametri di tipo:</target>
        <note />
      </trans-unit>
      <trans-unit id="File_already_exists">
        <source>File already exists</source>
        <target state="translated">Il file esiste già</target>
        <note />
      </trans-unit>
      <trans-unit id="File_path_cannot_use_reserved_keywords">
        <source>File path cannot use reserved keywords</source>
        <target state="translated">Nel percorso file non si possono usare parole chiave riservate</target>
        <note />
      </trans-unit>
      <trans-unit id="DocumentPath_is_illegal">
        <source>DocumentPath is illegal</source>
        <target state="translated">Il percorso del documento non è valido</target>
        <note />
      </trans-unit>
      <trans-unit id="Project_Path_is_illegal">
        <source>Project Path is illegal</source>
        <target state="translated">Il percorso del progetto non è valido</target>
        <note />
      </trans-unit>
      <trans-unit id="Path_cannot_have_empty_filename">
        <source>Path cannot have empty filename</source>
        <target state="translated">Il percorso non può contenere nomi file vuoti</target>
        <note />
      </trans-unit>
      <trans-unit id="The_given_DocumentId_did_not_come_from_the_Visual_Studio_workspace">
        <source>The given DocumentId did not come from the Visual Studio workspace.</source>
        <target state="translated">L'elemento DocumentId specificato non proviene dall'area di lavoro di Visual Studio.</target>
        <note />
      </trans-unit>
      <trans-unit id="Project_colon_0_1_Use_the_dropdown_to_view_and_switch_to_other_projects_this_file_may_belong_to">
        <source>Project: {0} ({1})

Use the dropdown to view and switch to other projects this file may belong to.</source>
        <target state="translated">Progetto:{0} ({1})

Usare l'elenco a discesa per visualizzare e passare ad altri progetti a cui il file potrebbe appartenere.</target>
        <note />
      </trans-unit>
      <trans-unit id="_0_Use_the_dropdown_to_view_and_navigate_to_other_items_in_this_file">
        <source>{0}

Use the dropdown to view and navigate to other items in this file.</source>
        <target state="translated">{0}

Usare l'elenco a discesa per visualizzare e spostarsi tra altri elementi in questo file.</target>
        <note />
      </trans-unit>
      <trans-unit id="Project_colon_0_Use_the_dropdown_to_view_and_switch_to_other_projects_this_file_may_belong_to">
        <source>Project: {0}

Use the dropdown to view and switch to other projects this file may belong to.</source>
        <target state="translated">Progetto: {0}

Usare l'elenco a discesa per visualizzare e passare ad altri progetti a cui questo file potrebbe appartenere.</target>
        <note />
      </trans-unit>
      <trans-unit id="ErrorReadingRuleset">
        <source>ErrorReadingRuleset</source>
        <target state="translated">ErrorReadingRuleset</target>
        <note />
      </trans-unit>
      <trans-unit id="Error_reading_ruleset_file_0_1">
        <source>Error reading ruleset file {0} - {1}</source>
        <target state="translated">Si è verificato un errore durante la lettura del file del set di regole {0} - {1}</target>
        <note />
      </trans-unit>
      <trans-unit id="AnalyzerChangedOnDisk">
        <source>AnalyzerChangedOnDisk</source>
        <target state="translated">AnalyzerChangedOnDisk</target>
        <note />
      </trans-unit>
      <trans-unit id="The_analyzer_assembly_0_has_changed_Diagnostics_may_be_incorrect_until_Visual_Studio_is_restarted">
        <source>The analyzer assembly '{0}' has changed. Diagnostics may be incorrect until Visual Studio is restarted.</source>
        <target state="translated">L'assembly '{0}' dell'analizzatore è stato modificato. È possibile che la diagnostica non sia corretta fino al riavvio di Visual Studio.</target>
        <note />
      </trans-unit>
      <trans-unit id="CSharp_VB_Diagnostics_Table_Data_Source">
        <source>C#/VB Diagnostics Table Data Source</source>
        <target state="translated">Origine dati tabella diagnostica C#/VB</target>
        <note />
      </trans-unit>
      <trans-unit id="CSharp_VB_Todo_List_Table_Data_Source">
        <source>C#/VB Todo List Table Data Source</source>
        <target state="translated">Origine dati tabella elenco TODO C#/VB</target>
        <note />
      </trans-unit>
      <trans-unit id="Cancel">
        <source>Cancel</source>
        <target state="translated">Annulla</target>
        <note />
      </trans-unit>
      <trans-unit id="Deselect_All">
        <source>_Deselect All</source>
        <target state="translated">_Deseleziona tutto</target>
        <note />
      </trans-unit>
      <trans-unit id="Extract_Interface">
        <source>Extract Interface</source>
        <target state="translated">Estrai interfaccia</target>
        <note />
      </trans-unit>
      <trans-unit id="Generated_name_colon">
        <source>Generated name:</source>
        <target state="translated">Nome generato:</target>
        <note />
      </trans-unit>
      <trans-unit id="New_file_name_colon">
        <source>New _file name:</source>
        <target state="translated">Nome nuovo _file:</target>
        <note />
      </trans-unit>
      <trans-unit id="New_interface_name_colon">
        <source>New _interface name:</source>
        <target state="translated">Nome nuova _interfaccia:</target>
        <note />
      </trans-unit>
      <trans-unit id="OK">
        <source>OK</source>
        <target state="translated">OK</target>
        <note />
      </trans-unit>
      <trans-unit id="Select_All">
        <source>_Select All</source>
        <target state="translated">_Seleziona tutto</target>
        <note />
      </trans-unit>
      <trans-unit id="Select_public_members_to_form_interface">
        <source>Select public _members to form interface</source>
        <target state="translated">Seleziona i _membri pubblici per l'interfaccia</target>
        <note />
      </trans-unit>
      <trans-unit id="Access_colon">
        <source>_Access:</source>
        <target state="translated">_Accesso:</target>
        <note />
      </trans-unit>
      <trans-unit id="Add_to_existing_file">
        <source>Add to _existing file</source>
        <target state="translated">Aggiungi a file _esistente</target>
        <note />
      </trans-unit>
      <trans-unit id="Change_Signature">
        <source>Change Signature</source>
        <target state="translated">Cambia firma</target>
        <note />
      </trans-unit>
      <trans-unit id="Create_new_file">
        <source>_Create new file</source>
        <target state="translated">_Crea nuovo file</target>
        <note />
      </trans-unit>
      <trans-unit id="Default_">
        <source>Default</source>
        <target state="translated">Predefinito</target>
        <note />
      </trans-unit>
      <trans-unit id="File_Name_colon">
        <source>File Name:</source>
        <target state="translated">Nome file:</target>
        <note />
      </trans-unit>
      <trans-unit id="Generate_Type">
        <source>Generate Type</source>
        <target state="translated">Genera tipo</target>
        <note />
      </trans-unit>
      <trans-unit id="Kind_colon">
        <source>_Kind:</source>
        <target state="translated">_Tipo:</target>
        <note />
      </trans-unit>
      <trans-unit id="Location_colon">
        <source>Location:</source>
        <target state="translated">Posizione:</target>
        <note />
      </trans-unit>
      <trans-unit id="Modifier">
        <source>Modifier</source>
        <target state="translated">Modificatore</target>
        <note />
      </trans-unit>
      <trans-unit id="Name_colon1">
        <source>Name:</source>
        <target state="translated">Nome:</target>
        <note />
      </trans-unit>
      <trans-unit id="Parameter">
        <source>Parameter</source>
        <target state="translated">Parametro</target>
        <note />
      </trans-unit>
      <trans-unit id="Parameters_colon2">
        <source>Parameters:</source>
        <target state="translated">Parametri:</target>
        <note />
      </trans-unit>
      <trans-unit id="Preview_method_signature_colon">
        <source>Preview method signature:</source>
        <target state="translated">Anteprima firma metodo:</target>
        <note />
      </trans-unit>
      <trans-unit id="Preview_reference_changes">
        <source>Preview reference changes</source>
        <target state="translated">Anteprima modifiche riferimento</target>
        <note />
      </trans-unit>
      <trans-unit id="Project_colon">
        <source>_Project:</source>
        <target state="translated">_Progetto:</target>
        <note />
      </trans-unit>
      <trans-unit id="Type">
        <source>Type</source>
        <target state="translated">Tipo</target>
        <note />
      </trans-unit>
      <trans-unit id="Type_Details_colon">
        <source>Type Details:</source>
        <target state="translated">Dettagli del tipo:</target>
        <note />
      </trans-unit>
      <trans-unit id="Re_move">
        <source>Re_move</source>
        <target state="translated">Ri_muovi</target>
        <note />
      </trans-unit>
      <trans-unit id="Restore">
        <source>_Restore</source>
        <target state="translated">_Ripristina</target>
        <note />
      </trans-unit>
      <trans-unit id="More_about_0">
        <source>More about {0}</source>
        <target state="translated">Altre informazioni su {0}</target>
        <note />
      </trans-unit>
      <trans-unit id="Navigation_must_be_performed_on_the_foreground_thread">
        <source>Navigation must be performed on the foreground thread.</source>
        <target state="translated">Gli spostamenti devono essere eseguiti nel thread in primo piano.</target>
        <note />
      </trans-unit>
      <trans-unit id="bracket_plus_bracket">
        <source>[+] </source>
        <target state="translated">[+] </target>
        <note />
      </trans-unit>
      <trans-unit id="bracket_bracket">
        <source>[-] </source>
        <target state="translated">[-] </target>
        <note />
      </trans-unit>
      <trans-unit id="Reference_to_0_in_project_1">
        <source>Reference to '{0}' in project '{1}'</source>
        <target state="translated">Riferimento a '{0}' nel progetto '{1}'</target>
        <note />
      </trans-unit>
      <trans-unit id="Unknown1">
        <source>&lt;Unknown&gt;</source>
        <target state="translated">&lt;Sconosciuto&gt;</target>
        <note />
      </trans-unit>
      <trans-unit id="Analyzer_reference_to_0_in_project_1">
        <source>Analyzer reference to '{0}' in project '{1}'</source>
        <target state="translated">Riferimento dell'analizzatore a '{0}' nel progetto '{1}'</target>
        <note />
      </trans-unit>
      <trans-unit id="Project_reference_to_0_in_project_1">
        <source>Project reference to '{0}' in project '{1}'</source>
        <target state="translated">Riferimento del progetto a '{0}' nel progetto '{1}'</target>
        <note />
      </trans-unit>
      <trans-unit id="AnalyzerDependencyConflict">
        <source>AnalyzerDependencyConflict</source>
        <target state="translated">AnalyzerDependencyConflict</target>
        <note />
      </trans-unit>
      <trans-unit id="Analyzer_assemblies_0_and_1_both_have_identity_2_but_different_contents_Only_one_will_be_loaded_and_analyzers_using_these_assemblies_may_not_run_correctly">
        <source>Analyzer assemblies '{0}' and '{1}' both have identity '{2}' but different contents. Only one will be loaded and analyzers using these assemblies may not run correctly.</source>
        <target state="translated">Gli assembly '{0}' e '{1}' dell'analizzatore hanno la stessa identità '{2}' ma contenuto diverso. Ne verrà caricato solo uno e gli analizzatori che usano tali assembly potrebbero non funzionare correttamente.</target>
        <note />
      </trans-unit>
      <trans-unit id="_0_references">
        <source>{0} references</source>
        <target state="translated">{0} riferimenti</target>
        <note />
      </trans-unit>
      <trans-unit id="_1_reference">
        <source>1 reference</source>
        <target state="translated">1 riferimento</target>
        <note />
      </trans-unit>
      <trans-unit id="_0_encountered_an_error_and_has_been_disabled">
        <source>'{0}' encountered an error and has been disabled.</source>
        <target state="translated">'{0}' ha rilevato un errore ed è stato disabilitato.</target>
        <note />
      </trans-unit>
      <trans-unit id="Enable">
        <source>Enable</source>
        <target state="translated">Abilita</target>
        <note />
      </trans-unit>
      <trans-unit id="Enable_and_ignore_future_errors">
        <source>Enable and ignore future errors</source>
        <target state="translated">Abilita e ignora gli errori futuri</target>
        <note />
      </trans-unit>
      <trans-unit id="No_Changes">
        <source>No Changes</source>
        <target state="translated">Nessuna modifica</target>
        <note />
      </trans-unit>
      <trans-unit id="Current_block">
        <source>Current block</source>
        <target state="translated">Blocco corrente</target>
        <note />
      </trans-unit>
      <trans-unit id="Determining_current_block">
        <source>Determining current block.</source>
        <target state="translated">È in corso la determinazione del blocco corrente.</target>
        <note />
      </trans-unit>
      <trans-unit id="IntelliSense">
        <source>IntelliSense</source>
        <target state="translated">IntelliSense</target>
        <note />
      </trans-unit>
      <trans-unit id="CSharp_VB_Build_Table_Data_Source">
        <source>C#/VB Build Table Data Source</source>
        <target state="translated">Origine dati tabella compilazione C#/VB</target>
        <note />
      </trans-unit>
      <trans-unit id="MissingAnalyzerReference">
        <source>MissingAnalyzerReference</source>
        <target state="translated">MissingAnalyzerReference</target>
        <note />
      </trans-unit>
      <trans-unit id="Analyzer_assembly_0_depends_on_1_but_it_was_not_found_Analyzers_may_not_run_correctly_unless_the_missing_assembly_is_added_as_an_analyzer_reference_as_well">
        <source>Analyzer assembly '{0}' depends on '{1}' but it was not found. Analyzers may not run correctly unless the missing assembly is added as an analyzer reference as well.</source>
        <target state="translated">L'assembly '{0}' dell'analizzatore dipende da '{1}', ma non è stato trovato. Gli assembly potrebbero non funzionare correttamente a meno che l'assembly mancante non venga aggiunto anche come riferimento all'analizzatore.</target>
        <note />
      </trans-unit>
      <trans-unit id="Suppression_State">
        <source>Suppression State</source>
        <target state="translated">Stato eliminazione</target>
        <note />
      </trans-unit>
      <trans-unit id="Active">
        <source>Active</source>
        <target state="translated">Attivo</target>
        <note />
      </trans-unit>
      <trans-unit id="Suppressed">
        <source>Suppressed</source>
        <target state="translated">Eliminato</target>
        <note />
      </trans-unit>
      <trans-unit id="NotApplicable">
        <source>N/A</source>
        <target state="translated">N/A</target>
        <note />
      </trans-unit>
      <trans-unit id="SuppressionNotSupportedToolTip">
        <source>Suppression state is supported only for intellisense diagnostics, which are for the current solution snapshot. Switch to 'Intellisense' diagnostics for suppression.</source>
        <target state="translated">Lo stato eliminazione è supportato solo per la diagnostica IntelliSense, usata per lo snapshot della soluzione corrente. Per l'eliminazione, passare alla diagnostica 'IntelliSense'.</target>
        <note />
      </trans-unit>
      <trans-unit id="Suppress_diagnostics">
        <source>Suppress diagnostics</source>
        <target state="translated">Elimina la diagnostica</target>
        <note />
      </trans-unit>
      <trans-unit id="Computing_suppressions_fix">
        <source>Computing suppressions fix...</source>
        <target state="translated">Calcolo della correzione per le eliminazioni...</target>
        <note />
      </trans-unit>
      <trans-unit id="Applying_suppressions_fix">
        <source>Applying suppressions fix...</source>
        <target state="translated">Applicazione della correzione per le eliminazioni...</target>
        <note />
      </trans-unit>
      <trans-unit id="Remove_suppressions">
        <source>Remove suppressions</source>
        <target state="translated">Rimuovi le eliminazioni</target>
        <note />
      </trans-unit>
      <trans-unit id="Computing_remove_suppressions_fix">
        <source>Computing remove suppressions fix...</source>
        <target state="translated">Calcolo della correzione per la rimozione delle eliminazioni...</target>
        <note />
      </trans-unit>
      <trans-unit id="Applying_remove_suppressions_fix">
        <source>Applying remove suppressions fix...</source>
        <target state="translated">Applicazione della correzione per la rimozione delle eliminazioni...</target>
        <note />
      </trans-unit>
      <trans-unit id="This_workspace_only_supports_opening_documents_on_the_UI_thread">
        <source>This workspace only supports opening documents on the UI thread.</source>
        <target state="translated">Questa area di lavoro supporta l'apertura di documenti solo nel thread dell'interfaccia utente.</target>
        <note />
      </trans-unit>
      <trans-unit id="This_workspace_does_not_support_updating_Visual_Basic_parse_options">
        <source>This workspace does not support updating Visual Basic parse options.</source>
        <target state="translated">Quest'area di lavoro non supporta l'aggiornamento delle opzioni di analisi di Visual Basic.</target>
        <note />
      </trans-unit>
      <trans-unit id="Synchronize_0">
        <source>Synchronize {0}</source>
        <target state="translated">Sincronizza {0}</target>
        <note />
      </trans-unit>
      <trans-unit id="Synchronizing_with_0">
        <source>Synchronizing with {0}...</source>
        <target state="translated">Sincronizzazione con {0}...</target>
        <note />
      </trans-unit>
      <trans-unit id="Visual_Studio_has_suspended_some_advanced_features_to_improve_performance">
        <source>Visual Studio has suspended some advanced features to improve performance.</source>
        <target state="translated">Per migliorare le prestazioni, Visual Studio ha sospeso alcune funzionalità avanzate.</target>
        <note />
      </trans-unit>
      <trans-unit id="Installing_0">
        <source>Installing '{0}'</source>
        <target state="translated">Installazione di '{0}'</target>
        <note />
      </trans-unit>
      <trans-unit id="Installing_0_completed">
        <source>Installing '{0}' completed</source>
        <target state="translated">L'installazione di '{0}' è stata completata</target>
        <note />
      </trans-unit>
      <trans-unit id="Package_install_failed_colon_0">
        <source>Package install failed: {0}</source>
        <target state="translated">L'installazione del pacchetto non è riuscita: {0}</target>
        <note />
      </trans-unit>
      <trans-unit id="Unknown2">
        <source>&lt;Unknown&gt;</source>
        <target state="translated">&lt;Sconosciuto&gt;</target>
        <note />
      </trans-unit>
      <trans-unit id="No">
        <source>No</source>
        <target state="translated">No</target>
        <note />
      </trans-unit>
      <trans-unit id="Yes">
        <source>Yes</source>
        <target state="translated">Sì</target>
        <note />
      </trans-unit>
      <trans-unit id="Choose_a_Symbol_Specification_and_a_Naming_Style">
        <source>Choose a Symbol Specification and a Naming Style.</source>
        <target state="translated">Scegliere una specifica simboli e uno stile di denominazione.</target>
        <note />
      </trans-unit>
      <trans-unit id="Enter_a_title_for_this_Naming_Rule">
        <source>Enter a title for this Naming Rule.</source>
        <target state="translated">Immettere un titolo per questa regola di denominazione.</target>
        <note />
      </trans-unit>
      <trans-unit id="Enter_a_title_for_this_Naming_Style">
        <source>Enter a title for this Naming Style.</source>
        <target state="translated">Immettere un titolo per questo stile di denominazione.</target>
        <note />
      </trans-unit>
      <trans-unit id="Enter_a_title_for_this_Symbol_Specification">
        <source>Enter a title for this Symbol Specification.</source>
        <target state="translated">Immettere un titolo per questa specifica simboli.</target>
        <note />
      </trans-unit>
      <trans-unit id="Accessibilities_can_match_any">
        <source>Accessibilities (can match any)</source>
        <target state="translated">Livello di accesso (qualsiasi corrispondenza)</target>
        <note />
      </trans-unit>
      <trans-unit id="Capitalization_colon">
        <source>Capitalization:</source>
        <target state="translated">Maiuscole/minuscole:</target>
        <note />
      </trans-unit>
      <trans-unit id="all_lower">
        <source>all lower</source>
        <target state="translated">tutte minuscole</target>
        <note />
      </trans-unit>
      <trans-unit id="ALL_UPPER">
        <source>ALL UPPER</source>
        <target state="translated">TUTTE MAIUSCOLE</target>
        <note />
      </trans-unit>
      <trans-unit id="camel_Case_Name">
        <source>camel Case Name</source>
        <target state="translated">Nome notazione Camel</target>
        <note />
      </trans-unit>
      <trans-unit id="First_word_upper">
        <source>First word upper</source>
        <target state="translated">Prima lettera maiuscola</target>
        <note />
      </trans-unit>
      <trans-unit id="Pascal_Case_Name">
        <source>Pascal Case Name</source>
        <target state="translated">Nome notazione Pascal</target>
        <note />
      </trans-unit>
      <trans-unit id="Severity_colon">
        <source>Severity:</source>
        <target state="translated">Gravità:</target>
        <note />
      </trans-unit>
      <trans-unit id="Modifiers_must_match_all">
        <source>Modifiers (must match all)</source>
        <target state="translated">Modificatori (corrispondenza esatta)</target>
        <note />
      </trans-unit>
      <trans-unit id="Name_colon2">
        <source>Name:</source>
        <target state="translated">Nome:</target>
        <note />
      </trans-unit>
      <trans-unit id="Naming_Rule">
        <source>Naming Rule</source>
        <target state="translated">Regola di denominazione</target>
        <note />
      </trans-unit>
      <trans-unit id="Naming_Style">
        <source>Naming Style</source>
        <target state="translated">Stile di denominazione</target>
        <note />
      </trans-unit>
      <trans-unit id="Naming_Style_colon">
        <source>Naming Style:</source>
        <target state="translated">Stile di denominazione:</target>
        <note />
      </trans-unit>
      <trans-unit id="Naming_Rules_allow_you_to_define_how_particular_sets_of_symbols_should_be_named_and_how_incorrectly_named_symbols_should_be_handled">
        <source>Naming Rules allow you to define how particular sets of symbols should be named and how incorrectly-named symbols should be handled.</source>
        <target state="translated">Le regole di denominazione consentono di definire le modalità di denominazione di set di simboli specifici e di gestione dei simboli con nomi errati.</target>
        <note />
      </trans-unit>
      <trans-unit id="The_first_matching_top_level_Naming_Rule_is_used_by_default_when_naming_a_symbol_while_any_special_cases_are_handled_by_a_matching_child_rule">
        <source>The first matching top-level Naming Rule is used by default when naming a symbol, while any special cases are handled by a matching child rule.</source>
        <target state="translated">Quando si assegna un nome a un simbolo, per impostazione predefinita viene usata la prima regola di denominazione corrispondente di primo livello, mentre eventuali casi speciali vengono gestiti da una regola figlio corrispondente.</target>
        <note />
      </trans-unit>
      <trans-unit id="Naming_Style_Title_colon">
        <source>Naming Style Title:</source>
        <target state="translated">Titolo per stile di denominazione:</target>
        <note />
      </trans-unit>
      <trans-unit id="Parent_Rule_colon">
        <source>Parent Rule:</source>
        <target state="translated">Regola padre:</target>
        <note />
      </trans-unit>
      <trans-unit id="Required_Prefix_colon">
        <source>Required Prefix:</source>
        <target state="translated">Prefisso obbligatorio:</target>
        <note />
      </trans-unit>
      <trans-unit id="Required_Suffix_colon">
        <source>Required Suffix:</source>
        <target state="translated">Suffisso obbligatorio:</target>
        <note />
      </trans-unit>
      <trans-unit id="Sample_Identifier_colon">
        <source>Sample Identifier:</source>
        <target state="translated">Identificatore di esempio:</target>
        <note />
      </trans-unit>
      <trans-unit id="Symbol_Kinds_can_match_any">
        <source>Symbol Kinds (can match any)</source>
        <target state="translated">Tipi di simboli (qualsiasi corrispondenza)</target>
        <note />
      </trans-unit>
      <trans-unit id="Symbol_Specification">
        <source>Symbol Specification</source>
        <target state="translated">Specifica simboli</target>
        <note />
      </trans-unit>
      <trans-unit id="Symbol_Specification_colon">
        <source>Symbol Specification:</source>
        <target state="translated">Specifica simboli:</target>
        <note />
      </trans-unit>
      <trans-unit id="Symbol_Specification_Title_colon">
        <source>Symbol Specification Title:</source>
        <target state="translated">Titolo specifica simboli:</target>
        <note />
      </trans-unit>
      <trans-unit id="Word_Separator_colon">
        <source>Word Separator:</source>
        <target state="translated">Separatore parole:</target>
        <note />
      </trans-unit>
      <trans-unit id="example">
        <source>example</source>
        <target state="translated">esempio</target>
        <note>IdentifierWord_Example and IdentifierWord_Identifier are combined (with prefixes, suffixes, and word separators) into an example identifier name in the NamingStyle UI.</note>
      </trans-unit>
      <trans-unit id="identifier">
        <source>identifier</source>
        <target state="translated">identificatore</target>
        <note>IdentifierWord_Example and IdentifierWord_Identifier are combined (with prefixes, suffixes, and word separators) into an example identifier name in the NamingStyle UI.</note>
      </trans-unit>
      <trans-unit id="Install_0">
        <source>Install '{0}'</source>
        <target state="translated">Installa '{0}'</target>
        <note />
      </trans-unit>
      <trans-unit id="Uninstalling_0">
        <source>Uninstalling '{0}'</source>
        <target state="translated">Disinstallazione di '{0}'</target>
        <note />
      </trans-unit>
      <trans-unit id="Uninstalling_0_completed">
        <source>Uninstalling '{0}' completed</source>
        <target state="translated">La disinstallazione di '{0}' è stata completata</target>
        <note />
      </trans-unit>
      <trans-unit id="Uninstall_0">
        <source>Uninstall '{0}'</source>
        <target state="translated">Disinstalla '{0}'</target>
        <note />
      </trans-unit>
      <trans-unit id="Package_uninstall_failed_colon_0">
        <source>Package uninstall failed: {0}</source>
        <target state="translated">La disinstallazione del pacchetto non è riuscita: {0}</target>
        <note />
      </trans-unit>
      <trans-unit id="Error_encountered_while_loading_the_project_Some_project_features_such_as_full_solution_analysis_for_the_failed_project_and_projects_that_depend_on_it_have_been_disabled">
        <source>Error encountered while loading the project. Some project features, such as full solution analysis for the failed project and projects that depend on it, have been disabled.</source>
        <target state="translated">Si è verificato un errore durante il caricamento del progetto. Alcune funzionalità del progetto, come l'analisi della soluzione completa per il progetto in errore e i progetti che dipendono da essa, sono state disabilitate.</target>
        <note />
      </trans-unit>
      <trans-unit id="Project_loading_failed">
        <source>Project loading failed.</source>
        <target state="translated">Il caricamento del progetto non è riuscito.</target>
        <note />
      </trans-unit>
      <trans-unit id="To_see_what_caused_the_issue_please_try_below_1_Close_Visual_Studio_long_paragraph_follows">
        <source>To see what caused the issue, please try below.

1. Close Visual Studio
2. Open a Visual Studio Developer Command Prompt
3. Set environment variable “TraceDesignTime” to true (set TraceDesignTime=true)
4. Delete .vs directory/.suo file
5. Restart VS from the command prompt you set the environment variable (devenv)
6. Open the solution
7. Check '{0}' and look for the failed tasks (FAILED)</source>
        <target state="translated">Per individuare la causa del problema, provare a eseguire le operazioni seguenti.

1. Chiudere Visual Studio
2. Aprire un prompt dei comandi per gli sviluppatori di Visual Studio
3. Impostare la variabile di ambiente "TraceDesignTime" su true (TraceDesignTime=true)
4. Eliminare la directory .vs/il file .suo
5. Riavviare Visual Studio dal prompt dei comandi da cui è stata impostata la variabile di ambiente (devenv)
6. Aprire la soluzione
7. Controllare '{0}' e cercare le attività non riuscite (FAILED)</target>
        <note />
      </trans-unit>
      <trans-unit id="Additional_information_colon">
        <source>Additional information:</source>
        <target state="translated">Informazioni aggiuntive:</target>
        <note />
      </trans-unit>
      <trans-unit id="Installing_0_failed_Additional_information_colon_1">
        <source>Installing '{0}' failed.

Additional information: {1}</source>
        <target state="translated">L'installazione di '{0}' non è riuscita.

Informazioni aggiuntive: {1}</target>
        <note />
      </trans-unit>
      <trans-unit id="Uninstalling_0_failed_Additional_information_colon_1">
        <source>Uninstalling '{0}' failed.

Additional information: {1}</source>
        <target state="translated">La disinstallazione di '{0}' non è riuscita.

Informazioni aggiuntive: {1}</target>
        <note />
      </trans-unit>
      <trans-unit id="Move_0_below_1">
        <source>Move {0} below {1}</source>
        <target state="translated">Sposta {0} sotto {1}</target>
        <note>{0} and {1} are parameter descriptions</note>
      </trans-unit>
      <trans-unit id="Move_0_above_1">
        <source>Move {0} above {1}</source>
        <target state="translated">Sposta {0} sopra {1}</target>
        <note>{0} and {1} are parameter descriptions</note>
      </trans-unit>
      <trans-unit id="Remove_0">
        <source>Remove {0}</source>
        <target state="translated">Rimuovi {0}</target>
        <note>{0} is a parameter description</note>
      </trans-unit>
      <trans-unit id="Restore_0">
        <source>Restore {0}</source>
        <target state="translated">Ripristina {0}</target>
        <note>{0} is a parameter description</note>
      </trans-unit>
      <trans-unit id="Re_enable">
        <source>Re-enable</source>
        <target state="translated">Abilita di nuovo</target>
        <note />
      </trans-unit>
      <trans-unit id="Learn_more">
        <source>Learn more</source>
        <target state="translated">Altre informazioni</target>
        <note />
      </trans-unit>
      <trans-unit id="Prefer_framework_type">
        <source>Prefer framework type</source>
        <target state="translated">Preferisci tipo di framework</target>
        <note />
      </trans-unit>
      <trans-unit id="Prefer_predefined_type">
        <source>Prefer predefined type</source>
        <target state="translated">Preferisci tipo predefinito</target>
        <note />
      </trans-unit>
      <trans-unit id="Copy_to_Clipboard">
        <source>Copy to Clipboard</source>
        <target state="translated">Copia negli Appunti</target>
        <note />
      </trans-unit>
      <trans-unit id="Close">
        <source>Close</source>
        <target state="translated">Chiudi</target>
        <note />
      </trans-unit>
      <trans-unit id="Unknown_parameters">
        <source>&lt;Unknown Parameters&gt;</source>
        <target state="translated">&lt;Parametri sconosciuti&gt;</target>
        <note />
      </trans-unit>
      <trans-unit id="End_of_inner_exception_stack">
        <source>--- End of inner exception stack trace ---</source>
        <target state="translated">--- Fine dell'analisi dello stack dell'eccezione interna ---</target>
        <note />
      </trans-unit>
      <trans-unit id="For_locals_parameters_and_members">
        <source>For locals, parameters and members</source>
        <target state="translated">Per variabili locali, parametri e membri</target>
        <note />
      </trans-unit>
      <trans-unit id="For_member_access_expressions">
        <source>For member access expressions</source>
        <target state="translated">Per espressioni di accesso ai membri</target>
        <note />
      </trans-unit>
      <trans-unit id="Prefer_object_initializer">
        <source>Prefer object initializer</source>
        <target state="translated">Preferisci inizializzatore di oggetto</target>
        <note />
      </trans-unit>
      <trans-unit id="Expression_preferences_colon">
        <source>Expression preferences:</source>
        <target state="translated">Preferenze per espressioni:</target>
        <note />
      </trans-unit>
      <trans-unit id="Block_Structure_Guides">
        <source>Block Structure Guides</source>
        <target state="translated">Guide per strutture a blocchi</target>
        <note />
      </trans-unit>
      <trans-unit id="Outlining">
        <source>Outlining</source>
        <target state="translated">Struttura</target>
        <note />
      </trans-unit>
      <trans-unit id="Show_guides_for_code_level_constructs">
        <source>Show guides for code level constructs</source>
        <target state="translated">Mostra le guide per i costrutti a livello di codice</target>
        <note />
      </trans-unit>
      <trans-unit id="Show_guides_for_comments_and_preprocessor_regions">
        <source>Show guides for comments and preprocessor regions</source>
        <target state="translated">Mostra le guide per i commenti e le aree del preprocessore</target>
        <note />
      </trans-unit>
      <trans-unit id="Show_guides_for_declaration_level_constructs">
        <source>Show guides for declaration level constructs</source>
        <target state="translated">Mostra le guide per i costrutti a livello di dichiarazione</target>
        <note />
      </trans-unit>
      <trans-unit id="Show_outlining_for_code_level_constructs">
        <source>Show outlining for code level constructs</source>
        <target state="translated">Mostra la struttura per i costrutti a livello di codice</target>
        <note />
      </trans-unit>
      <trans-unit id="Show_outlining_for_comments_and_preprocessor_regions">
        <source>Show outlining for comments and preprocessor regions</source>
        <target state="translated">Mostra la struttura per i commenti e le aree del preprocessore</target>
        <note />
      </trans-unit>
      <trans-unit id="Show_outlining_for_declaration_level_constructs">
        <source>Show outlining for declaration level constructs</source>
        <target state="translated">Mostra la struttura per i costrutti a livello di dichiarazione</target>
        <note />
      </trans-unit>
      <trans-unit id="Variable_preferences_colon">
        <source>Variable preferences:</source>
        <target state="translated">Preferenze per variabili:</target>
        <note />
      </trans-unit>
      <trans-unit id="Prefer_inlined_variable_declaration">
        <source>Prefer inlined variable declaration</source>
        <target state="translated">Preferisci dichiarazione di variabile inline</target>
        <note />
      </trans-unit>
      <trans-unit id="Use_expression_body_for_methods">
        <source>Use expression body for methods</source>
        <target state="translated">Usa il corpo dell'espressione per i metodi</target>
        <note />
      </trans-unit>
      <trans-unit id="Code_block_preferences_colon">
        <source>Code block preferences:</source>
        <target state="translated">Preferenze per blocchi di codice:</target>
        <note />
      </trans-unit>
      <trans-unit id="Use_expression_body_for_accessors">
        <source>Use expression body for accessors</source>
        <target state="translated">Usa il corpo dell'espressione per le funzioni di accesso</target>
        <note />
      </trans-unit>
      <trans-unit id="Use_expression_body_for_constructors">
        <source>Use expression body for constructors</source>
        <target state="translated">Usa il corpo dell'espressione per i costruttori</target>
        <note />
      </trans-unit>
      <trans-unit id="Use_expression_body_for_indexers">
        <source>Use expression body for indexers</source>
        <target state="translated">Usa il corpo dell'espressione per gli indicizzatori</target>
        <note />
      </trans-unit>
      <trans-unit id="Use_expression_body_for_operators">
        <source>Use expression body for operators</source>
        <target state="translated">Usa il corpo dell'espressione per gli operatori</target>
        <note />
      </trans-unit>
      <trans-unit id="Use_expression_body_for_properties">
        <source>Use expression body for properties</source>
        <target state="translated">Usa il corpo dell'espressione per le proprietà</target>
        <note />
      </trans-unit>
      <trans-unit id="Some_naming_rules_are_incomplete_Please_complete_or_remove_them">
        <source>Some naming rules are incomplete. Please complete or remove them.</source>
        <target state="translated">Alcune regole di denominazione sono incomplete. Completarle o rimuoverle.</target>
        <note />
      </trans-unit>
      <trans-unit id="Manage_specifications">
        <source>Manage specifications</source>
        <target state="translated">Gestisci specifiche</target>
        <note />
      </trans-unit>
      <trans-unit id="Reorder">
        <source>Reorder</source>
        <target state="translated">Riordina</target>
        <note />
      </trans-unit>
      <trans-unit id="Severity">
        <source>Severity</source>
        <target state="translated">Gravità</target>
        <note />
      </trans-unit>
      <trans-unit id="Specification">
        <source>Specification</source>
        <target state="translated">Specifica</target>
        <note />
      </trans-unit>
      <trans-unit id="Required_Style">
        <source>Required Style</source>
        <target state="translated">Stile obbligatorio</target>
        <note />
      </trans-unit>
      <trans-unit id="This_item_cannot_be_deleted_because_it_is_used_by_an_existing_Naming_Rule">
        <source>This item cannot be deleted because it is used by an existing Naming Rule.</source>
        <target state="translated">Non è possibile eliminare questo elemento perché è già usato da una regola di denominazione esistente.</target>
        <note />
      </trans-unit>
      <trans-unit id="Prefer_collection_initializer">
        <source>Prefer collection initializer</source>
        <target state="translated">Preferisci inizializzatore di insieme</target>
        <note />
      </trans-unit>
      <trans-unit id="Prefer_coalesce_expression">
        <source>Prefer coalesce expression</source>
        <target state="translated">Preferisci espressione COALESCE</target>
        <note />
      </trans-unit>
      <trans-unit id="Collapse_regions_when_collapsing_to_definitions">
        <source>Collapse #regions when collapsing to definitions</source>
        <target state="translated">Comprimi #regions durante la compressione delle definizioni</target>
        <note />
      </trans-unit>
      <trans-unit id="Prefer_null_propagation">
        <source>Prefer null propagation</source>
        <target state="translated">Preferisci propagazione Null</target>
        <note />
      </trans-unit>
      <trans-unit id="Prefer_explicit_tuple_name">
        <source>Prefer explicit tuple name</source>
        <target state="translated">Preferisci nome di tupla esplicito</target>
        <note />
      </trans-unit>
      <trans-unit id="Description">
        <source>Description</source>
        <target state="translated">Descrizione</target>
        <note />
      </trans-unit>
      <trans-unit id="Preference">
        <source>Preference</source>
        <target state="translated">Preferenza</target>
        <note />
      </trans-unit>
      <trans-unit id="Implement_Interface_or_Abstract_Class">
        <source>Implement Interface or Abstract Class</source>
        <target state="translated">Implementa interfaccia o classe astratta</target>
        <note />
      </trans-unit>
      <trans-unit id="For_a_given_symbol_only_the_topmost_rule_with_a_matching_Specification_will_be_applied_Violation_of_that_rules_Required_Style_will_be_reported_at_the_chosen_Severity_level">
        <source>For a given symbol, only the topmost rule with a matching 'Specification' will be applied. Violation of that rule's 'Required Style' will be reported at the chosen 'Severity' level.</source>
        <target state="translated">Per un simbolo specifico verrà applicata solo la regola di livello superiore con il valore corrispondente a 'Specifica'. Una violazione del valore specificato per 'Stile obbligatorio' in tale regola verrà segnalata con il livello specificato in 'Gravità'.</target>
        <note />
      </trans-unit>
      <trans-unit id="at_the_end">
        <source>at the end</source>
        <target state="translated">alla fine</target>
        <note />
      </trans-unit>
      <trans-unit id="When_inserting_properties_events_and_methods_place_them">
        <source>When inserting properties, events and methods, place them:</source>
        <target state="translated">Posiziona proprietà, eventi e metodi inseriti:</target>
        <note />
      </trans-unit>
      <trans-unit id="with_other_members_of_the_same_kind">
        <source>with other members of the same kind</source>
        <target state="translated">con altri membri dello stesso tipo</target>
        <note />
      </trans-unit>
      <trans-unit id="Prefer_braces">
        <source>Prefer braces</source>
        <target state="translated">Preferisci parentesi graffe</target>
        <note />
      </trans-unit>
      <trans-unit id="Over_colon">
        <source>Over:</source>
        <target state="translated">A:</target>
        <note />
      </trans-unit>
      <trans-unit id="Prefer_colon">
        <source>Prefer:</source>
        <target state="translated">Preferisci:</target>
        <note />
      </trans-unit>
      <trans-unit id="or">
        <source>or</source>
        <target state="translated">oppure</target>
        <note />
      </trans-unit>
      <trans-unit id="built_in_types">
        <source>built-in types</source>
        <target state="translated">tipi predefiniti</target>
        <note />
      </trans-unit>
      <trans-unit id="everywhere_else">
        <source>everywhere else</source>
        <target state="translated">in qualsiasi altra posizione</target>
        <note />
      </trans-unit>
      <trans-unit id="type_is_apparent_from_assignment_expression">
        <source>type is apparent from assignment expression</source>
        <target state="translated">il tipo è apparente rispetto all'espressione di assegnazione</target>
        <note />
      </trans-unit>
      <trans-unit id="Get_help_for_0">
        <source>Get help for '{0}'</source>
        <target state="translated">Visualizza la Guida per '{0}'</target>
        <note />
      </trans-unit>
      <trans-unit id="Get_help_for_0_from_Bing">
        <source>Get help for '{0}' from Bing</source>
        <target state="translated">Visualizza la Guida per '{0}' disponibile in Bing</target>
        <note />
      </trans-unit>
      <trans-unit id="Move_down">
        <source>Move down</source>
        <target state="translated">Sposta giù</target>
        <note />
      </trans-unit>
      <trans-unit id="Move_up">
        <source>Move up</source>
        <target state="translated">Sposta su</target>
        <note />
      </trans-unit>
      <trans-unit id="Remove">
        <source>Remove</source>
        <target state="translated">Rimuovi</target>
        <note />
      </trans-unit>
      <trans-unit id="Pick_members">
        <source>Pick members</source>
        <target state="translated">Seleziona membri</target>
        <note />
      </trans-unit>
      <trans-unit id="Unfortunately_a_process_used_by_Visual_Studio_has_encountered_an_unrecoverable_error_We_recommend_saving_your_work_and_then_closing_and_restarting_Visual_Studio">
        <source>Unfortunately, a process used by Visual Studio has encountered an unrecoverable error.  We recommend saving your work, and then closing and restarting Visual Studio.</source>
        <target state="translated">Si è verificato un errore irreversibile in un processo usato da Visual Studio. È consigliabile salvare il lavoro e quindi chiudere e riavviare Visual Studio.</target>
        <note />
      </trans-unit>
      <trans-unit id="Add_a_symbol_specification">
        <source>Add a symbol specification</source>
        <target state="translated">Aggiungi una specifica simboli</target>
        <note />
      </trans-unit>
      <trans-unit id="Remove_symbol_specification">
        <source>Remove symbol specification</source>
        <target state="translated">Rimuovi specifica simboli</target>
        <note />
      </trans-unit>
      <trans-unit id="Add_item">
        <source>Add item</source>
        <target state="translated">Aggiungi elemento</target>
        <note />
      </trans-unit>
      <trans-unit id="Edit_item">
        <source>Edit item</source>
        <target state="translated">Modifica elemento</target>
        <note />
      </trans-unit>
      <trans-unit id="Remove_item">
        <source>Remove item</source>
        <target state="translated">Rimuovi elemento</target>
        <note />
      </trans-unit>
      <trans-unit id="Add_a_naming_rule">
        <source>Add a naming rule</source>
        <target state="translated">Aggiungi una regola di denominazione</target>
        <note />
      </trans-unit>
      <trans-unit id="Remove_naming_rule">
        <source>Remove naming rule</source>
        <target state="translated">Rimuovi regola di denominazione</target>
        <note />
      </trans-unit>
      <trans-unit id="VisualStudioWorkspace_TryApplyChanges_cannot_be_called_from_a_background_thread">
        <source>VisualStudioWorkspace.TryApplyChanges cannot be called from a background thread.</source>
        <target state="translated">Non è possibile chiamare VisualStudioWorkspace.TryApplyChanges da un thread in background.</target>
        <note />
      </trans-unit>
      <trans-unit id="prefer_throwing_properties">
        <source>prefer throwing properties</source>
        <target state="translated">preferisci proprietà generate</target>
        <note />
      </trans-unit>
      <trans-unit id="When_generating_properties">
        <source>When generating properties:</source>
        <target state="translated">Durante la generazione di proprietà:</target>
        <note />
      </trans-unit>
      <trans-unit id="Options">
        <source>Options</source>
        <target state="translated">Opzioni</target>
        <note />
      </trans-unit>
      <trans-unit id="Try_the_preview_version_of_our_live_code_analysis_extension_which_provides_more_fixes_for_common_API_design_naming_performance_and_reliability_issues">
        <source>Try the preview version of our live code analysis extension, which provides more fixes for common API design, naming, performance, and reliability issues</source>
        <target state="translated">Prova la versione di anteprima dell'estensione di analisi codice in tempo reale, che include più correzioni per problemi comuni correlati a progettazione, denominazione, prestazioni e affidabilità delle API</target>
        <note />
      </trans-unit>
      <trans-unit id="Never_show_this_again">
        <source>Never show this again</source>
        <target state="translated">Non visualizzare più questo messaggio</target>
        <note />
      </trans-unit>
      <trans-unit id="Prefer_simple_default_expression">
        <source>Prefer simple 'default' expression</source>
        <target state="translated">Preferisci l'espressione 'default' semplice</target>
        <note />
      </trans-unit>
      <trans-unit id="Prefer_inferred_tuple_names">
        <source>Prefer inferred tuple element names</source>
        <target state="translated">Preferisci nomi di elemento di tupla dedotti</target>
        <note />
      </trans-unit>
      <trans-unit id="Prefer_inferred_anonymous_type_member_names">
        <source>Prefer inferred anonymous type member names</source>
        <target state="translated">Preferisci nomi di membro di tipo anonimo dedotti</target>
        <note />
      </trans-unit>
      <trans-unit id="Preview_pane">
        <source>Preview pane</source>
        <target state="translated">Riquadro di anteprima</target>
        <note />
      </trans-unit>
      <trans-unit id="Analysis">
        <source>Analysis</source>
        <target state="translated">Analisi</target>
        <note />
      </trans-unit>
      <trans-unit id="Enable_full_solution_analysis">
        <source>Enable full solution _analysis</source>
        <target state="translated">Abilita _analisi della soluzione completa</target>
        <note />
      </trans-unit>
      <trans-unit id="Perform_editor_feature_analysis_in_external_process">
        <source>Perform editor _feature analysis in external process (experimental)</source>
        <target state="translated">Esegui analisi delle _funzionalità dell'editor in processo esterno (sperimentale)</target>
        <note />
      </trans-unit>
      <trans-unit id="Fade_out_unreachable_code">
        <source>Fade out unreachable code</source>
        <target state="translated">Applica dissolvenza a codice non eseguibile</target>
        <note />
      </trans-unit>
      <trans-unit id="Fading">
        <source>Fading</source>
        <target state="translated">Dissolvenza</target>
        <note />
      </trans-unit>
      <trans-unit id="ChangesNotAllowedIFAssemblyHasNotBeenLoaded">
        <source>Changes are not allowed if the assembly has not been loaded.</source>
        <target state="translated">Le modifiche non sono consentite se l'assembly non è stato caricato.</target>
        <note />
      </trans-unit>
      <trans-unit id="ChangesNotAllowedIfProjectWasntBuildWhenDebuggingStarted">
        <source>Changes are not allowed if the project wasn't built when debugging started.</source>
        <target state="translated">Le modifiche non sono consentite se il progetto non era stato compilato quando è stato avviato il debug.</target>
        <note />
      </trans-unit>
      <trans-unit id="ChangesNotAllowedIfProjectWasntLoadedWhileDebugging">
        <source>Changes are not allowed if the project wasn't loaded and built when debugging started.

'Lightweight solution load' is enabled for the current solution. Disable it to ensure that all projects are loaded when debugging starts.</source>
        <target state="translated">Le modifiche non sono consentite se il progetto non era stato caricato e compilato quando è stato avviato il debug.

L'opzione 'Caricamento leggero soluzioni' è abilitata per la soluzione corrente. Disabilitarla per essere certi che tutti i progetti siano stati caricati all'avvio del debug.</target>
        <note />
      </trans-unit>
      <trans-unit id="ChangesNotAllowedWhileCodeIsRunning">
        <source>Changes are not allowed while code is running.</source>
        <target state="translated">Le modifiche non sono consentite se il codice è in esecuzione.</target>
        <note />
      </trans-unit>
      <trans-unit id="Prefer_local_function_over_anonymous_function">
        <source>Prefer local function over anonymous function</source>
        <target state="translated">Preferisci la funzione locale a quella anonima</target>
        <note />
      </trans-unit>
      <trans-unit id="Prefer_deconstructed_variable_declaration">
        <source>Prefer deconstructed variable declaration</source>
        <target state="translated">Preferisci dichiarazione di variabile decostruita</target>
        <note />
      </trans-unit>
      <trans-unit id="External_reference_found">
        <source>External reference found</source>
        <target state="translated">È stato trovato un riferimento esterno</target>
        <note />
      </trans-unit>
      <trans-unit id="No_references_found_to_0">
        <source>No references found to '{0}'</source>
        <target state="translated">Non sono stati trovati riferimenti a '{0}'</target>
        <note />
      </trans-unit>
      <trans-unit id="Search_found_no_results">
        <source>Search found no results</source>
        <target state="translated">La ricerca non ha restituito risultati</target>
        <note />
      </trans-unit>
      <trans-unit id="analyzer_Prefer_auto_properties">
        <source>Prefer auto properties</source>
        <target state="translated">Preferisci proprietà automatiche</target>
        <note />
      </trans-unit>
      <trans-unit id="codegen_prefer_auto_properties">
        <source>prefer auto properties</source>
        <target state="translated">preferisci proprietà automatiche</target>
        <note />
      </trans-unit>
      <trans-unit id="ErrorReadingFile">
        <source>Error while reading a file</source>
        <target state="translated">Si è verificato un errore durante la lettura di un file</target>
        <note />
      </trans-unit>
      <trans-unit id="ModuleHasBeenUnloaded">
        <source>Module has been unloaded.</source>
        <target state="translated">Il modulo è stato scaricato.</target>
        <note />
      </trans-unit>
      <trans-unit id="CantApplyChangesModuleHasBeenUnloaded">
        <source>Can't apply changes -- module '{0}' has been unloaded.</source>
        <target state="translated">Non è possibile applicare le modifiche. Il modulo '{0}' è stato scaricato.</target>
        <note />
      </trans-unit>
      <trans-unit id="Restore_Visual_Studio_keybindings">
        <source>Restore Visual Studio keybindings</source>
        <target state="translated">Ripristina i tasti di scelta rapida di Visual Studio</target>
        <note />
      </trans-unit>
      <trans-unit id="Use_Keybindings_for_extensions">
        <source>Use keybindings for ReSharper/IntelliJ/Vim/etc.</source>
        <target state="translated">Usa i tasti di scelta rapida per ReSharper/IntelliJ/Vim e così via.</target>
        <note />
      </trans-unit>
      <trans-unit id="Enable_navigation_to_decompiled_sources">
        <source>Enable navigation to decompiled sources (experimental)</source>
        <target state="translated">Abilita lo spostamento in origini decompilate (sperimentale)</target>
        <note />
      </trans-unit>
      <trans-unit id="Decompiler_Legal_Notice_Message">
        <source>IMPORTANT: Visual Studio includes decompiling functionality (“Decompiler”) that enables reproducing source code from binary code. By accessing and using the Decompiler, you agree to the Visual Studio license terms and the terms for the Decompiler below. If you do not agree with these combined terms, do not access or use the Decompiler.
 
You acknowledge that binary code and source code might be protected by copyright and trademark laws.  Before using the Decompiler on any binary code, you need to first:  
(i) confirm that the license terms governing your use of the binary code do not contain a provision which prohibits you from decompiling the software; or
(ii) obtain permission to decompile the binary code from the owner of the software.
 
Your use of the Decompiler is optional.  Microsoft is not responsible and disclaims all liability for your use of the Decompiler that violates any laws or any software license terms which prohibit decompiling of the software.

I agree to all of the foregoing:</source>
        <target state="translated">IMPORTANTE: Visual Studio include la funzionalità di decompilazione (“Decompilatore”) che consente di riprodurre codice sorgente da codice binario. L'accesso e l'uso del Decompilatore implica l'accettazione delle condizioni di licenza di Visual Studio e delle condizioni per l'uso del Decompilatore riportate sotto. Se non si accettano entrambi tali condizioni, non accedere o usare il Decompilatore.
 
L'utente riconosce che il codice binario e il codice sorgente potrebbero essere protetti dalle normative su marchi e copyright. Prima di usare il Decompilatore su qualsiasi codice binario, l'utente deve:  
(i) confermare che le condizioni di licenza che regolano l'uso del codice binario non contengono una disposizione che impedisce la decompilazione del software; oppure
(ii) ottenere l'autorizzazione alla decompilazione del codice binario dal proprietario del software.
 
L'uso del Decompilatore è facoltativo. Microsoft non è responsabile e non riconosce alcuna responsabilità nel caso in cui l'utente usi il Decompilatore in violazione di normative o condizioni di licenza software che proibiscono la decompilazione del software.

L'utente accetta le condizioni sopra riportate:</target>
        <note />
      </trans-unit>
      <trans-unit id="Decompiler_Legal_Notice_Title">
        <source>Decompiler Legal Notice</source>
        <target state="translated">Note legali sul decompilatore</target>
        <note />
      </trans-unit>
      <trans-unit id="Disabling_the_extension_0_unbound_your_keyboard_bindings">
        <source>Disabling the extension '{0}' unbound your keyboard bindings.</source>
        <target state="translated">In seguito alla disabilitazione dell'estensione '{0}' i binding di tastiera sono stati annullati.</target>
        <note>0 is an extension name</note>
      </trans-unit>
      <trans-unit id="Code_style_header_use_editor_config">
        <source>The settings configured here only apply to your machine. To configure these settings to travel with your solution, use .editorconfig files.</source>
        <target state="translated">Le impostazioni configurate qui si applicano solo al computer locale. Per configurare queste impostazioni in modo che siano associate alla soluzione, usare file con estensione editorconfig.</target>
        <note />
      </trans-unit>
      <trans-unit id="Snippet_Command_Handler">
        <source>Snippet Command Handler</source>
        <target state="new">Snippet Command Handler</target>
        <note />
      </trans-unit>
      <trans-unit id="Sync_Class_View_Command_Handler">
        <source>Sync Class View Command Handler</source>
        <target state="new">Sync Class View Command Handler</target>
        <note />
      </trans-unit>
      <trans-unit id="Manage_naming_styles">
        <source>Manage naming styles</source>
        <target state="new">Manage naming styles</target>
        <note />
      </trans-unit>
      <trans-unit id="Field_preferences_colon">
        <source>Field preferences:</source>
        <target state="new">Field preferences:</target>
        <note />
      </trans-unit>
      <trans-unit id="Prefer_readonly">
        <source>Prefer readonly</source>
        <target state="new">Prefer readonly</target>
        <note />
      </trans-unit>
      <trans-unit id="Analyzing_0">
        <source>Analyzing '{0}'</source>
        <target state="new">Analyzing '{0}'</target>
        <note />
      </trans-unit>
      <trans-unit id="Live_code_analysis">
        <source>Live code analysis</source>
        <target state="new">Live code analysis</target>
        <note />
      </trans-unit>
<<<<<<< HEAD
      <trans-unit id="This_workspace_does_not_support_updating_Visual_Basic_compilation_options">
        <source>This workspace does not support updating Visual Basic compilation options.</source>
        <target state="new">This workspace does not support updating Visual Basic compilation options.</target>
=======
      <trans-unit id="Prefer_conditional_expression_over_if_with_assignments">
        <source>Prefer conditional expression over 'if' with assignments</source>
        <target state="new">Prefer conditional expression over 'if' with assignments</target>
        <note />
      </trans-unit>
      <trans-unit id="Prefer_conditional_expression_over_if_with_returns">
        <source>Prefer conditional expression over 'if' with returns</source>
        <target state="new">Prefer conditional expression over 'if' with returns</target>
>>>>>>> 0d83995d
        <note />
      </trans-unit>
    </body>
  </file>
</xliff><|MERGE_RESOLUTION|>--- conflicted
+++ resolved
@@ -35,6 +35,11 @@
       <trans-unit id="Parentheses_preferences_colon">
         <source>Parentheses preferences:</source>
         <target state="new">Parentheses preferences:</target>
+        <note />
+      </trans-unit>
+      <trans-unit id="This_workspace_does_not_support_updating_Visual_Basic_compilation_options">
+        <source>This workspace does not support updating Visual Basic compilation options.</source>
+        <target state="new">This workspace does not support updating Visual Basic compilation options.</target>
         <note />
       </trans-unit>
       <trans-unit id="You_must_select_at_least_one_member">
@@ -1558,11 +1563,6 @@
         <target state="new">Live code analysis</target>
         <note />
       </trans-unit>
-<<<<<<< HEAD
-      <trans-unit id="This_workspace_does_not_support_updating_Visual_Basic_compilation_options">
-        <source>This workspace does not support updating Visual Basic compilation options.</source>
-        <target state="new">This workspace does not support updating Visual Basic compilation options.</target>
-=======
       <trans-unit id="Prefer_conditional_expression_over_if_with_assignments">
         <source>Prefer conditional expression over 'if' with assignments</source>
         <target state="new">Prefer conditional expression over 'if' with assignments</target>
@@ -1571,7 +1571,6 @@
       <trans-unit id="Prefer_conditional_expression_over_if_with_returns">
         <source>Prefer conditional expression over 'if' with returns</source>
         <target state="new">Prefer conditional expression over 'if' with returns</target>
->>>>>>> 0d83995d
         <note />
       </trans-unit>
     </body>

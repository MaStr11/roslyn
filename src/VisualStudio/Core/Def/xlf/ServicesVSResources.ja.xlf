--- conflicted
+++ resolved
@@ -1493,8 +1493,6 @@
         <target state="translated">ここで構成される設定は、ご使用のマシンにのみ適用されます。これらの設定をソリューションで使用するように構成するには、.editorconfig ファイルを使用します。</target>
         <note />
       </trans-unit>
-<<<<<<< HEAD
-=======
       <trans-unit id="Sync_Class_View">
         <source>Sync Class View</source>
         <target state="new">Sync Class View</target>
@@ -1505,7 +1503,6 @@
         <target state="new">Can't apply changes -- unexpected error: '{0}'</target>
         <note />
       </trans-unit>
->>>>>>> 0c6b76f7
       <trans-unit id="Live_code_analysis">
         <source>Live code analysis</source>
         <target state="new">Live code analysis</target>

﻿// Copyright (c) Microsoft.  All Rights Reserved.  Licensed under the Apache License, Version 2.0.  See License.txt in the project root for license information.

#nullable enable

using System;
using System.Collections.Concurrent;
using System.Collections.Generic;
using System.IO;
using System.Linq;
using Microsoft.CodeAnalysis;
using Microsoft.CodeAnalysis.Host;
using Microsoft.VisualStudio.LanguageServices.Implementation.CodeModel;
using Microsoft.VisualStudio.LanguageServices.Implementation.TaskList;
using Microsoft.VisualStudio.LanguageServices.ProjectSystem;
using Microsoft.VisualStudio.Shell.Interop;
using Roslyn.Utilities;

namespace Microsoft.VisualStudio.LanguageServices.Implementation.ProjectSystem.CPS
{
    internal sealed partial class CPSProject : IWorkspaceProjectContext
    {
        private readonly VisualStudioProject _visualStudioProject;

        /// <summary>
        /// The <see cref="VisualStudioProjectOptionsProcessor"/> we're using to parse command line options. Null if we don't
        /// have the ability to parse command line options.
        /// </summary>
        private readonly VisualStudioProjectOptionsProcessor? _visualStudioProjectOptionsProcessor;

        private readonly VisualStudioWorkspaceImpl _visualStudioWorkspace;
        private readonly IProjectCodeModel _projectCodeModel;
<<<<<<< HEAD
        private readonly Lazy<ProjectExternalErrorReporter> _externalErrorReporterOpt;
=======
        private readonly Lazy<ProjectExternalErrorReporter?> _externalErrorReporter;
        private readonly EditAndContinue.VsENCRebuildableProjectImpl? _editAndContinueProject;
>>>>>>> 51eae37c

        public string DisplayName
        {
            get => _visualStudioProject.DisplayName;
            set => _visualStudioProject.DisplayName = value;
        }

        public string ProjectFilePath
        {
            get => _visualStudioProject.FilePath;
            set => _visualStudioProject.FilePath = value;
        }

        public Guid Guid
        {
            get;
            set; // VisualStudioProject doesn't allow GUID to be changed after creation
        }

        public bool LastDesignTimeBuildSucceeded
        {
            get => _visualStudioProject.HasAllInformation;
            set => _visualStudioProject.HasAllInformation = value;
        }

        public CPSProject(VisualStudioProject visualStudioProject, VisualStudioWorkspaceImpl visualStudioWorkspace, IProjectCodeModelFactory projectCodeModelFactory, Guid projectGuid, string binOutputPath)
        {
            _visualStudioProject = visualStudioProject;
            _visualStudioWorkspace = visualStudioWorkspace;

            _externalErrorReporter = new Lazy<ProjectExternalErrorReporter?>(() =>
            {
                var prefix = visualStudioProject.Language switch
                {
                    LanguageNames.CSharp => "CS",
                    LanguageNames.VisualBasic => "BC",
                    LanguageNames.FSharp => "FS",
                    _ => null
                };

                return (prefix != null) ? new ProjectExternalErrorReporter(visualStudioProject.Id, prefix, visualStudioWorkspace) : null;
            });

            _projectCodeModel = projectCodeModelFactory.CreateProjectCodeModel(visualStudioProject.Id, new CPSCodeModelInstanceFactory(this));

            // If we have a command line parser service for this language, also set up our ability to process options if they come in
            if (visualStudioWorkspace.Services.GetLanguageServices(visualStudioProject.Language).GetService<ICommandLineParserService>() != null)
            {
                _visualStudioProjectOptionsProcessor = new VisualStudioProjectOptionsProcessor(_visualStudioProject, visualStudioWorkspace.Services);
                _visualStudioWorkspace.AddProjectRuleSetFileToInternalMaps(
                    visualStudioProject,
                    () => _visualStudioProjectOptionsProcessor.EffectiveRuleSetFilePath);
            }

            Guid = projectGuid;
            BinOutputPath = binOutputPath;
        }

        public string? BinOutputPath
        {
            get => _visualStudioProject.OutputFilePath;
            set
            {
                // If we don't have a path, always set it to null
                if (string.IsNullOrEmpty(value))
                {
                    _visualStudioProject.OutputFilePath = null;
                    _visualStudioProject.OutputRefFilePath = null;
                    return;
                }

                // If we only have a non-rooted path, make it full. This is apparently working around cases
                // where CPS pushes us a temporary path when they're loading. It's possible this hack
                // can be removed now, but we still have tests asserting it.
                if (!PathUtilities.IsAbsolute(value))
                {
                    var rootDirectory = _visualStudioProject.FilePath != null
                                        ? Path.GetDirectoryName(_visualStudioProject.FilePath)
                                        : Path.GetTempPath();

                    _visualStudioProject.OutputFilePath = Path.Combine(rootDirectory, value);
                }
                else
                {
                    _visualStudioProject.OutputFilePath = value;
                }

                // Compute the ref path based on the non-ref path. Ideally this should come from the
                // project system but we don't have a way to fetch that.
                _visualStudioProject.OutputRefFilePath =
                    Path.Combine(Path.GetDirectoryName(_visualStudioProject.OutputFilePath),
                    "ref",
                    Path.GetFileName(_visualStudioProject.OutputFilePath));
            }
        }

        internal string? GetIntermediateOutputFilePath()
        {
            return _visualStudioProject.IntermediateOutputFilePath;
        }

        public ProjectId Id => _visualStudioProject.Id;

        public void SetOptions(string commandLineForOptions)
        {
            if (_visualStudioProjectOptionsProcessor != null)
            {
                _visualStudioProjectOptionsProcessor.CommandLine = commandLineForOptions;
            }
        }

        public string? DefaultNamespace
        {
            get => _visualStudioProject.DefaultNamespace;
            private set => _visualStudioProject.DefaultNamespace = value;
        }

        public void SetProperty(string name, string? value)
        {
            if (name == AdditionalPropertyNames.RootNamespace)
            {
                // Right now VB doesn't have the concept of "default namespace". But we conjure one in workspace 
                // by assigning the value of the project's root namespace to it. So various feature can choose to 
                // use it for their own purpose.
                // In the future, we might consider officially exposing "default namespace" for VB project 
                // (e.g. through a <defaultnamespace> msbuild property)
                DefaultNamespace = value;
            }
            else if (name == AdditionalPropertyNames.MaxSupportedLangVersion)
            {
                _visualStudioProject.MaxLangVersion = value;
            }
        }

        public void AddMetadataReference(string referencePath, MetadataReferenceProperties properties)
        {
            referencePath = FileUtilities.NormalizeAbsolutePath(referencePath);
            _visualStudioProject.AddMetadataReference(referencePath, properties);
        }

        public void RemoveMetadataReference(string referencePath)
        {
            referencePath = FileUtilities.NormalizeAbsolutePath(referencePath);
            _visualStudioProject.RemoveMetadataReference(referencePath, _visualStudioProject.GetPropertiesForMetadataReference(referencePath).Single());
        }

        public void AddProjectReference(IWorkspaceProjectContext project, MetadataReferenceProperties properties)
        {
            var otherProjectId = ((CPSProject)project)._visualStudioProject.Id;
            _visualStudioProject.AddProjectReference(new ProjectReference(otherProjectId, properties.Aliases, properties.EmbedInteropTypes));
        }

        public void RemoveProjectReference(IWorkspaceProjectContext project)
        {
            var otherProjectId = ((CPSProject)project)._visualStudioProject.Id;
            var otherProjectReference = _visualStudioProject.GetProjectReferences().Single(pr => pr.ProjectId == otherProjectId);
            _visualStudioProject.RemoveProjectReference(otherProjectReference);
        }

        public void AddSourceFile(string filePath, bool isInCurrentContext = true, IEnumerable<string>? folderNames = null, SourceCodeKind sourceCodeKind = SourceCodeKind.Regular)
        {
            _visualStudioProject.AddSourceFile(filePath, sourceCodeKind, folderNames.AsImmutableOrNull());
        }

        public void RemoveSourceFile(string filePath)
        {
            _visualStudioProject.RemoveSourceFile(filePath);
            _projectCodeModel.OnSourceFileRemoved(filePath);
        }

        public void AddAdditionalFile(string filePath, bool isInCurrentContext = true)
        {
            _visualStudioProject.AddAdditionalFile(filePath);
        }

        public void Dispose()
        {
            _projectCodeModel?.OnProjectClosed();
            _visualStudioProjectOptionsProcessor?.Dispose();
            _visualStudioProject.RemoveFromWorkspace();
        }

        public void AddAnalyzerReference(string referencePath)
        {
            _visualStudioProject.AddAnalyzerReference(referencePath);
        }

        public void RemoveAnalyzerReference(string referencePath)
        {
            _visualStudioProject.RemoveAnalyzerReference(referencePath);
        }

        public void RemoveAdditionalFile(string filePath)
        {
            _visualStudioProject.RemoveAdditionalFile(filePath);
        }

        public void AddDynamicFile(string filePath, IEnumerable<string>? folderNames = null)
        {
            _visualStudioProject.AddDynamicSourceFile(filePath, folderNames.ToImmutableArrayOrEmpty());
        }

        public void RemoveDynamicFile(string filePath)
        {
            _visualStudioProject.RemoveDynamicSourceFile(filePath);
        }

        public void SetRuleSetFile(string filePath)
        {
            // This is now a no-op: we also recieve the rule set file through SetOptions, and we'll just use that one
        }

        private readonly ConcurrentQueue<VisualStudioProject.BatchScope> _batchScopes = new ConcurrentQueue<VisualStudioProject.BatchScope>();

        public void StartBatch()
        {
            _batchScopes.Enqueue(_visualStudioProject.CreateBatchScope());
        }

        public void EndBatch()
        {
            Contract.ThrowIfFalse(_batchScopes.TryDequeue(out var scope));
            scope.Dispose();
        }

        public void ReorderSourceFiles(IEnumerable<string>? filePaths)
        {
            _visualStudioProject.ReorderSourceFiles(filePaths.ToImmutableArrayOrEmpty());
        }

        internal VisualStudioProject GetProject_TestOnly()
        {
            return _visualStudioProject;
        }

        public void AddAnalyzerConfigFile(string filePath)
        {
            _visualStudioProject.AddAnalyzerConfigFile(filePath);
        }

        public void RemoveAnalyzerConfigFile(string filePath)
        {
            _visualStudioProject.RemoveAnalyzerConfigFile(filePath);
        }
    }
}<|MERGE_RESOLUTION|>--- conflicted
+++ resolved
@@ -29,12 +29,7 @@
 
         private readonly VisualStudioWorkspaceImpl _visualStudioWorkspace;
         private readonly IProjectCodeModel _projectCodeModel;
-<<<<<<< HEAD
-        private readonly Lazy<ProjectExternalErrorReporter> _externalErrorReporterOpt;
-=======
         private readonly Lazy<ProjectExternalErrorReporter?> _externalErrorReporter;
-        private readonly EditAndContinue.VsENCRebuildableProjectImpl? _editAndContinueProject;
->>>>>>> 51eae37c
 
         public string DisplayName
         {

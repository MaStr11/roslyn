﻿' Licensed to the .NET Foundation under one or more agreements.
' The .NET Foundation licenses this file to you under the MIT license.
' See the LICENSE file in the project root for more information.

Imports Microsoft.CodeAnalysis.Editor.ColorSchemes

Namespace Microsoft.VisualStudio.LanguageServices.VisualBasic.Options
    Friend Module AdvancedOptionPageStrings
        Public ReadOnly Property Option_AutomaticInsertionOfInterfaceAndMustOverrideMembers As String
            Get
                Return BasicVSResources.Automatic_insertion_of_Interface_and_MustOverride_members
            End Get
        End Property

        Public ReadOnly Property Option_Analysis As String =
            ServicesVSResources.Analysis

        Public ReadOnly Property Option_Background_analysis_scope As String =
            ServicesVSResources.Background_analysis_scope_colon

        Public ReadOnly Property Option_Background_Analysis_Scope_Active_File As String =
            ServicesVSResources.Current_document

        Public ReadOnly Property Option_Background_Analysis_Scope_Open_Files_And_Projects As String =
            ServicesVSResources.Open_documents

        Public ReadOnly Property Option_Background_Analysis_Scope_Full_Solution As String =
            ServicesVSResources.Entire_solution

        Public ReadOnly Property Option_use_64bit_analysis_process As String =
            ServicesVSResources.Use_64_bit_process_for_code_analysis_requires_restart

        Public ReadOnly Property Option_DisplayLineSeparators As String =
            BasicVSResources.Show_procedure_line_separators

        Public ReadOnly Property Option_Display_all_hints_while_pressing_ctrl_alt As String =
            ServicesVSResources.Display_all_hints_while_pressing_ctrl_alt

        Public ReadOnly Property Option_Inline_Hints_experimental As String =
            ServicesVSResources.Inline_Hints_experimental_Hold_ctrl_alt_to_show_all

        Public ReadOnly Property Option_Display_inline_parameter_name_hints As String =
            ServicesVSResources.Display_inline_parameter_name_hints

        Public ReadOnly Property Option_Show_hints_for_literals As String =
            ServicesVSResources.Show_hints_for_literals

        Public ReadOnly Property Option_Show_hints_for_New_expressions As String =
            BasicVSResources.Show_hints_for_New_expressions

        Public ReadOnly Property Option_Show_hints_for_everything_else As String =
            ServicesVSResources.Show_hints_for_everything_else

<<<<<<< HEAD
        Public ReadOnly Property Option_Suppress_hints_when_parameter_name_matches_the_method_s_intent As String =
            ServicesVSResources.Suppress_hints_when_parameter_name_matches_the_method_s_intent

        Public ReadOnly Property Option_Suppress_hints_when_parameter_names_differ_only_by_suffix As String =
            ServicesVSResources.Suppress_hints_when_parameter_names_differ_only_by_suffix

        Public ReadOnly Property Option_DontPutOutOrRefOnStruct As String
            Get
                Return BasicVSResources.Don_t_put_ByRef_on_custom_structure
            End Get
        End Property
=======
        Public ReadOnly Property Option_DontPutOutOrRefOnStruct As String =
            BasicVSResources.Don_t_put_ByRef_on_custom_structure
>>>>>>> cb62525b

        Public ReadOnly Property Option_EditorHelp As String
            Get
                Return BasicVSResources.Editor_Help
            End Get
        End Property

        Public ReadOnly Property Option_EnableEndConstruct As String
            Get
                Return BasicVSResources.A_utomatic_insertion_of_end_constructs
            End Get
        End Property

        Public ReadOnly Property Option_EnableHighlightKeywords As String
            Get
                Return BasicVSResources.Highlight_related_keywords_under_cursor
            End Get
        End Property

        Public ReadOnly Property Option_EnableHighlightReferences As String
            Get
                Return BasicVSResources.Highlight_references_to_symbol_under_cursor
            End Get
        End Property

        Public ReadOnly Property Option_EnableLineCommit As String
            Get
                Return BasicVSResources.Pretty_listing_reformatting_of_code
            End Get
        End Property

        Public ReadOnly Property Option_EnableOutlining As String
            Get
                Return BasicVSResources.Enter_outlining_mode_when_files_open
            End Get
        End Property

        Public ReadOnly Property Option_ExtractMethod As String
            Get
                Return BasicVSResources.Extract_Method
            End Get
        End Property

        Public ReadOnly Property Option_Implement_Interface_or_Abstract_Class As String =
            ServicesVSResources.Implement_Interface_or_Abstract_Class

        Public ReadOnly Property Option_When_inserting_properties_events_and_methods_place_them As String =
            ServicesVSResources.When_inserting_properties_events_and_methods_place_them

        Public ReadOnly Property Option_with_other_members_of_the_same_kind As String =
            ServicesVSResources.with_other_members_of_the_same_kind

        Public ReadOnly Property Option_When_generating_properties As String =
            ServicesVSResources.When_generating_properties

        Public ReadOnly Property Option_prefer_auto_properties As String =
            ServicesVSResources.codegen_prefer_auto_properties

        Public ReadOnly Property Option_prefer_throwing_properties As String =
            ServicesVSResources.prefer_throwing_properties

        Public ReadOnly Property Option_at_the_end As String =
            ServicesVSResources.at_the_end

        Public ReadOnly Property Option_GenerateXmlDocCommentsForTripleApostrophes As String =
            BasicVSResources.Generate_XML_documentation_comments_for

        Public ReadOnly Property Option_InsertApostropheAtTheStartOfNewLinesWhenWritingApostropheComments As String =
            BasicVSResources.Insert_apostrophe_at_the_start_of_new_lines_when_writing_apostrophe_comments

        Public ReadOnly Property Option_ShowRemarksInQuickInfo As String
            Get
                Return BasicVSResources.Show_remarks_in_Quick_Info
            End Get
        End Property

        Public ReadOnly Property Option_GoToDefinition As String
            Get
                Return BasicVSResources.Go_to_Definition
            End Get
        End Property

        Public ReadOnly Property Option_Highlighting As String
            Get
                Return BasicVSResources.Highlighting
            End Get
        End Property

        Public ReadOnly Property Option_NavigateToObjectBrowser As String
            Get
                Return BasicVSResources.Navigate_to_Object_Browser_for_symbols_defined_in_metadata
            End Get
        End Property

        Public ReadOnly Property Option_OptimizeForSolutionSize As String
            Get
                Return BasicVSResources.Optimize_for_solution_size
            End Get
        End Property

        Public ReadOnly Property Option_OptimizeForSolutionSize_Small As String
            Get
                Return BasicVSResources.Small
            End Get
        End Property

        Public ReadOnly Property Option_OptimizeForSolutionSize_Regular As String
            Get
                Return BasicVSResources.Regular
            End Get
        End Property

        Public ReadOnly Property Option_OptimizeForSolutionSize_Large As String
            Get
                Return BasicVSResources.Large
            End Get
        End Property

        Public ReadOnly Property Option_Outlining As String = ServicesVSResources.Outlining

        Public ReadOnly Property Option_Show_outlining_for_declaration_level_constructs As String =
            ServicesVSResources.Show_outlining_for_declaration_level_constructs

        Public ReadOnly Property Option_Show_outlining_for_code_level_constructs As String =
            ServicesVSResources.Show_outlining_for_code_level_constructs

        Public ReadOnly Property Option_Show_outlining_for_comments_and_preprocessor_regions As String =
            ServicesVSResources.Show_outlining_for_comments_and_preprocessor_regions

        Public ReadOnly Property Option_Collapse_regions_when_collapsing_to_definitions As String =
            ServicesVSResources.Collapse_regions_when_collapsing_to_definitions

        Public ReadOnly Property Option_Block_Structure_Guides As String =
            ServicesVSResources.Block_Structure_Guides

        Public ReadOnly Property Option_Comments As String =
            ServicesVSResources.Comments

        Public ReadOnly Property Option_Show_guides_for_declaration_level_constructs As String =
            ServicesVSResources.Show_guides_for_declaration_level_constructs

        Public ReadOnly Property Option_Show_guides_for_code_level_constructs As String =
            ServicesVSResources.Show_guides_for_code_level_constructs

        Public ReadOnly Property Option_Fading As String = ServicesVSResources.Fading
        Public ReadOnly Property Option_Fade_out_unused_imports As String = BasicVSResources.Fade_out_unused_imports

        Public ReadOnly Property Option_Performance As String
            Get
                Return BasicVSResources.Performance
            End Get
        End Property

        Public ReadOnly Property Option_Report_invalid_placeholders_in_string_dot_format_calls As String
            Get
                Return BasicVSResources.Report_invalid_placeholders_in_string_dot_format_calls
            End Get
        End Property

        Public ReadOnly Property Option_RenameTrackingPreview As String
            Get
                Return BasicVSResources.Show_preview_for_rename_tracking
            End Get
        End Property

        Public ReadOnly Property Option_Import_Directives As String =
            BasicVSResources.Import_Directives

        Public ReadOnly Property Option_PlaceSystemNamespaceFirst As String =
            BasicVSResources.Place_System_directives_first_when_sorting_imports

        Public ReadOnly Property Option_SeparateImportGroups As String =
            BasicVSResources.Separate_import_directive_groups

        Public ReadOnly Property Option_Suggest_imports_for_types_in_reference_assemblies As String =
            BasicVSResources.Suggest_imports_for_types_in_reference_assemblies

        Public ReadOnly Property Option_Suggest_imports_for_types_in_NuGet_packages As String =
            BasicVSResources.Suggest_imports_for_types_in_NuGet_packages

        Public ReadOnly Property Option_Regular_Expressions As String =
            ServicesVSResources.Regular_Expressions

        Public ReadOnly Property Option_Colorize_regular_expressions As String =
            ServicesVSResources.Colorize_regular_expressions

        Public ReadOnly Property Option_Report_invalid_regular_expressions As String =
            ServicesVSResources.Report_invalid_regular_expressions

        Public ReadOnly Property Option_Highlight_related_components_under_cursor As String =
            ServicesVSResources.Highlight_related_components_under_cursor

        Public ReadOnly Property Option_Show_completion_list As String =
            ServicesVSResources.Show_completion_list

        Public ReadOnly Property Option_Editor_Color_Scheme As String =
            ServicesVSResources.Editor_Color_Scheme

        Public ReadOnly Property Editor_color_scheme_options_are_only_available_when_using_a_color_theme_bundled_with_Visual_Studio_The_color_theme_can_be_configured_from_the_Environment_General_options_page As String =
            ServicesVSResources.Editor_color_scheme_options_are_only_available_when_using_a_color_theme_bundled_with_Visual_Studio_The_color_theme_can_be_configured_from_the_Environment_General_options_page

        Public ReadOnly Property Some_color_scheme_colors_are_being_overridden_by_changes_made_in_the_Environment_Fonts_and_Colors_options_page_Choose_Use_Defaults_in_the_Fonts_and_Colors_page_to_revert_all_customizations As String =
            ServicesVSResources.Some_color_scheme_colors_are_being_overridden_by_changes_made_in_the_Environment_Fonts_and_Colors_options_page_Choose_Use_Defaults_in_the_Fonts_and_Colors_page_to_revert_all_customizations

        Public ReadOnly Property Option_Color_Scheme_VisualStudio2019 As String =
            ServicesVSResources.Visual_Studio_2019

        Public ReadOnly Property Option_Color_Scheme_VisualStudio2017 As String =
            ServicesVSResources.Visual_Studio_2017

        Public ReadOnly Property Color_Scheme_VisualStudio2019_Tag As SchemeName =
            SchemeName.VisualStudio2019

        Public ReadOnly Property Color_Scheme_VisualStudio2017_Tag As SchemeName =
            SchemeName.VisualStudio2017
    End Module
End Namespace<|MERGE_RESOLUTION|>--- conflicted
+++ resolved
@@ -33,11 +33,11 @@
         Public ReadOnly Property Option_DisplayLineSeparators As String =
             BasicVSResources.Show_procedure_line_separators
 
-        Public ReadOnly Property Option_Display_all_hints_while_pressing_ctrl_alt As String =
-            ServicesVSResources.Display_all_hints_while_pressing_ctrl_alt
+        Public ReadOnly Property Option_Display_all_hints_while_pressing_Ctrl_Alt As String =
+            ServicesVSResources.Display_all_hints_while_pressing_Ctrl_Alt
 
         Public ReadOnly Property Option_Inline_Hints_experimental As String =
-            ServicesVSResources.Inline_Hints_experimental_Hold_ctrl_alt_to_show_all
+            ServicesVSResources.Inline_Hints_experimental
 
         Public ReadOnly Property Option_Display_inline_parameter_name_hints As String =
             ServicesVSResources.Display_inline_parameter_name_hints
@@ -51,22 +51,14 @@
         Public ReadOnly Property Option_Show_hints_for_everything_else As String =
             ServicesVSResources.Show_hints_for_everything_else
 
-<<<<<<< HEAD
         Public ReadOnly Property Option_Suppress_hints_when_parameter_name_matches_the_method_s_intent As String =
             ServicesVSResources.Suppress_hints_when_parameter_name_matches_the_method_s_intent
 
         Public ReadOnly Property Option_Suppress_hints_when_parameter_names_differ_only_by_suffix As String =
             ServicesVSResources.Suppress_hints_when_parameter_names_differ_only_by_suffix
 
-        Public ReadOnly Property Option_DontPutOutOrRefOnStruct As String
-            Get
-                Return BasicVSResources.Don_t_put_ByRef_on_custom_structure
-            End Get
-        End Property
-=======
         Public ReadOnly Property Option_DontPutOutOrRefOnStruct As String =
             BasicVSResources.Don_t_put_ByRef_on_custom_structure
->>>>>>> cb62525b
 
         Public ReadOnly Property Option_EditorHelp As String
             Get

﻿' Licensed to the .NET Foundation under one or more agreements.
' The .NET Foundation licenses this file to you under the MIT license.
' See the LICENSE file in the project root for more information.

Imports System.Runtime.InteropServices
Imports Microsoft.CodeAnalysis
Imports Microsoft.CodeAnalysis.Editing
Imports Microsoft.CodeAnalysis.Editor
Imports Microsoft.CodeAnalysis.VisualBasic.CodeGeneration
Imports Microsoft.VisualStudio.ComponentModelHost
Imports Microsoft.VisualStudio.LanguageServices.Implementation

Namespace Microsoft.VisualStudio.LanguageServices.VisualBasic
    <Guid(Guids.VisualBasicEditorFactoryIdString)>
    Friend Class VisualBasicEditorFactory
        Inherits AbstractEditorFactory

        Public Sub New(componentModel As IComponentModel)
            MyBase.New(componentModel)
        End Sub

        Protected Overrides ReadOnly Property ContentTypeName As String = ContentTypeNames.VisualBasicContentType

        Protected Overrides ReadOnly Property LanguageName As String = LanguageNames.VisualBasic

<<<<<<< HEAD
        Protected Overrides ReadOnly Property SyntaxGenerator As SyntaxGenerator
            Get
                Return VisualBasicSyntaxGenerator.Instance
            End Get
        End Property
=======
        Protected Overrides ReadOnly Property SyntaxGenerator As SyntaxGenerator = VisualBasicSyntaxGenerator.Instance
        Protected Overrides ReadOnly Property SyntaxGeneratorInternal As SyntaxGeneratorInternal = VisualBasicSyntaxGeneratorInternal.Instance

        Protected Overrides ReadOnly Property FileHeaderHelper As AbstractFileHeaderHelper = VisualBasicFileHeaderHelper.Instance
>>>>>>> 672e5655
    End Class
End Namespace<|MERGE_RESOLUTION|>--- conflicted
+++ resolved
@@ -23,17 +23,7 @@
 
         Protected Overrides ReadOnly Property LanguageName As String = LanguageNames.VisualBasic
 
-<<<<<<< HEAD
-        Protected Overrides ReadOnly Property SyntaxGenerator As SyntaxGenerator
-            Get
-                Return VisualBasicSyntaxGenerator.Instance
-            End Get
-        End Property
-=======
         Protected Overrides ReadOnly Property SyntaxGenerator As SyntaxGenerator = VisualBasicSyntaxGenerator.Instance
         Protected Overrides ReadOnly Property SyntaxGeneratorInternal As SyntaxGeneratorInternal = VisualBasicSyntaxGeneratorInternal.Instance
-
-        Protected Overrides ReadOnly Property FileHeaderHelper As AbstractFileHeaderHelper = VisualBasicFileHeaderHelper.Instance
->>>>>>> 672e5655
     End Class
 End Namespace
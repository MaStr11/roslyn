--- conflicted
+++ resolved
@@ -79,22 +79,6 @@
 regex;
 regular expression;
 Use enhanced colors;</source>
-<<<<<<< HEAD
-        <target state="translated">Mostrar diagnósticos para arquivos fechados;
-Colorir a expressão regular;
-Realçar componentes relacionados sob o cursor;
-Relatar expressões regulares inválidas;
-Habilitar análise completa da solução;
-Executar análise de recurso do editor em processo externo;
-Habilitar a navegação para fontes decompostas;
-Usando diretivas;
-Colocar as diretivas do sistema primeiro ao classificar os usos;
-Separar usando grupos diretivos;
-Sugerir usos para tipos em conjuntos de referência;
-Sugerir usos para tipos em pacotes NuGet;
-Realce;
-Realçar referências ao símbolo sob o cursor;
-=======
         <target state="translated">Mostrar diagnósticos de arquivos fechados;
 Colorir a expressão regular; 
 Realçar os componentes relacionados sob o cursor; 
@@ -109,7 +93,6 @@
 Sugerir usings para tipos em pacotes NuGet;
 Realce;
 Realçar as referências a símbolo sob o cursor;
->>>>>>> 9de7366b
 Realçar as palavras-chave relacionadas sob o cursor;
 Estrutura de tópicos;
 Inserir modo de estrutura de tópicos quando os arquivos são abertos;
@@ -119,29 +102,6 @@
 Mostrar estrutura de tópicos para comentários e regiões de pré-processador;
 Recolher regiões ao recolher definições;
 Esmaecendo;
-<<<<<<< HEAD
-Esmaecer os usos não utilizados;
-Esmaecer código inacessível;
-Bloquear Guias de Estrutura;
-Mostrar guias para constructos de nível de declaração;
-Mostrar guias para constructos de nível de código;
-Ajuda do Editor;
-Gerar comentários de documentação XML para ///;
-Inserir * no início de novas linhas ao escrever / * * / comentários;
-Mostrar visualização para acompanhamento de renomeação;
-Dividir literais de cadeia de caracteres ao inserir;
-Relatar espaços reservados inválidos na corda. Chamadas do formato;
-Extrair Método;
-Não colocar referência ou out na estrutura personalizada;
-Implementar interface ou classe abstrata;
-Ao inserir propriedades, eventos e métodos, coloque-os;
-com outros membros do mesmo tipo;
-no fim;
-Ao gerar propriedade;
-prefira propriedades de lançamento;
-prefira propriedades automáticas;
-Usar cores aprimoradas;</target>
-=======
 Esmaecer usings não usadas;
 Esmaecer código inacessível;
 Bloquear Guias de Estrutura;
@@ -165,7 +125,6 @@
 regex;
 expressão regular;
 Usar cores avançadas;</target>
->>>>>>> 9de7366b
         <note>C# Advanced options page keywords</note>
       </trans-unit>
       <trans-unit id="307">

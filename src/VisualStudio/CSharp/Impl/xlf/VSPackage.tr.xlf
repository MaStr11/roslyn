--- conflicted
+++ resolved
@@ -335,13 +335,8 @@
         <note />
       </trans-unit>
       <trans-unit id="2359">
-<<<<<<< HEAD
         <source>C# Editor with Encoding</source>
         <target state="needs-review-translation">Encoding ile CSharp Düzenleyici</target>
-=======
-        <source>CSharp Editor with Encoding</source>
-        <target state="translated">Kodlama ile CSharp Düzenleyici</target>
->>>>>>> 525c1be6
         <note />
       </trans-unit>
       <trans-unit id="113">

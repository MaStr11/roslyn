﻿<?xml version="1.0" encoding="utf-8"?>
<xliff xmlns="urn:oasis:names:tc:xliff:document:1.2" xmlns:xsi="http://www.w3.org/2001/XMLSchema-instance" version="1.2" xsi:schemaLocation="urn:oasis:names:tc:xliff:document:1.2 xliff-core-1.2-transitional.xsd">
  <file datatype="xml" source-language="en" target-language="it" original="../CSharpVSResources.resx">
    <body>
      <trans-unit id="Apply_all_csharp_formatting_rules_indentation_wrapping_spacing">
        <source>Apply all C# formatting rules (indentation, wrapping, spacing)</source>
        <target state="new">Apply all C# formatting rules (indentation, wrapping, spacing)</target>
        <note />
      </trans-unit>
      <trans-unit id="CSharp">
        <source>C#</source>
        <target state="translated">C#</target>
        <note />
      </trans-unit>
      <trans-unit id="Format_document_settings">
        <source>Format Document Settings (Experiment) </source>
        <target state="new">Format Document Settings (Experiment) </target>
        <note />
      </trans-unit>
      <trans-unit id="In_relational_binary_operators">
        <source>In relational operators:  &lt;   &gt;   &lt;=   &gt;=   is   as   ==   !=</source>
        <target state="new">In relational operators:  &lt;   &gt;   &lt;=   &gt;=   is   as   ==   !=</target>
        <note />
      </trans-unit>
<<<<<<< HEAD
=======
      <trans-unit id="Make_private_field_readonly_when_possible">
        <source>Make private fields readonly when possible</source>
        <target state="new">Make private fields readonly when possible</target>
        <note />
      </trans-unit>
      <trans-unit id="Perform_additional_code_cleanup_during_formatting">
        <source>Perform additional code cleanup during formatting</source>
        <target state="new">Perform additional code cleanup during formatting</target>
        <note />
      </trans-unit>
>>>>>>> 15801f5e
      <trans-unit id="Prefer_is_null_for_reference_equality_checks">
        <source>Prefer 'is null' for reference equality checks</source>
        <target state="new">Prefer 'is null' for reference equality checks</target>
        <note>'is null' is a C# string and should not be localized.</note>
      </trans-unit>
      <trans-unit id="Remove_unnecessary_usings">
        <source>Remove unnecessary usings</source>
        <target state="new">Remove unnecessary usings</target>
        <note />
      </trans-unit>
      <trans-unit id="Sort_usings">
        <source>Sort usings</source>
        <target state="new">Sort usings</target>
        <note />
      </trans-unit>
      <trans-unit id="Surround_With">
        <source>Surround With</source>
        <target state="translated">Racchiudi tra</target>
        <note />
      </trans-unit>
      <trans-unit id="Insert_Snippet">
        <source>Insert Snippet</source>
        <target state="translated">Inserisci frammento</target>
        <note />
      </trans-unit>
      <trans-unit id="Automatically_format_block_on_close_brace">
        <source>Automatically format _block on }</source>
        <target state="translated">Formatta automaticamente _blocco dopo }</target>
        <note />
      </trans-unit>
      <trans-unit id="Automatically_format_on_paste">
        <source>Automatically format on _paste</source>
        <target state="translated">Formatta automaticamente dopo _operazione Incolla</target>
        <note />
      </trans-unit>
      <trans-unit id="Automatically_format_statement_on_semicolon">
        <source>Automatically format _statement on ;</source>
        <target state="translated">Formatta automaticamente i_struzione dopo ;</target>
        <note />
      </trans-unit>
      <trans-unit id="Place_members_in_anonymous_types_on_new_line">
        <source>Place members in anonymous types on new line</source>
        <target state="translated">Inserisci membri di tipi anonimi in una nuova riga</target>
        <note />
      </trans-unit>
      <trans-unit id="Leave_block_on_single_line">
        <source>Leave block on single line</source>
        <target state="translated">Lascia blocco su una sola riga</target>
        <note />
      </trans-unit>
      <trans-unit id="Place_catch_on_new_line">
        <source>Place "catch" on new line</source>
        <target state="translated">Inserisci "catch" in una nuova riga</target>
        <note />
      </trans-unit>
      <trans-unit id="Place_else_on_new_line">
        <source>Place "else" on new line</source>
        <target state="translated">Inserisci "else" in una nuova riga</target>
        <note />
      </trans-unit>
      <trans-unit id="Indent_block_contents">
        <source>Indent block contents</source>
        <target state="translated">Rientra contenuto blocco</target>
        <note />
      </trans-unit>
      <trans-unit id="Indent_open_and_close_braces">
        <source>Indent open and close braces</source>
        <target state="translated">Rientra parentesi graffe di apertura e chiusura</target>
        <note />
      </trans-unit>
      <trans-unit id="Indent_case_contents">
        <source>Indent case contents</source>
        <target state="translated">Rientra contenuto case</target>
        <note />
      </trans-unit>
      <trans-unit id="Indent_case_labels">
        <source>Indent case labels</source>
        <target state="translated">Rientra etichette case</target>
        <note />
      </trans-unit>
      <trans-unit id="Place_finally_on_new_line">
        <source>Place "finally" on new line</source>
        <target state="translated">Inserisci "finally" in una nuova riga</target>
        <note />
      </trans-unit>
      <trans-unit id="Place_goto_labels_in_leftmost_column">
        <source>Place goto labels in leftmost column</source>
        <target state="translated">Inserisci etichette goto nella colonna più a sinistra</target>
        <note />
      </trans-unit>
      <trans-unit id="Indent_labels_normally">
        <source>Indent labels normally</source>
        <target state="translated">Rientra etichette normalmente</target>
        <note />
      </trans-unit>
      <trans-unit id="Place_goto_labels_one_indent_less_than_current">
        <source>Place goto labels one indent less than current</source>
        <target state="translated">Inserisci etichette goto con un livello di rientro inferiore al corrente</target>
        <note />
      </trans-unit>
      <trans-unit id="Label_Indentation">
        <source>Label Indentation</source>
        <target state="translated">Rientro etichetta</target>
        <note />
      </trans-unit>
      <trans-unit id="Place_members_in_object_initializers_on_new_line">
        <source>Place members in object initializers on new line</source>
        <target state="translated">Inserisci membri di inizializzatori di oggetto in una nuova riga</target>
        <note />
      </trans-unit>
      <trans-unit id="Place_open_brace_on_new_line_for_anonymous_methods">
        <source>Place open brace on new line for anonymous methods</source>
        <target state="translated">Inserisci parentesi graffa di apertura in una nuova riga per i metodi anonimi</target>
        <note />
      </trans-unit>
      <trans-unit id="Place_open_brace_on_new_line_for_anonymous_types">
        <source>Place open brace on new line for anonymous types</source>
        <target state="translated">Inserisci parentesi graffa di apertura in una nuova riga per i tipi anonimi</target>
        <note />
      </trans-unit>
      <trans-unit id="Place_open_brace_on_new_line_for_control_blocks">
        <source>Place open brace on new line for control blocks</source>
        <target state="translated">Inserisci parentesi graffa di apertura su nuova riga per i blocchi di controllo</target>
        <note />
      </trans-unit>
      <trans-unit id="Place_open_brace_on_new_line_for_lambda_expression">
        <source>Place open brace on new line for lambda expression</source>
        <target state="translated">Inserisci parentesi graffa di apertura in una nuova riga per espressioni lambda</target>
        <note />
      </trans-unit>
      <trans-unit id="Place_open_brace_on_new_line_for_methods_local_functions">
        <source>Place open brace on new line for methods and local functions</source>
        <target state="translated">Inserisci parentesi graffa di apertura su nuova riga per metodi e funzioni locali</target>
        <note />
      </trans-unit>
      <trans-unit id="Place_open_brace_on_new_line_for_object_collection_and_array_initializers">
        <source>Place open brace on new line for object, collection and array initializers</source>
        <target state="translated">Inserisci parentesi graffa di apertura in una nuova riga per inizializzatori di oggetto, raccolta e matrice</target>
        <note />
      </trans-unit>
      <trans-unit id="Place_open_brace_on_new_line_for_types">
        <source>Place open brace on new line for types</source>
        <target state="translated">Inserisci parentesi graffa di apertura in una nuova riga per i tipi</target>
        <note />
      </trans-unit>
      <trans-unit id="Place_query_expression_clauses_on_new_line">
        <source>Place query expression clauses on new line</source>
        <target state="translated">Inserisci clausole di espressione di query in una nuova riga</target>
        <note />
      </trans-unit>
      <trans-unit id="Leave_statements_and_member_declarations_on_the_same_line">
        <source>Leave statements and member declarations on the same line</source>
        <target state="translated">Lascia istruzioni e dichiarazioni di membri sulla stessa riga</target>
        <note />
      </trans-unit>
      <trans-unit id="Insert_space_before_and_after_binary_operators">
        <source>Insert space before and after binary operators</source>
        <target state="translated">Inserisci spazio prima e dopo gli operatori binari</target>
        <note />
      </trans-unit>
      <trans-unit id="Ignore_spaces_around_binary_operators">
        <source>Ignore spaces around binary operators</source>
        <target state="translated">Ignora spazi intorno agli operatori binari</target>
        <note />
      </trans-unit>
      <trans-unit id="Remove_spaces_before_and_after_binary_operators">
        <source>Remove spaces before and after binary operators</source>
        <target state="translated">Rimuovi gli spazi prima e dopo gli operatori binari</target>
        <note />
      </trans-unit>
      <trans-unit id="Insert_space_after_colon_for_base_or_interface_in_type_declaration">
        <source>Insert space after colon for base or interface in type declaration</source>
        <target state="translated">Inserisci spazio dopo i due punti per base o interfaccia nella dichiarazione di tipo</target>
        <note />
      </trans-unit>
      <trans-unit id="Insert_space_after_comma">
        <source>Insert space after comma</source>
        <target state="translated">Inserisci spazio dopo la virgola</target>
        <note />
      </trans-unit>
      <trans-unit id="Insert_space_after_dot">
        <source>Insert space after dot</source>
        <target state="translated">Inserisci spazio dopo il punto</target>
        <note />
      </trans-unit>
      <trans-unit id="Insert_space_after_semicolon_in_for_statement">
        <source>Insert space after semicolon in "for" statement</source>
        <target state="translated">Inserisci spazio dopo il punto e virgola nell'istruzione "for"</target>
        <note />
      </trans-unit>
      <trans-unit id="Insert_space_before_colon_for_base_or_interface_in_type_declaration">
        <source>Insert space before colon for base or interface in type declaration</source>
        <target state="translated">Inserisci spazio prima dei due punti per base o interfaccia nella dichiarazione di tipo</target>
        <note />
      </trans-unit>
      <trans-unit id="Insert_space_before_comma">
        <source>Insert space before comma</source>
        <target state="translated">Inserisci spazio prima della virgola</target>
        <note />
      </trans-unit>
      <trans-unit id="Insert_space_before_dot">
        <source>Insert space before dot</source>
        <target state="translated">Inserisci spazio prima del punto</target>
        <note />
      </trans-unit>
      <trans-unit id="Insert_space_before_semicolon_in_for_statement">
        <source>Insert space before semicolon in "for" statement</source>
        <target state="translated">Inserisci spazio prima del punto e virgola nell'istruzione "for"</target>
        <note />
      </trans-unit>
      <trans-unit id="Insert_space_within_argument_list_parentheses">
        <source>Insert space within argument list parentheses</source>
        <target state="translated">Inserisci spazio tra le parentesi dell'elenco di argomenti</target>
        <note />
      </trans-unit>
      <trans-unit id="Insert_space_within_empty_argument_list_parentheses">
        <source>Insert space within empty argument list parentheses</source>
        <target state="translated">Inserisci spazio tra le parentesi dell'elenco di argomenti vuoto</target>
        <note />
      </trans-unit>
      <trans-unit id="Insert_space_between_method_name_and_its_opening_parenthesis1">
        <source>Insert space between method name and its opening parenthesis</source>
        <target state="translated">Inserisci spazio tra il nome del metodo e la parentesi di apertura corrispondente</target>
        <note />
      </trans-unit>
      <trans-unit id="Insert_space_within_empty_parameter_list_parentheses">
        <source>Insert space within empty parameter list parentheses</source>
        <target state="translated">Inserisci spazio tra le parentesi dell'elenco di parametri vuoto</target>
        <note />
      </trans-unit>
      <trans-unit id="Insert_space_between_method_name_and_its_opening_parenthesis2">
        <source>Insert space between method name and its opening parenthesis</source>
        <target state="translated">Inserisci spazio tra il nome del metodo e la parentesi di apertura corrispondente</target>
        <note />
      </trans-unit>
      <trans-unit id="Insert_space_within_parameter_list_parentheses">
        <source>Insert space within parameter list parentheses</source>
        <target state="translated">Inserisci spazio tra le parentesi dell'elenco di parametri</target>
        <note />
      </trans-unit>
      <trans-unit id="Insert_space_after_keywords_in_control_flow_statements">
        <source>Insert space after keywords in control flow statements</source>
        <target state="translated">Inserisci spazio dopo le parole chiave nelle istruzioni del flusso di controllo</target>
        <note />
      </trans-unit>
      <trans-unit id="Insert_space_within_parentheses_of_expressions">
        <source>Insert space within parentheses of expressions</source>
        <target state="translated">Inserisci spazio tra le parentesi delle espressioni</target>
        <note />
      </trans-unit>
      <trans-unit id="Insert_space_after_cast">
        <source>Insert space after cast</source>
        <target state="translated">Inserisci spazio dopo il cast</target>
        <note />
      </trans-unit>
      <trans-unit id="Insert_spaces_within_parentheses_of_control_flow_statements">
        <source>Insert spaces within parentheses of control flow statements</source>
        <target state="translated">Inserisci spazi all'interno delle parentesi delle istruzioni del flusso di controllo</target>
        <note />
      </trans-unit>
      <trans-unit id="Insert_space_within_parentheses_of_type_casts">
        <source>Insert space within parentheses of type casts</source>
        <target state="translated">Inserisci spazio tra le parentesi dei cast di tipo</target>
        <note />
      </trans-unit>
      <trans-unit id="Ignore_spaces_in_declaration_statements">
        <source>Ignore spaces in declaration statements</source>
        <target state="translated">Ignora gli spazi nelle istruzioni di dichiarazione</target>
        <note />
      </trans-unit>
      <trans-unit id="Set_other_spacing_options">
        <source>Set other spacing options</source>
        <target state="translated">Imposta altre opzioni di spaziatura</target>
        <note />
      </trans-unit>
      <trans-unit id="Set_spacing_for_brackets">
        <source>Set spacing for brackets</source>
        <target state="translated">Imposta spaziatura per parentesi quadre</target>
        <note />
      </trans-unit>
      <trans-unit id="Set_spacing_for_delimiters">
        <source>Set spacing for delimiters</source>
        <target state="translated">Imposta spaziatura per delimitatori</target>
        <note />
      </trans-unit>
      <trans-unit id="Set_spacing_for_method_calls">
        <source>Set spacing for method calls</source>
        <target state="translated">Imposta spaziatura per chiamate ai metodi</target>
        <note />
      </trans-unit>
      <trans-unit id="Set_spacing_for_method_declarations">
        <source>Set spacing for method declarations</source>
        <target state="translated">Imposta spaziatura per dichiarazioni di metodi</target>
        <note />
      </trans-unit>
      <trans-unit id="Set_spacing_for_operators">
        <source>Set spacing for operators</source>
        <target state="translated">Imposta spaziatura per operatori</target>
        <note />
      </trans-unit>
      <trans-unit id="Insert_spaces_within_square_brackets">
        <source>Insert spaces within square brackets</source>
        <target state="translated">Inserisci spazi tra parentesi quadre</target>
        <note />
      </trans-unit>
      <trans-unit id="Insert_space_before_open_square_bracket">
        <source>Insert space before open square bracket</source>
        <target state="translated">Inserisci spazio prima della parentesi quadra di apertura</target>
        <note />
      </trans-unit>
      <trans-unit id="Insert_space_within_empty_square_brackets">
        <source>Insert space within empty square brackets</source>
        <target state="translated">Inserisci spazio tra parentesi quadre vuote</target>
        <note />
      </trans-unit>
      <trans-unit id="New_line_options_for_braces">
        <source>New line options for braces</source>
        <target state="translated">Opzioni relative alla nuova riga per parentesi graffe</target>
        <note />
      </trans-unit>
      <trans-unit id="New_line_options_for_expressions">
        <source>New line options for expressions</source>
        <target state="translated">Opzioni relative alla nuova riga per espressioni</target>
        <note />
      </trans-unit>
      <trans-unit id="New_line_options_for_keywords">
        <source>New line options for keywords</source>
        <target state="translated">Opzioni relative alla nuova riga per parole chiave</target>
        <note />
      </trans-unit>
      <trans-unit id="Use_var_when_generating_locals">
        <source>Use 'var' when generating locals</source>
        <target state="translated">Usa 'var' durante la generazione di variabili locali</target>
        <note />
      </trans-unit>
      <trans-unit id="Move_local_declaration_to_the_extracted_method_if_it_is_not_used_elsewhere">
        <source>_Move local declaration to the extracted method if it is not used elsewhere</source>
        <target state="translated">_Sposta la dichiarazione locale nel metodo estratto se non viene usata altrove</target>
        <note />
      </trans-unit>
      <trans-unit id="Show_procedure_line_separators">
        <source>_Show procedure line separators</source>
        <target state="translated">_Mostra separatori di riga routine</target>
        <note />
      </trans-unit>
      <trans-unit id="Don_t_put_ref_or_out_on_custom_struct">
        <source>_Don't put ref or out on custom struct</source>
        <target state="translated">_Non inserire out o ref in struct personalizzato</target>
        <note />
      </trans-unit>
      <trans-unit id="Editor_Help">
        <source>Editor Help</source>
        <target state="translated">Guida Editor</target>
        <note />
      </trans-unit>
      <trans-unit id="Highlight_related_keywords_under_cursor">
        <source>Highlight related _keywords under cursor</source>
        <target state="translated">Evidenzia _parole chiave correlate sotto il cursore</target>
        <note />
      </trans-unit>
      <trans-unit id="Highlight_references_to_symbol_under_cursor">
        <source>_Highlight references to symbol under cursor</source>
        <target state="translated">_Evidenzia riferimenti a simbolo sotto il cursore</target>
        <note />
      </trans-unit>
      <trans-unit id="Enter_outlining_mode_when_files_open">
        <source>Enter _outlining mode when files open</source>
        <target state="translated">_Attiva modalità struttura all'apertura del file</target>
        <note />
      </trans-unit>
      <trans-unit id="Extract_Method">
        <source>Extract Method</source>
        <target state="translated">Estrai metodo</target>
        <note />
      </trans-unit>
      <trans-unit id="Generate_XML_documentation_comments_for">
        <source>_Generate XML documentation comments for ///</source>
        <target state="translated">_Genera commenti in formato documentazione XML per ///</target>
        <note />
      </trans-unit>
      <trans-unit id="Highlighting">
        <source>Highlighting</source>
        <target state="translated">Evidenziazione</target>
        <note />
      </trans-unit>
      <trans-unit id="Insert_at_the_start_of_new_lines_when_writing_comments">
        <source>_Insert * at the start of new lines when writing /* */ comments</source>
        <target state="translated">_Inserisci * all'inizio di nuove righe quando si scrivono commenti /* */</target>
        <note />
      </trans-unit>
      <trans-unit id="Optimize_for_solution_size">
        <source>Optimize for solution size</source>
        <target state="translated">Ottimizza in base alle dimensioni della soluzione</target>
        <note />
      </trans-unit>
      <trans-unit id="Large">
        <source>Large</source>
        <target state="translated">Grande</target>
        <note />
      </trans-unit>
      <trans-unit id="Regular">
        <source>Regular</source>
        <target state="translated">Normale</target>
        <note />
      </trans-unit>
      <trans-unit id="Small">
        <source>Small</source>
        <target state="translated">Piccola</target>
        <note />
      </trans-unit>
      <trans-unit id="Using_Directives">
        <source>Using Directives</source>
        <target state="translated">Direttive using</target>
        <note />
      </trans-unit>
      <trans-unit id="Performance">
        <source>Performance</source>
        <target state="translated">Prestazioni</target>
        <note />
      </trans-unit>
      <trans-unit id="Place_System_directives_first_when_sorting_usings">
        <source>_Place 'System' directives first when sorting usings</source>
        <target state="translated">_Inserisci prima le direttive 'System' durante l'ordinamento delle direttive using</target>
        <note />
      </trans-unit>
      <trans-unit id="Show_completion_list_after_a_character_is_typed">
        <source>_Show completion list after a character is typed</source>
        <target state="translated">Mo_stra elenco di completamento dopo la digitazione di un carattere</target>
        <note />
      </trans-unit>
      <trans-unit id="Place_keywords_in_completion_lists">
        <source>Place _keywords in completion lists</source>
        <target state="translated">Inserisci parole c_hiave in elenchi di completamento</target>
        <note />
      </trans-unit>
      <trans-unit id="Place_code_snippets_in_completion_lists">
        <source>Place _code snippets in completion lists</source>
        <target state="translated">Inserisci _frammenti di codice in elenchi di completamento</target>
        <note />
      </trans-unit>
      <trans-unit id="Completion_Lists">
        <source>Completion Lists</source>
        <target state="translated">Elenchi di completamento</target>
        <note />
      </trans-unit>
      <trans-unit id="Selection_In_Completion_List">
        <source>Selection In Completion List</source>
        <target state="translated">Selezione in elenco di completamento</target>
        <note />
      </trans-unit>
      <trans-unit id="Show_preview_for_rename_tracking">
        <source>Show preview for rename _tracking</source>
        <target state="translated">Mostra anteprima per verifica _ridenominazione</target>
        <note />
      </trans-unit>
      <trans-unit id="Place_open_brace_on_new_line_for_property_indexer_and_event_accessors">
        <source>Place open brace on new line for property, indexer, and event accessors</source>
        <target state="translated">Inserisci parentesi graffa di apertura in una nuova riga per funzioni di accesso a proprietà, indicizzatori ed eventi</target>
        <note />
      </trans-unit>
      <trans-unit id="Place_open_brace_on_new_line_for_properties_indexers_and_events">
        <source>Place open brace on new line for properties, indexers, and events</source>
        <target state="translated">Inserisci parentesi graffa di apertura in una nuova riga per proprietà, indicizzatori ed eventi</target>
        <note />
      </trans-unit>
      <trans-unit id="Suggest_usings_for_types_in_reference_assemblies">
        <source>Suggest usings for types in _reference assemblies</source>
        <target state="translated">Suggerisci le direttive using per i tipi in _assembly di riferimento</target>
        <note />
      </trans-unit>
      <trans-unit id="Suggest_usings_for_types_in_NuGet_packages">
        <source>Suggest usings for types in _NuGet packages</source>
        <target state="translated">Suggerisci le direttive using per i tipi in pacchetti _NuGet</target>
        <note />
      </trans-unit>
      <trans-unit id="Type_Inference_preferences_colon">
        <source>Type Inference preferences:</source>
        <target state="translated">Preferenze per inferenza del tipo:</target>
        <note />
      </trans-unit>
      <trans-unit id="For_built_in_types">
        <source>For built-in types</source>
        <target state="translated">Per tipi predefiniti</target>
        <note />
      </trans-unit>
      <trans-unit id="Elsewhere">
        <source>Elsewhere</source>
        <target state="translated">Altrove</target>
        <note />
      </trans-unit>
      <trans-unit id="When_variable_type_is_apparent">
        <source>When variable type is apparent</source>
        <target state="translated">Quando il tipo della variabile è apparente</target>
        <note />
      </trans-unit>
      <trans-unit id="Qualify_event_access_with_this">
        <source>Qualify event access with 'this'</source>
        <target state="translated">Qualifica l'accesso agli eventi con 'this'</target>
        <note />
      </trans-unit>
      <trans-unit id="Qualify_field_access_with_this">
        <source>Qualify field access with 'this'</source>
        <target state="translated">Qualifica l'accesso ai campi con 'this'</target>
        <note />
      </trans-unit>
      <trans-unit id="Qualify_method_access_with_this">
        <source>Qualify method access with 'this'</source>
        <target state="translated">Qualifica l'accesso ai metodi con 'this'</target>
        <note />
      </trans-unit>
      <trans-unit id="Qualify_property_access_with_this">
        <source>Qualify property access with 'this'</source>
        <target state="translated">Qualifica l'accesso alle proprietà con 'this'</target>
        <note />
      </trans-unit>
      <trans-unit id="Prefer_explicit_type">
        <source>Prefer explicit type</source>
        <target state="translated">Preferisci tipo esplicito</target>
        <note />
      </trans-unit>
      <trans-unit id="Prefer_this">
        <source>Prefer 'this.'</source>
        <target state="translated">Preferisci 'this.'</target>
        <note />
      </trans-unit>
      <trans-unit id="Prefer_var">
        <source>Prefer 'var'</source>
        <target state="translated">Preferisci 'var'</target>
        <note />
      </trans-unit>
      <trans-unit id="this_preferences_colon">
        <source>'this.' preferences:</source>
        <target state="translated">'Preferenze per 'this.':</target>
        <note />
      </trans-unit>
      <trans-unit id="var_preferences_colon">
        <source>'var' preferences:</source>
        <target state="translated">'Preferenze per 'var':</target>
        <note />
      </trans-unit>
      <trans-unit id="Do_not_prefer_this">
        <source>Do not prefer 'this.'</source>
        <target state="translated">Non preferire 'this.'</target>
        <note />
      </trans-unit>
      <trans-unit id="predefined_type_preferences_colon">
        <source>predefined type preferences:</source>
        <target state="translated">preferenze per tipi predefiniti:</target>
        <note />
      </trans-unit>
      <trans-unit id="Split_string_literals_on_enter">
        <source>Split string literals on _enter</source>
        <target state="translated">Dividi valori letterali stringa dopo _INVIO</target>
        <note />
      </trans-unit>
      <trans-unit id="Highlight_matching_portions_of_completion_list_items">
        <source>_Highlight matching portions of completion list items</source>
        <target state="translated">_Evidenzia le parti corrispondenti di voci dell'elenco di completamento</target>
        <note />
      </trans-unit>
      <trans-unit id="Show_completion_item_filters">
        <source>Show completion item _filters</source>
        <target state="translated">Mostra i _filtri per le voci di completamento</target>
        <note />
      </trans-unit>
      <trans-unit id="Enter_key_behavior_colon">
        <source>Enter key behavior:</source>
        <target state="translated">Comportamento del tasto INVIO:</target>
        <note />
      </trans-unit>
      <trans-unit id="Only_add_new_line_on_enter_after_end_of_fully_typed_word">
        <source>_Only add new line on enter after end of fully typed word</source>
        <target state="translated">Aggi_ungi una nuova riga dopo INVIO alla fine della parola digitata</target>
        <note />
      </trans-unit>
      <trans-unit id="Always_add_new_line_on_enter">
        <source>_Always add new line on enter</source>
        <target state="translated">_Aggiungi sempre una nuova riga dopo INVIO</target>
        <note />
      </trans-unit>
      <trans-unit id="Never_add_new_line_on_enter">
        <source>_Never add new line on enter</source>
        <target state="translated">_Non aggiungere mai una nuova riga dopo INVIO</target>
        <note />
      </trans-unit>
      <trans-unit id="Always_include_snippets">
        <source>Always include snippets</source>
        <target state="translated">Includi sempre i frammenti</target>
        <note />
      </trans-unit>
      <trans-unit id="Include_snippets_when_Tab_is_typed_after_an_identifier">
        <source>Include snippets when ?-Tab is typed after an identifier</source>
        <target state="translated">Includi i frammenti quando si digita ?+TAB dopo un identificatore</target>
        <note />
      </trans-unit>
      <trans-unit id="Never_include_snippets">
        <source>Never include snippets</source>
        <target state="translated">Non includere mai i frammenti</target>
        <note />
      </trans-unit>
      <trans-unit id="Snippets_behavior">
        <source>Snippets behavior</source>
        <target state="translated">Comportamento dei frammenti</target>
        <note />
      </trans-unit>
      <trans-unit id="Show_completion_list_after_a_character_is_deleted">
        <source>Show completion list after a character is _deleted</source>
        <target state="translated">Mostra _elenco di completamento dopo l'eliminazione di un carattere</target>
        <note />
      </trans-unit>
      <trans-unit id="null_checking_colon">
        <source>'null' checking:</source>
        <target state="translated">'Controllo 'null':</target>
        <note />
      </trans-unit>
      <trans-unit id="Prefer_throw_expression">
        <source>Prefer throw-expression</source>
        <target state="translated">Preferisci l'espressione throw</target>
        <note />
      </trans-unit>
      <trans-unit id="Prefer_conditional_delegate_call">
        <source>Prefer conditional delegate call</source>
        <target state="translated">Preferisci la chiamata al delegato condizionale</target>
        <note />
      </trans-unit>
      <trans-unit id="Prefer_pattern_matching_over_is_with_cast_check">
        <source>Prefer pattern matching over 'is' with 'cast' check</source>
        <target state="translated">Preferisci criteri di ricerca a 'is' con controllo 'cast'</target>
        <note />
      </trans-unit>
      <trans-unit id="Prefer_pattern_matching_over_as_with_null_check">
        <source>Prefer pattern matching over 'as' with 'null' check</source>
        <target state="translated">Preferisci criteri di ricerca a 'as' con controllo 'null'</target>
        <note />
      </trans-unit>
      <trans-unit id="Prefer_block_body">
        <source>Prefer block body</source>
        <target state="translated">Preferisci corpo del blocco</target>
        <note />
      </trans-unit>
      <trans-unit id="Prefer_expression_body">
        <source>Prefer expression body</source>
        <target state="translated">Preferisci corpo dell'espressione</target>
        <note />
      </trans-unit>
      <trans-unit id="Automatically_format_on_return">
        <source>Automatically format on return</source>
        <target state="translated">Formatta automaticamente dopo INVIO</target>
        <note />
      </trans-unit>
      <trans-unit id="Automatically_format_when_typing">
        <source>Automatically format when typing</source>
        <target state="translated">Formatta automaticamente durante la digitazione</target>
        <note />
      </trans-unit>
      <trans-unit id="Never">
        <source>Never</source>
        <target state="translated">Mai</target>
        <note />
      </trans-unit>
      <trans-unit id="When_on_single_line">
        <source>When on single line</source>
        <target state="translated">Se su riga singola</target>
        <note />
      </trans-unit>
      <trans-unit id="When_possible">
        <source>When possible</source>
        <target state="translated">Quando possibile</target>
        <note />
      </trans-unit>
      <trans-unit id="Indent_case_contents_when_block">
        <source>Indent case contents (when block)</source>
        <target state="translated">Imposta rientro per contenuto case (quando è un blocco)</target>
        <note />
      </trans-unit>
      <trans-unit id="Fade_out_unused_usings">
        <source>Fade out unused usings</source>
        <target state="translated">Applica dissolvenza a direttive using non usate</target>
        <note />
      </trans-unit>
      <trans-unit id="Report_invalid_placeholders_in_string_dot_format_calls">
        <source>Report invalid placeholders in 'string.Format' calls</source>
        <target state="translated">Segnala segnaposto non validi in chiamate 'string.Format'</target>
        <note />
      </trans-unit>
      <trans-unit id="Separate_using_directive_groups">
        <source>Separate using directive groups</source>
        <target state="translated">Separa gruppi di direttive using</target>
        <note />
      </trans-unit>
      <trans-unit id="Show_name_suggestions">
        <source>Show name s_uggestions</source>
        <target state="translated">Mostra s_uggerimenti per nomi</target>
        <note />
      </trans-unit>
      <trans-unit id="Generate Event Subscription">
        <source>Generate Event Subscription</source>
        <target state="translated">Genera sottoscrizione di eventi</target>
        <note />
      </trans-unit>
      <trans-unit id="In_arithmetic_binary_operators">
        <source>In arithmetic operators:  *   /   %   +   -   &lt;&lt;   &gt;&gt;   &amp;   ^   |</source>
        <target state="new">In arithmetic operators:  *   /   %   +   -   &lt;&lt;   &gt;&gt;   &amp;   ^   |</target>
        <note />
      </trans-unit>
      <trans-unit id="In_other_binary_operators">
        <source>In other binary operators:  &amp;&amp;   ||   ??</source>
        <target state="new">In other binary operators:  &amp;&amp;   ||   ??</target>
        <note />
      </trans-unit>
    </body>
  </file>
</xliff><|MERGE_RESOLUTION|>--- conflicted
+++ resolved
@@ -22,19 +22,11 @@
         <target state="new">In relational operators:  &lt;   &gt;   &lt;=   &gt;=   is   as   ==   !=</target>
         <note />
       </trans-unit>
-<<<<<<< HEAD
-=======
-      <trans-unit id="Make_private_field_readonly_when_possible">
-        <source>Make private fields readonly when possible</source>
-        <target state="new">Make private fields readonly when possible</target>
-        <note />
-      </trans-unit>
       <trans-unit id="Perform_additional_code_cleanup_during_formatting">
         <source>Perform additional code cleanup during formatting</source>
         <target state="new">Perform additional code cleanup during formatting</target>
         <note />
       </trans-unit>
->>>>>>> 15801f5e
       <trans-unit id="Prefer_is_null_for_reference_equality_checks">
         <source>Prefer 'is null' for reference equality checks</source>
         <target state="new">Prefer 'is null' for reference equality checks</target>

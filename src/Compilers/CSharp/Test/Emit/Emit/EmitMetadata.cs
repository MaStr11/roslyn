--- conflicted
+++ resolved
@@ -196,65 +196,6 @@
                 options: TestOptions.DebugDll.WithOutputKind(OutputKind.NetModule));
         }
 
-<<<<<<< HEAD
-        [Fact]
-        public void AssemblyRefs_DuplicateRows()
-        {
-            var compilation = CreateCompilationWithMscorlib(
-                "class C : C1 { }; class D { }",
-                new[] { TestReferences.SymbolsTests.Methods.CSMethods });
-
-            PEAssemblyBuilder assembly = new PEAssemblyBuilder(
-                (SourceAssemblySymbol)compilation.Assembly,
-                EmitOptions.Default,
-                compilation.Options.OutputKind,
-                GetDefaultModulePropertiesForSerialization(),
-                Enumerable.Empty<ResourceDescription>(),
-                // map all references to a single name:
-                assemblySymbol => new AssemblyIdentity("foo")
-            );
-
-            // Don't attempt to emit if there were any syntax, declaration, semantic, or emitted errors previously.
-            DiagnosticBag diagnostics = new DiagnosticBag();
-
-            MethodCompiler.CompileMethodBodies(
-                compilation: compilation,
-                moduleBeingBuiltOpt: assembly,
-                generateDebugInfo: false,
-                hasDeclarationErrors: false,
-                diagnostics: diagnostics,
-                filterOpt: null,
-                cancellationToken: default(CancellationToken));
-
-            diagnostics.Verify();
-            var context = new EmitContext(assembly, null, new DiagnosticBag());
-            ImmutableArray<byte> image;
-            using (var stream = new MemoryStream())
-            {
-                Cci.PeWriter.WritePeToStream(
-                    context,
-                    compilation.MessageProvider,
-                    () => stream,
-                    getPortablePdbStreamOpt: null,
-                    nativePdbWriterOpt: null,
-                    pdbPathOpt: null,
-                    allowMissingMethodBodies: false,
-                    deterministic: false,
-                    cancellationToken: CancellationToken.None);
-
-                image = stream.ToImmutable();
-            }
-            context.Diagnostics.Verify();
-
-            // check that there are no duplicate rows in AssemblyRef table:
-            PEAssembly emittedAssembly = AssemblyMetadata.CreateFromImage(image).GetAssembly();
-            var emittedReferences = emittedAssembly.Modules[0].ReferencedAssemblies;
-            Assert.Equal(1, emittedReferences.Length);
-            Assert.Equal("foo", emittedReferences[0].Name);
-        }
-
-=======
->>>>>>> 00789e43
         [Fact, WorkItem(529006, "DevDiv")]
         public void AddModule()
         {

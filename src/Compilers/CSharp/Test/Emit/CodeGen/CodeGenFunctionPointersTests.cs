﻿// Licensed to the .NET Foundation under one or more agreements.
// The .NET Foundation licenses this file to you under the MIT license.
// See the LICENSE file in the project root for more information.

using System;
using System.Collections.Generic;
using System.Collections.Immutable;
using System.IO;
using System.Linq;
using System.Reflection;
using System.Reflection.Metadata;
using System.Reflection.Metadata.Ecma335;
using System.Reflection.PortableExecutable;
using Microsoft.Cci;
using Microsoft.CodeAnalysis.CSharp.Symbols;
using Microsoft.CodeAnalysis.CSharp.Syntax;
using Microsoft.CodeAnalysis.CSharp.Test.Utilities;
using Microsoft.CodeAnalysis.PooledObjects;
using Microsoft.CodeAnalysis.Test.Utilities;
using Roslyn.Test.Utilities;
using Xunit;
using static Microsoft.CodeAnalysis.CSharp.UnitTests.FunctionPointerUtilities;

namespace Microsoft.CodeAnalysis.CSharp.UnitTests.CodeGen
{
    public class CodeGenFunctionPointersTests : CSharpTestBase
    {
        private CompilationVerifier CompileAndVerifyFunctionPointers(
                CSharpTestSource sources,
                MetadataReference[]? references = null,
                Action<ModuleSymbol>? symbolValidator = null,
                string? expectedOutput = null,
                TargetFramework targetFramework = TargetFramework.Standard,
                CSharpCompilationOptions? options = null,
                bool overrideUnmanagedSupport = false)
        {
            var comp = CreateCompilation(
                sources,
                references,
                parseOptions: TestOptions.Regular9,
                options: options ?? (expectedOutput is null ? TestOptions.UnsafeReleaseDll : TestOptions.UnsafeReleaseExe),
                targetFramework: targetFramework);

            if (overrideUnmanagedSupport) comp.Assembly.SetOverrideRuntimeSupportsUnmanagedSignatureCallingConvention();

            return CompileAndVerify(comp, symbolValidator: symbolValidator, expectedOutput: expectedOutput, verify: Verification.Skipped);
        }

        private static CSharpCompilation CreateCompilationWithFunctionPointers(CSharpTestSource source, IEnumerable<MetadataReference>? references = null, CSharpCompilationOptions? options = null)
        {
            return CreateCompilation(source, references: references, options: options ?? TestOptions.UnsafeReleaseDll, parseOptions: TestOptions.Regular9);
        }

        private CompilationVerifier CompileAndVerifyFunctionPointersWithIl(string source, string ilStub, Action<ModuleSymbol>? symbolValidator = null, string? expectedOutput = null)
        {
            var comp = CreateCompilationWithIL(source, ilStub, parseOptions: TestOptions.Regular9, options: expectedOutput is null ? TestOptions.UnsafeReleaseDll : TestOptions.UnsafeReleaseExe);
            return CompileAndVerify(comp, expectedOutput: expectedOutput, symbolValidator: symbolValidator, verify: Verification.Skipped);
        }

        private static CSharpCompilation CreateCompilationWithFunctionPointersAndIl(string source, string ilStub, IEnumerable<MetadataReference>? references = null, CSharpCompilationOptions? options = null)
        {
            return CreateCompilationWithIL(source, ilStub, references: references, options: options ?? TestOptions.UnsafeReleaseDll, parseOptions: TestOptions.Regular9);
        }

        [Theory]
        [InlineData("", CallingConvention.Default)]
        [InlineData("managed", CallingConvention.Default)]
        [InlineData("unmanaged[Cdecl]", CallingConvention.CDecl)]
        [InlineData("unmanaged[Thiscall]", CallingConvention.ThisCall)]
        [InlineData("unmanaged[Stdcall]", CallingConvention.Standard)]
        [InlineData("unmanaged[Fastcall]", CallingConvention.FastCall)]
        [InlineData("unmanaged[@Cdecl]", CallingConvention.CDecl)]
        [InlineData("unmanaged[@Thiscall]", CallingConvention.ThisCall)]
        [InlineData("unmanaged[@Stdcall]", CallingConvention.Standard)]
        [InlineData("unmanaged[@Fastcall]", CallingConvention.FastCall)]
        [InlineData("unmanaged", CallingConvention.Unmanaged)]
        internal void CallingConventions(string conventionString, CallingConvention expectedConvention)
        {
            var verifier = CompileAndVerifyFunctionPointers($@"
class C
{{
    public unsafe delegate* {conventionString}<string, int> M() => throw null;
}}", symbolValidator: symbolValidator, overrideUnmanagedSupport: true);

            symbolValidator(GetSourceModule(verifier));

            void symbolValidator(ModuleSymbol module)
            {
                var c = module.GlobalNamespace.GetMember<NamedTypeSymbol>("C");
                var m = c.GetMethod("M");
                var funcPtr = m.ReturnType;

                VerifyFunctionPointerSymbol(funcPtr, expectedConvention,
                    (RefKind.None, IsSpecialType(SpecialType.System_Int32)),
                    (RefKind.None, IsSpecialType(SpecialType.System_String)));
            }
        }

        [Fact]
        public void MultipleCallingConventions()
        {
            var comp = CompileAndVerifyFunctionPointers(@"
#pragma warning disable CS0168
unsafe class C
{
    public delegate* unmanaged[Thiscall, Stdcall]<void> M() => throw null;
}", symbolValidator: symbolValidator, overrideUnmanagedSupport: true);

            void symbolValidator(ModuleSymbol module)
            {
                var c = module.GlobalNamespace.GetMember<NamedTypeSymbol>("C");
                var m = c.GetMethod("M");
                var funcPtr = m.ReturnType;

                AssertEx.Equal("delegate* unmanaged[Thiscall, Stdcall]<System.Void modopt(System.Runtime.CompilerServices.CallConvThiscall) modopt(System.Runtime.CompilerServices.CallConvStdcall)>", funcPtr.ToTestDisplayString());
                Assert.Equal(CallingConvention.Unmanaged, ((FunctionPointerTypeSymbol)funcPtr).Signature.CallingConvention);
            }
        }

        [Fact]
        public void RefParameters()
        {
            var verifier = CompileAndVerifyFunctionPointers(@"
class C
{
    public unsafe void M(delegate*<ref C, ref string, ref int[]> param1) => throw null;
}", symbolValidator: symbolValidator);

            symbolValidator(GetSourceModule(verifier));

            static void symbolValidator(ModuleSymbol module)
            {
                var c = module.GlobalNamespace.GetMember<NamedTypeSymbol>("C");
                var m = c.GetMethod("M");
                var funcPtr = m.ParameterTypesWithAnnotations[0].Type;

                VerifyFunctionPointerSymbol(funcPtr, CallingConvention.Default,
                    (RefKind.Ref, IsArrayType(IsSpecialType(SpecialType.System_Int32))),
                    (RefKind.Ref, IsTypeName("C")),
                    (RefKind.Ref, IsSpecialType(SpecialType.System_String)));
            }
        }

        [Fact]
        public void OutParameters()
        {
            var verifier = CompileAndVerifyFunctionPointers(@"
class C
{
    public unsafe void M(delegate*<out C, out string, ref int[]> param1) => throw null;
}", symbolValidator: symbolValidator);

            symbolValidator(GetSourceModule(verifier));

            static void symbolValidator(ModuleSymbol module)
            {
                var c = module.GlobalNamespace.GetMember<NamedTypeSymbol>("C");
                var m = c.GetMethod("M");
                var funcPtr = m.ParameterTypesWithAnnotations[0].Type;

                VerifyFunctionPointerSymbol(funcPtr, CallingConvention.Default,
                    (RefKind.Ref, IsArrayType(IsSpecialType(SpecialType.System_Int32))),
                    (RefKind.Out, IsTypeName("C")),
                    (RefKind.Out, IsSpecialType(SpecialType.System_String)));
            }
        }

        [Fact]
        public void NestedFunctionPointers()
        {
            var verifier = CompileAndVerifyFunctionPointers(@"
public class C
{
    public unsafe delegate* unmanaged[Cdecl]<delegate* unmanaged[Stdcall]<int, void>, void> M(delegate*<C, delegate*<S>> param1) => throw null;
}
public struct S
{
}", symbolValidator: symbolValidator);

            symbolValidator(GetSourceModule(verifier));

            static void symbolValidator(ModuleSymbol module)
            {
                var c = module.GlobalNamespace.GetMember<NamedTypeSymbol>("C");
                var m = c.GetMethod("M");
                var returnType = m.ReturnType;

                VerifyFunctionPointerSymbol(returnType, CallingConvention.CDecl,
                    (RefKind.None, IsVoidType()),
                    (RefKind.None, IsFunctionPointerTypeSymbol(CallingConvention.Standard,
                        (RefKind.None, IsVoidType()),
                        (RefKind.None, IsSpecialType(SpecialType.System_Int32)))
                        ));

                var paramType = m.Parameters[0].Type;
                VerifyFunctionPointerSymbol(paramType, CallingConvention.Default,
                    (RefKind.None, IsFunctionPointerTypeSymbol(CallingConvention.Default,
                        (RefKind.None, IsTypeName("S")))),
                    (RefKind.None, IsTypeName("C")));
            }
        }

        [Fact]
        public void InModifier()
        {
            var verifier = CompileAndVerifyFunctionPointers(@"
public class C
{
    public unsafe void M(delegate*<in string, in int, ref readonly bool> param) {}
}", symbolValidator: symbolValidator);

            symbolValidator(GetSourceModule(verifier));

            static void symbolValidator(ModuleSymbol module)
            {
                var c = module.GlobalNamespace.GetMember<NamedTypeSymbol>("C");
                var m = c.GetMethod("M");
                var paramType = m.Parameters[0].Type;

                VerifyFunctionPointerSymbol(paramType, CallingConvention.Default,
                    (RefKind.RefReadOnly, IsSpecialType(SpecialType.System_Boolean)),
                    (RefKind.In, IsSpecialType(SpecialType.System_String)),
                    (RefKind.In, IsSpecialType(SpecialType.System_Int32)));
            }
        }

        [Fact]
        public void BadReturnModReqs()
        {
            var il = @"
.class public auto ansi beforefieldinit C
       extends [mscorlib]System.Object
{
    .field public method int32 modreq([mscorlib]System.Runtime.InteropServices.OutAttribute)& *() 'Field1'
    .field public method int32& modreq([mscorlib]System.Runtime.InteropServices.OutAttribute) *() 'Field2'
    .field public method int32& modreq([mscorlib]System.Runtime.InteropServices.OutAttribute) modreq([mscorlib]System.Runtime.InteropServices.InAttribute) *() 'Field3'
    .field public method int32& modreq([mscorlib]System.Runtime.InteropServices.InAttribute) modreq([mscorlib]System.Runtime.InteropServices.OutAttribute) *() 'Field4'
    .field public method int32 modreq([mscorlib]System.Runtime.InteropServices.OutAttribute)& modreq([mscorlib]System.Runtime.InteropServices.InAttribute) *() 'Field5'
    .field public method int32 modreq([mscorlib]System.Runtime.InteropServices.InAttribute)& *() 'Field6'
    .field public method int32 modreq([mscorlib]System.Object)& *() 'Field7'
    .field public method int32& modreq([mscorlib]System.Object) *() 'Field8'
    .field static public method method int32 modreq([mscorlib]System.Object) *() *() 'Field9'
}
";

            var source = @"
class D
{
    void M(C c)
    {
        ref int i1 = ref c.Field1();
        ref int i2 = ref c.Field2();
        c.Field1 = c.Field1;
        c.Field2 = c.Field2;
    }
}";

            var comp = CreateCompilationWithFunctionPointersAndIl(source, il);

            comp.VerifyDiagnostics(
                // (6,26): error CS0570: 'delegate*<int>' is not supported by the language
                //         ref int i1 = ref c.Field1();
                Diagnostic(ErrorCode.ERR_BindToBogus, "c.Field1()").WithArguments("delegate*<int>").WithLocation(6, 26),
                // (6,28): error CS0570: 'C.Field1' is not supported by the language
                //         ref int i1 = ref c.Field1();
                Diagnostic(ErrorCode.ERR_BindToBogus, "Field1").WithArguments("C.Field1").WithLocation(6, 28),
                // (7,26): error CS0570: 'delegate*<int>' is not supported by the language
                //         ref int i2 = ref c.Field2();
                Diagnostic(ErrorCode.ERR_BindToBogus, "c.Field2()").WithArguments("delegate*<int>").WithLocation(7, 26),
                // (7,28): error CS0570: 'C.Field2' is not supported by the language
                //         ref int i2 = ref c.Field2();
                Diagnostic(ErrorCode.ERR_BindToBogus, "Field2").WithArguments("C.Field2").WithLocation(7, 28),
                // (8,11): error CS0570: 'C.Field1' is not supported by the language
                //         c.Field1 = c.Field1;
                Diagnostic(ErrorCode.ERR_BindToBogus, "Field1").WithArguments("C.Field1").WithLocation(8, 11),
                // (8,22): error CS0570: 'C.Field1' is not supported by the language
                //         c.Field1 = c.Field1;
                Diagnostic(ErrorCode.ERR_BindToBogus, "Field1").WithArguments("C.Field1").WithLocation(8, 22),
                // (9,11): error CS0570: 'C.Field2' is not supported by the language
                //         c.Field2 = c.Field2;
                Diagnostic(ErrorCode.ERR_BindToBogus, "Field2").WithArguments("C.Field2").WithLocation(9, 11),
                // (9,22): error CS0570: 'C.Field2' is not supported by the language
                //         c.Field2 = c.Field2;
                Diagnostic(ErrorCode.ERR_BindToBogus, "Field2").WithArguments("C.Field2").WithLocation(9, 22)
            );

            var c = comp.GetTypeByMetadataName("C");

            for (int i = 1; i <= 9; i++)
            {
                var field = c.GetField($"Field{i}");
                Assert.True(field.HasUseSiteError);
                Assert.True(field.HasUnsupportedMetadata);
                Assert.Equal(TypeKind.FunctionPointer, field.Type.TypeKind);
                var signature = ((FunctionPointerTypeSymbol)field.Type).Signature;
                Assert.True(signature.HasUseSiteError);
                Assert.True(signature.HasUnsupportedMetadata);
                Assert.True(field.Type.HasUseSiteError);
                Assert.True(field.Type.HasUnsupportedMetadata);
            }
        }

        [Fact]
        public void BadParamModReqs()
        {
            var il = @"
.class public auto ansi beforefieldinit C
       extends [mscorlib]System.Object
{
    .field public method void *(int32& modreq([mscorlib]System.Runtime.InteropServices.OutAttribute) modreq([mscorlib]System.Runtime.InteropServices.InAttribute)) 'Field1'
    .field public method void *(int32& modreq([mscorlib]System.Runtime.InteropServices.InAttribute) modreq([mscorlib]System.Runtime.InteropServices.OutAttribute)) 'Field2'
    .field public method void *(int32 modreq([mscorlib]System.Runtime.InteropServices.OutAttribute)& modreq([mscorlib]System.Runtime.InteropServices.InAttribute)) 'Field3'
    .field public method void *(int32 modreq([mscorlib]System.Runtime.InteropServices.InAttribute)& modreq([mscorlib]System.Runtime.InteropServices.OutAttribute)) 'Field4'
    .field public method void *(int32 modreq([mscorlib]System.Runtime.InteropServices.InAttribute)&) 'Field5'
    .field public method void *(int32 modreq([mscorlib]System.Runtime.InteropServices.OutAttribute)&) 'Field6'
    .field public method void *(int32& modreq([mscorlib]System.Object)) 'Field7'
    .field public method void *(int32 modreq([mscorlib]System.Object)&) 'Field8'
    .field public method void *(method void *(int32 modreq([mscorlib]System.Object))) 'Field9'
}
";

            var source = @"
class D
{
    void M(C c)
    {
        int i = 1;
        c.Field1(ref i);
        c.Field1(in i);
        c.Field1(out i);
        c.Field1 = c.Field1;
    }
}";

            var comp = CreateCompilationWithFunctionPointersAndIl(source, il);
            comp.VerifyDiagnostics(
                // (7,9): error CS0570: 'delegate*<in int, void>' is not supported by the language
                //         c.Field1(ref i);
                Diagnostic(ErrorCode.ERR_BindToBogus, "c.Field1(ref i)").WithArguments("delegate*<in int, void>").WithLocation(7, 9),
                // (7,11): error CS0570: 'C.Field1' is not supported by the language
                //         c.Field1(ref i);
                Diagnostic(ErrorCode.ERR_BindToBogus, "Field1").WithArguments("C.Field1").WithLocation(7, 11),
                // (8,9): error CS0570: 'delegate*<in int, void>' is not supported by the language
                //         c.Field1(in i);
                Diagnostic(ErrorCode.ERR_BindToBogus, "c.Field1(in i)").WithArguments("delegate*<in int, void>").WithLocation(8, 9),
                // (8,11): error CS0570: 'C.Field1' is not supported by the language
                //         c.Field1(in i);
                Diagnostic(ErrorCode.ERR_BindToBogus, "Field1").WithArguments("C.Field1").WithLocation(8, 11),
                // (9,9): error CS0570: 'delegate*<in int, void>' is not supported by the language
                //         c.Field1(out i);
                Diagnostic(ErrorCode.ERR_BindToBogus, "c.Field1(out i)").WithArguments("delegate*<in int, void>").WithLocation(9, 9),
                // (9,11): error CS0570: 'C.Field1' is not supported by the language
                //         c.Field1(out i);
                Diagnostic(ErrorCode.ERR_BindToBogus, "Field1").WithArguments("C.Field1").WithLocation(9, 11),
                // (10,11): error CS0570: 'C.Field1' is not supported by the language
                //         c.Field1 = c.Field1;
                Diagnostic(ErrorCode.ERR_BindToBogus, "Field1").WithArguments("C.Field1").WithLocation(10, 11),
                // (10,22): error CS0570: 'C.Field1' is not supported by the language
                //         c.Field1 = c.Field1;
                Diagnostic(ErrorCode.ERR_BindToBogus, "Field1").WithArguments("C.Field1").WithLocation(10, 22)
            );

            var c = comp.GetTypeByMetadataName("C");

            for (int i = 1; i <= 9; i++)
            {
                var field = c.GetField($"Field{i}");
                Assert.True(field.HasUseSiteError);
                Assert.True(field.HasUnsupportedMetadata);
                Assert.Equal(TypeKind.FunctionPointer, field.Type.TypeKind);
                var signature = ((FunctionPointerTypeSymbol)field.Type).Signature;
                Assert.True(signature.HasUseSiteError);
                Assert.True(signature.HasUnsupportedMetadata);
                Assert.True(field.Type.HasUseSiteError);
                Assert.True(field.Type.HasUnsupportedMetadata);
            }
        }

        [Fact]
        public void ValidModReqsAndOpts()
        {
            var il = @"
.class public auto ansi beforefieldinit C
       extends [mscorlib]System.Object
{
    .field static public method int32& modopt([mscorlib]System.Runtime.InteropServices.OutAttribute) modreq([mscorlib]System.Runtime.InteropServices.InAttribute) *() 'Field1'
    .field static public method int32& modreq([mscorlib]System.Runtime.InteropServices.InAttribute) modopt([mscorlib]System.Runtime.InteropServices.OutAttribute) *() 'Field2'
    .field static public method void *(int32& modreq([mscorlib]System.Runtime.InteropServices.OutAttribute) modopt([mscorlib]System.Runtime.InteropServices.InAttribute)) 'Field3'
    .field static public method void *(int32& modopt([mscorlib]System.Runtime.InteropServices.OutAttribute) modreq([mscorlib]System.Runtime.InteropServices.InAttribute)) 'Field4'
    .field static public method void *(int32& modopt([mscorlib]System.Runtime.InteropServices.InAttribute) modreq([mscorlib]System.Runtime.InteropServices.OutAttribute)) 'Field5'
    .field static public method void *(int32& modreq([mscorlib]System.Runtime.InteropServices.InAttribute) modopt([mscorlib]System.Runtime.InteropServices.OutAttribute)) 'Field6'
}
";

            var source = @"
using System;
unsafe class D
{
    static int i = 1;
    static ref readonly int M()
    {
        return ref i;
    }
    static void MIn(in int param)
    {
        Console.Write(param);
    }
    static void MOut(out int param)
    {
        param = i;
    }

    static void Main()
    {
        TestRefReadonly();
        TestOut();
        TestIn();
    }

    static void TestRefReadonly()
    {
        C.Field1 = &M;
        ref readonly int local1 = ref C.Field1();
        Console.Write(local1);
        i = 2;
        Console.Write(local1);

        C.Field2 = &M;
        i = 3;
        ref readonly int local2 = ref C.Field2();
        Console.Write(local2);
        i = 4;
        Console.Write(local2);
    }

    static void TestOut()
    {
        C.Field3 = &MOut;
        i = 5;
        C.Field3(out int local);
        Console.Write(local);

        C.Field5 = &MOut;
        i = 6;
        C.Field5(out local);
        Console.Write(local);
    }

    static void TestIn()
    {
        i = 7;
        C.Field4 = &MIn;
        C.Field4(in i);

        i = 8;
        C.Field6 = &MIn;
        C.Field6(in i);
    }
}";

            var verifier = CompileAndVerifyFunctionPointersWithIl(source, il, expectedOutput: "12345678");

            verifier.VerifyIL("D.TestRefReadonly", @"
{
  // Code size       87 (0x57)
  .maxstack  2
  IL_0000:  ldftn      ""ref readonly int D.M()""
  IL_0006:  stsfld     ""delegate*<ref readonly int> C.Field1""
  IL_000b:  ldsfld     ""delegate*<ref readonly int> C.Field1""
  IL_0010:  calli      ""delegate*<ref readonly int>""
  IL_0015:  dup
  IL_0016:  ldind.i4
  IL_0017:  call       ""void System.Console.Write(int)""
  IL_001c:  ldc.i4.2
  IL_001d:  stsfld     ""int D.i""
  IL_0022:  ldind.i4
  IL_0023:  call       ""void System.Console.Write(int)""
  IL_0028:  ldftn      ""ref readonly int D.M()""
  IL_002e:  stsfld     ""delegate*<ref readonly int> C.Field2""
  IL_0033:  ldc.i4.3
  IL_0034:  stsfld     ""int D.i""
  IL_0039:  ldsfld     ""delegate*<ref readonly int> C.Field2""
  IL_003e:  calli      ""delegate*<ref readonly int>""
  IL_0043:  dup
  IL_0044:  ldind.i4
  IL_0045:  call       ""void System.Console.Write(int)""
  IL_004a:  ldc.i4.4
  IL_004b:  stsfld     ""int D.i""
  IL_0050:  ldind.i4
  IL_0051:  call       ""void System.Console.Write(int)""
  IL_0056:  ret
}
");
            verifier.VerifyIL("D.TestOut", @"
{
  // Code size       75 (0x4b)
  .maxstack  2
  .locals init (int V_0, //local
                delegate*<out int, void> V_1,
                delegate*<out int, void> V_2)
  IL_0000:  ldftn      ""void D.MOut(out int)""
  IL_0006:  stsfld     ""delegate*<out int, void> C.Field3""
  IL_000b:  ldc.i4.5
  IL_000c:  stsfld     ""int D.i""
  IL_0011:  ldsfld     ""delegate*<out int, void> C.Field3""
  IL_0016:  stloc.1
  IL_0017:  ldloca.s   V_0
  IL_0019:  ldloc.1
  IL_001a:  calli      ""delegate*<out int, void>""
  IL_001f:  ldloc.0
  IL_0020:  call       ""void System.Console.Write(int)""
  IL_0025:  ldftn      ""void D.MOut(out int)""
  IL_002b:  stsfld     ""delegate*<out int, void> C.Field5""
  IL_0030:  ldc.i4.6
  IL_0031:  stsfld     ""int D.i""
  IL_0036:  ldsfld     ""delegate*<out int, void> C.Field5""
  IL_003b:  stloc.2
  IL_003c:  ldloca.s   V_0
  IL_003e:  ldloc.2
  IL_003f:  calli      ""delegate*<out int, void>""
  IL_0044:  ldloc.0
  IL_0045:  call       ""void System.Console.Write(int)""
  IL_004a:  ret
}
");
            verifier.VerifyIL("D.TestIn", @"
{
  // Code size       69 (0x45)
  .maxstack  2
  .locals init (delegate*<in int, void> V_0,
                delegate*<in int, void> V_1)
  IL_0000:  ldc.i4.7
  IL_0001:  stsfld     ""int D.i""
  IL_0006:  ldftn      ""void D.MIn(in int)""
  IL_000c:  stsfld     ""delegate*<in int, void> C.Field4""
  IL_0011:  ldsfld     ""delegate*<in int, void> C.Field4""
  IL_0016:  stloc.0
  IL_0017:  ldsflda    ""int D.i""
  IL_001c:  ldloc.0
  IL_001d:  calli      ""delegate*<in int, void>""
  IL_0022:  ldc.i4.8
  IL_0023:  stsfld     ""int D.i""
  IL_0028:  ldftn      ""void D.MIn(in int)""
  IL_002e:  stsfld     ""delegate*<in int, void> C.Field6""
  IL_0033:  ldsfld     ""delegate*<in int, void> C.Field6""
  IL_0038:  stloc.1
  IL_0039:  ldsflda    ""int D.i""
  IL_003e:  ldloc.1
  IL_003f:  calli      ""delegate*<in int, void>""
  IL_0044:  ret
}
");

            var c = ((CSharpCompilation)verifier.Compilation).GetTypeByMetadataName("C");
            var field = c.GetField("Field1");
            VerifyFunctionPointerSymbol(field.Type, CallingConvention.Default,
                (RefKind.RefReadOnly, IsSpecialType(SpecialType.System_Int32)));

            field = c.GetField("Field2");
            VerifyFunctionPointerSymbol(field.Type, CallingConvention.Default,
                (RefKind.RefReadOnly, IsSpecialType(SpecialType.System_Int32)));

            field = c.GetField("Field3");
            VerifyFunctionPointerSymbol(field.Type, CallingConvention.Default,
                (RefKind.None, IsVoidType()),
                (RefKind.Out, IsSpecialType(SpecialType.System_Int32)));

            field = c.GetField("Field4");
            VerifyFunctionPointerSymbol(field.Type, CallingConvention.Default,
                (RefKind.None, IsVoidType()),
                (RefKind.In, IsSpecialType(SpecialType.System_Int32)));

            field = c.GetField("Field5");
            VerifyFunctionPointerSymbol(field.Type, CallingConvention.Default,
                (RefKind.None, IsVoidType()),
                (RefKind.Out, IsSpecialType(SpecialType.System_Int32)));

            field = c.GetField("Field6");
            VerifyFunctionPointerSymbol(field.Type, CallingConvention.Default,
                (RefKind.None, IsVoidType()),
                (RefKind.In, IsSpecialType(SpecialType.System_Int32)));
        }

        [Fact]
        public void RefReadonlyIsDoneByRef()
        {
            var verifier = CompileAndVerifyFunctionPointers(@"
using System;
unsafe class C
{
    private static int i = 0;
    static ref readonly int GetI() => ref i;
    static void Main()
    {
        delegate*<ref readonly int> d = &GetI;
        ref readonly int local = ref d();
        Console.Write(local);
        i = 1;
        Console.Write(local);
    }
}
", expectedOutput: "01");

            verifier.VerifyIL("C.Main", @"
{
  // Code size       31 (0x1f)
  .maxstack  2
  IL_0000:  ldftn      ""ref readonly int C.GetI()""
  IL_0006:  calli      ""delegate*<ref readonly int>""
  IL_000b:  dup
  IL_000c:  ldind.i4
  IL_000d:  call       ""void System.Console.Write(int)""
  IL_0012:  ldc.i4.1
  IL_0013:  stsfld     ""int C.i""
  IL_0018:  ldind.i4
  IL_0019:  call       ""void System.Console.Write(int)""
  IL_001e:  ret
}
");
        }

        [Fact]
        public void NestedPointerTypes()
        {
            var verifier = CompileAndVerifyFunctionPointers(@"
public class C
{
    public unsafe delegate* unmanaged[Cdecl]<ref delegate*<ref readonly string>, void> M(delegate*<in delegate* unmanaged[Stdcall]<delegate*<void>>, delegate*<int>> param) => throw null;
}", symbolValidator: symbolValidator);

            symbolValidator(GetSourceModule(verifier));

            static void symbolValidator(ModuleSymbol module)
            {
                var c = module.GlobalNamespace.GetMember<NamedTypeSymbol>("C");
                var m = c.GetMethod("M");
                var returnType = m.ReturnType;
                var paramType = m.Parameters[0].Type;

                VerifyFunctionPointerSymbol(returnType, CallingConvention.CDecl,
                    (RefKind.None, IsVoidType()),
                    (RefKind.Ref,
                     IsFunctionPointerTypeSymbol(CallingConvention.Default,
                        (RefKind.RefReadOnly, IsSpecialType(SpecialType.System_String)))));

                VerifyFunctionPointerSymbol(paramType, CallingConvention.Default,
                    (RefKind.None,
                     IsFunctionPointerTypeSymbol(CallingConvention.Default,
                        (RefKind.None, IsSpecialType(SpecialType.System_Int32)))),
                    (RefKind.In,
                     IsFunctionPointerTypeSymbol(CallingConvention.Standard,
                        (RefKind.None,
                         IsFunctionPointerTypeSymbol(CallingConvention.Default,
                            (RefKind.None, IsVoidType()))))));
            }
        }

        [Fact]
        public void RandomModOptsFromIl()
        {
            var ilSource = @"
.class public auto ansi beforefieldinit Test1
       extends[mscorlib] System.Object
{
    .method public hidebysig instance void  M(method bool modopt([mscorlib]System.Runtime.InteropServices.OutAttribute)& modreq([mscorlib]System.Runtime.InteropServices.InAttribute) modopt([mscorlib]System.Runtime.InteropServices.ComImport) *(int32 modopt([mscorlib]System.Runtime.InteropServices.AllowReversePInvokeCallsAttribute)& modreq([mscorlib]System.Runtime.InteropServices.InAttribute) modopt([mscorlib]System.Runtime.InteropServices.PreserveSigAttribute)) param) cil managed
    {
      // Code size       2 (0x2)
      .maxstack  8
      IL_0000:  nop
      IL_0001:  ret
    } // end of method Test::M
}
";

            var compilation = CreateCompilationWithIL(source: "", ilSource, parseOptions: TestOptions.Regular9);
            var testClass = compilation.GetTypeByMetadataName("Test1")!;

            var m = testClass.GetMethod("M");
            Assert.NotNull(m);
            var param = (FunctionPointerTypeSymbol)m.Parameters[0].Type;
            VerifyFunctionPointerSymbol(param, CallingConvention.Default,
                (RefKind.RefReadOnly, IsSpecialType(SpecialType.System_Boolean)),
                (RefKind.In, IsSpecialType(SpecialType.System_Int32)));

            var returnModifiers = param.Signature.ReturnTypeWithAnnotations.CustomModifiers;
            verifyMod(1, "OutAttribute", returnModifiers);

            var returnRefModifiers = param.Signature.RefCustomModifiers;
            verifyMod(2, "ComImport", returnRefModifiers);

            var paramModifiers = param.Signature.ParameterTypesWithAnnotations[0].CustomModifiers;
            verifyMod(1, "AllowReversePInvokeCallsAttribute", paramModifiers);

            var paramRefModifiers = param.Signature.Parameters[0].RefCustomModifiers;
            verifyMod(2, "PreserveSigAttribute", paramRefModifiers);

            static void verifyMod(int length, string expectedTypeName, ImmutableArray<CustomModifier> customMods)
            {
                Assert.Equal(length, customMods.Length);
                var firstMod = customMods[0];
                Assert.True(firstMod.IsOptional);
                Assert.Equal(expectedTypeName, ((CSharpCustomModifier)firstMod).ModifierSymbol.Name);

                if (length > 1)
                {
                    Assert.Equal(2, customMods.Length);
                    var inMod = customMods[1];
                    Assert.False(inMod.IsOptional);
                    Assert.True(((CSharpCustomModifier)inMod).ModifierSymbol.IsWellKnownTypeInAttribute());
                }
            }
        }

        [Fact]
        public void MultipleFunctionPointerArguments()
        {
            var verifier = CompileAndVerifyFunctionPointers(@"
public unsafe class C
{
	public void M(delegate*<ref int, ref bool> param1,
                  delegate*<ref int, ref bool> param2,
                  delegate*<ref int, ref bool> param3,
                  delegate*<ref int, ref bool> param4,
                  delegate*<ref int, ref bool> param5) {}
                     
}", symbolValidator: symbolValidator);

            symbolValidator(GetSourceModule(verifier));

            static void symbolValidator(ModuleSymbol module)
            {
                var c = module.GlobalNamespace.GetMember<NamedTypeSymbol>("C");
                var m = c.GetMethod("M");

                foreach (var param in m.Parameters)
                {
                    VerifyFunctionPointerSymbol(param.Type, CallingConvention.Default,
                        (RefKind.Ref, IsSpecialType(SpecialType.System_Boolean)),
                        (RefKind.Ref, IsSpecialType(SpecialType.System_Int32)));
                }
            }
        }

        [Fact]
        public void FunctionPointersInProperties()
        {
            var verifier = CompileAndVerifyFunctionPointers(@"
public unsafe class C
{
    public delegate*<string, void> Prop1 { get; set; }
    public delegate* unmanaged[Stdcall]<int> Prop2 { get => throw null; set => throw null; }
}", symbolValidator: symbolValidator);

            symbolValidator(GetSourceModule(verifier));

            verifier.VerifyIL("C.Prop1.get", expectedIL: @"
{
  // Code size        7 (0x7)
  .maxstack  1
  IL_0000:  ldarg.0
  IL_0001:  ldfld      ""delegate*<string, void> C.<Prop1>k__BackingField""
  IL_0006:  ret
}
");

            verifier.VerifyIL("C.Prop1.set", expectedIL: @"
{
  // Code size        8 (0x8)
  .maxstack  2
  IL_0000:  ldarg.0
  IL_0001:  ldarg.1
  IL_0002:  stfld      ""delegate*<string, void> C.<Prop1>k__BackingField""
  IL_0007:  ret
}
");

            static void symbolValidator(ModuleSymbol module)
            {
                var c = module.GlobalNamespace.GetMember<NamedTypeSymbol>("C");

                validateProperty((PropertySymbol)c.GetProperty((string)"Prop1"), IsFunctionPointerTypeSymbol(CallingConvention.Default,
                    (RefKind.None, IsVoidType()),
                    (RefKind.None, IsSpecialType(SpecialType.System_String))));

                validateProperty(c.GetProperty("Prop2"), IsFunctionPointerTypeSymbol(CallingConvention.Standard,
                    (RefKind.None, IsSpecialType(SpecialType.System_Int32))));

                static void validateProperty(PropertySymbol property, Action<TypeSymbol> verifier)
                {
                    verifier(property.Type);
                    verifier(property.GetMethod.ReturnType);
                    verifier(property.SetMethod.GetParameterType(0));
                }
            }
        }

        [Fact]
        public void FunctionPointersInFields()
        {
            var verifier = CompileAndVerifyFunctionPointers(@"
public unsafe class C
{
    public readonly delegate*<C, C> _field;
}", symbolValidator: symbolValidator);

            symbolValidator(GetSourceModule(verifier));

            static void symbolValidator(ModuleSymbol module)
            {
                var c = module.GlobalNamespace.GetMember<NamedTypeSymbol>("C");
                VerifyFunctionPointerSymbol(c.GetField("_field").Type, CallingConvention.Default,
                    (RefKind.None, IsTypeName("C")),
                    (RefKind.None, IsTypeName("C")));
            }
        }

        [Fact]
        public void CustomModifierOnReturnType()
        {
            var ilSource = @"
.class public auto ansi beforefieldinit C
       extends[mscorlib] System.Object
{
    .method public hidebysig newslot virtual instance method bool modopt([mscorlib]System.Object)& *(int32&)  M() cil managed
    {
      // Code size       2 (0x2)
      .maxstack  8
      IL_0000:  nop
      IL_0001:  ret
    } // end of method C::M

    .method public hidebysig specialname rtspecialname 
            instance void  .ctor() cil managed
    {
      // Code size       8 (0x8)
      .maxstack  8
      IL_0000:  ldarg.0
      IL_0001:  call       instance void [mscorlib]System.Object::.ctor()
      IL_0006:  nop
      IL_0007:  ret
    } // end of method C::.ctor
}
";

            var source = @"
class D : C
{
    public unsafe override delegate*<ref int, ref bool> M() => throw null;
}";

            var verifier = CompileAndVerifyFunctionPointersWithIl(source, ilStub: ilSource, symbolValidator: symbolValidator);

            symbolValidator(GetSourceModule(verifier));

            static void symbolValidator(ModuleSymbol module)
            {
                var d = module.GlobalNamespace.GetMember<NamedTypeSymbol>("D");
                var m = d.GetMethod("M");

                var returnTypeWithAnnotations = ((FunctionPointerTypeSymbol)m.ReturnType).Signature.ReturnTypeWithAnnotations;
                Assert.Equal(1, returnTypeWithAnnotations.CustomModifiers.Length);
                Assert.Equal(SpecialType.System_Object, returnTypeWithAnnotations.CustomModifiers[0].Modifier.SpecialType);
            }
        }

        [Fact]
        public void UnsupportedCallingConventionInMetadata()
        {
            var ilSource = @"
.class public auto ansi beforefieldinit C
       extends [mscorlib]System.Object
{
    .field public method vararg void*() 'Field'
    .field private method vararg void *() '<Prop>k__BackingField'
    .custom instance void [mscorlib]System.Runtime.CompilerServices.CompilerGeneratedAttribute::.ctor() = ( 01 00 00 00 ) 
    .custom instance void [mscorlib]System.Diagnostics.DebuggerBrowsableAttribute::.ctor(valuetype [mscorlib]System.Diagnostics.DebuggerBrowsableState) = ( 01 00 00 00 00 00 00 00 ) 
    
    .method public hidebysig specialname rtspecialname 
            instance void  .ctor() cil managed
    {
      // Code size       8 (0x8)
      .maxstack  8
      IL_0000:  ldarg.0
      IL_0001:  call       instance void [mscorlib]System.Object::.ctor()
      IL_0006:  nop
      IL_0007:  ret
    } // end of method C::.ctor
    
    .method public hidebysig specialname instance method vararg void *() 
            get_Prop() cil managed
    {
      .custom instance void [mscorlib]System.Runtime.CompilerServices.CompilerGeneratedAttribute::.ctor() = ( 01 00 00 00 ) 
      // Code size       7 (0x7)
      .maxstack  8
      IL_0000:  ldarg.0
      IL_0001:  ldfld      method vararg void *() C::'<Prop>k__BackingField'
      IL_0006:  ret
    } // end of method C::get_Prop
    
    .method public hidebysig specialname instance void 
            set_Prop(method  vararg void *() 'value') cil managed
    {
      .custom instance void [mscorlib]System.Runtime.CompilerServices.CompilerGeneratedAttribute::.ctor() = ( 01 00 00 00 ) 
      // Code size       8 (0x8)
      .maxstack  8
      IL_0000:  ldarg.0
      IL_0001:  ldarg.1
      IL_0002:  stfld      method vararg void *() C::'<Prop>k__BackingField'
      IL_0007:  ret
    } // end of method C::set_Prop
    
    .property instance method vararg void *()
            Prop()
    {
      .get instance method vararg void *() C::get_Prop()
      .set instance void C::set_Prop(method vararg void *())
    } // end of property C::Prop
} // end of class C
";

            var source = @"
unsafe class D
{
    void M(C c)
    {
        c.Field(__arglist(1, 2));
        c.Field(1, 2, 3);
        c.Field();
        c.Field = c.Field;
        c.Prop();
        c.Prop = c.Prop;
    }
}
";

            var comp = CreateCompilationWithFunctionPointersAndIl(source, ilSource);
            comp.VerifyDiagnostics(
                // (6,11): error CS8806: The calling convention of 'delegate* unmanaged[]<void>' is not supported by the language.
                //         c.Field(__arglist(1, 2));
                Diagnostic(ErrorCode.ERR_UnsupportedCallingConvention, "Field").WithArguments("delegate* unmanaged[]<void>").WithLocation(6, 11),
                // (7,11): error CS8806: The calling convention of 'delegate* unmanaged[]<void>' is not supported by the language.
                //         c.Field(1, 2, 3);
                Diagnostic(ErrorCode.ERR_UnsupportedCallingConvention, "Field").WithArguments("delegate* unmanaged[]<void>").WithLocation(7, 11),
                // (8,11): error CS8806: The calling convention of 'delegate* unmanaged[]<void>' is not supported by the language.
                //         c.Field();
                Diagnostic(ErrorCode.ERR_UnsupportedCallingConvention, "Field").WithArguments("delegate* unmanaged[]<void>").WithLocation(8, 11),
                // (9,11): error CS8806: The calling convention of 'delegate* unmanaged[]<void>' is not supported by the language.
                //         c.Field = c.Field;
                Diagnostic(ErrorCode.ERR_UnsupportedCallingConvention, "Field").WithArguments("delegate* unmanaged[]<void>").WithLocation(9, 11),
                // (9,21): error CS8806: The calling convention of 'delegate* unmanaged[]<void>' is not supported by the language.
                //         c.Field = c.Field;
                Diagnostic(ErrorCode.ERR_UnsupportedCallingConvention, "Field").WithArguments("delegate* unmanaged[]<void>").WithLocation(9, 21),
                // (10,11): error CS8806: The calling convention of 'delegate* unmanaged[]<void>' is not supported by the language.
                //         c.Prop();
                Diagnostic(ErrorCode.ERR_UnsupportedCallingConvention, "Prop").WithArguments("delegate* unmanaged[]<void>").WithLocation(10, 11),
                // (11,11): error CS8806: The calling convention of 'delegate* unmanaged[]<void>' is not supported by the language.
                //         c.Prop = c.Prop;
                Diagnostic(ErrorCode.ERR_UnsupportedCallingConvention, "Prop").WithArguments("delegate* unmanaged[]<void>").WithLocation(11, 11),
                // (11,20): error CS8806: The calling convention of 'delegate* unmanaged[]<void>' is not supported by the language.
                //         c.Prop = c.Prop;
                Diagnostic(ErrorCode.ERR_UnsupportedCallingConvention, "Prop").WithArguments("delegate* unmanaged[]<void>").WithLocation(11, 20)
            );

            var c = comp.GetTypeByMetadataName("C");
            var prop = c.GetProperty("Prop");

            VerifyFunctionPointerSymbol(prop.Type, CallingConvention.ExtraArguments,
                (RefKind.None, IsVoidType()));

            Assert.True(prop.Type.HasUseSiteError);

            var field = c.GetField("Field");

            var type = (FunctionPointerTypeSymbol)field.Type;
            VerifyFunctionPointerSymbol(type, CallingConvention.ExtraArguments,
                (RefKind.None, IsVoidType()));

            Assert.True(type.HasUseSiteError);
            Assert.True(type.Signature.IsVararg);
        }

        [Fact]
        public void StructWithFunctionPointerThatReferencesStruct()
        {
            CompileAndVerifyFunctionPointers(@"
unsafe struct S
{
    public delegate*<S, S> Field;
    public delegate*<S, S> Property { get; set; }
}");
        }

        [Fact]
        public void CalliOnParameter()
        {
            var ilStub = @"
.class public auto ansi beforefieldinit Program
    extends [mscorlib]System.Object
{
    // Methods
    .method public hidebysig static 
        method void *() LoadPtr () cil managed 
    {
        nop
        ldftn void Program::Called()
        ret
    } // end of method Program::Main

    .method private hidebysig static 
        void Called () cil managed 
    {
        nop
        ldstr ""Called""
        call void [mscorlib]System.Console::WriteLine(string)
        nop
        ret
    } // end of Program::Called

    .method public hidebysig specialname rtspecialname
        instance void .ctor() cil managed
    {
            ldarg.0
            call instance void[mscorlib] System.Object::.ctor()
            nop
            ret
    } // end of Program::.ctor
}
";

            var source = @"
class Caller
{
    public unsafe static void Main()
    {
        Call(Program.LoadPtr());
    }

    public unsafe static void Call(delegate*<void> ptr)
    {
        ptr();
    }
}";

            var verifier = CompileAndVerifyFunctionPointersWithIl(source, ilStub, expectedOutput: "Called");
            verifier.VerifyIL("Caller.Call(delegate*<void>)", @"
{
  // Code size        7 (0x7)
  .maxstack  1
  IL_0000:  ldarg.0
  IL_0001:  calli      ""delegate*<void>""
  IL_0006:  ret
}");
        }

        [Fact]
        public void CalliOnFieldNoArgs()
        {
            var ilStub = @"
.class public auto ansi beforefieldinit Program
    extends [mscorlib]System.Object
{
    // Methods
    .method public hidebysig static 
        method void *() LoadPtr () cil managed 
    {
        nop
        ldftn void Program::Called()
        ret
    } // end of method Program::Main

    .method private hidebysig static 
        void Called () cil managed 
    {
        nop
        ldstr ""Called""
        call void [mscorlib]System.Console::WriteLine(string)
        nop
        ret
    } // end of Program::Called

    .method public hidebysig specialname rtspecialname
        instance void .ctor() cil managed
    {
            ldarg.0
            call instance void[mscorlib] System.Object::.ctor()
            nop
            ret
    } // end of Program::.ctor
}
";

            var source = @"
unsafe class Caller
{
    static delegate*<void> _field;

    public unsafe static void Main()
    {
        _field = Program.LoadPtr();
        Call();
    }

    public unsafe static void Call()
    {
        _field();
    }
}";

            var verifier = CompileAndVerifyFunctionPointersWithIl(source, ilStub, expectedOutput: "Called");
            verifier.VerifyIL("Caller.Call()", @"
{
  // Code size       11 (0xb)
  .maxstack  1
  IL_0000:  ldsfld     ""delegate*<void> Caller._field""
  IL_0005:  calli      ""delegate*<void>""
  IL_000a:  ret
}");
        }

        [Fact]
        public void CalliOnFieldArgs()
        {
            var ilStub = @"
.class public auto ansi beforefieldinit Program
    extends [mscorlib]System.Object
{
    // Methods
    .method public hidebysig static 
        method void *(string) LoadPtr () cil managed 
    {
        nop
        ldftn void Program::Called(string)
        ret
    } // end of method Program::Main

    .method private hidebysig static 
        void Called (string arg) cil managed 
    {
        nop
        ldarg.0
        call void [mscorlib]System.Console::WriteLine(string)
        nop
        ret
    } // end of Program::Called

    .method public hidebysig specialname rtspecialname
        instance void .ctor() cil managed
    {
            ldarg.0
            call instance void[mscorlib] System.Object::.ctor()
            nop
            ret
    } // end of Program::.ctor
}
";

            var source = @"
unsafe class Caller
{
    static delegate*<string, void> _field;

    public unsafe static void Main()
    {
        _field = Program.LoadPtr();
        Call();
    }

    public unsafe static void Call()
    {
        _field(""Called"");
    }
}";

            var verifier = CompileAndVerifyFunctionPointersWithIl(source, ilStub, expectedOutput: "Called");
            verifier.VerifyIL("Caller.Call()", @"
{
  // Code size       18 (0x12)
  .maxstack  2
  .locals init (delegate*<string, void> V_0)
  IL_0000:  ldsfld     ""delegate*<string, void> Caller._field""
  IL_0005:  stloc.0
  IL_0006:  ldstr      ""Called""
  IL_000b:  ldloc.0
  IL_000c:  calli      ""delegate*<string, void>""
  IL_0011:  ret
}");
        }

        [Theory]
        [InlineData("Cdecl", "Cdecl")]
        [InlineData("Stdcall", "StdCall")]
        public void UnmanagedCallingConventions(string unmanagedConvention, string enumConvention)
        {
            // Use IntPtr Marshal.GetFunctionPointerForDelegate<TDelegate>(TDelegate delegate) to
            // get a function pointer around a native calling convention
            var source = $@" 
using System;
using System.Runtime.InteropServices;
public unsafe class UnmanagedFunctionPointer 
{{
    [UnmanagedFunctionPointer(CallingConvention.{enumConvention})]
    public delegate string CombineStrings(string s1, string s2);
    
    private static string CombineStringsImpl(string s1, string s2)
    {{
        return s1 + s2;
    }}

    public static delegate* unmanaged[{unmanagedConvention}]<string, string, string> GetFuncPtr(out CombineStrings del)
    {{
        del = CombineStringsImpl;
        var ptr = Marshal.GetFunctionPointerForDelegate(del);
        return (delegate* unmanaged[{unmanagedConvention}]<string, string, string>)ptr;
    }}
}}
class Caller
{{
    public unsafe static void Main()
    {{
        Call(UnmanagedFunctionPointer.GetFuncPtr(out var del));
        GC.KeepAlive(del);
    }}

    public unsafe static void Call(delegate* unmanaged[{unmanagedConvention}]<string, string, string> ptr)
    {{
        Console.WriteLine(ptr(""Hello"", "" World""));
    }}
}}";

            var verifier = CompileAndVerifyFunctionPointers(source, expectedOutput: "Hello World");
            verifier.VerifyIL($"Caller.Call", $@"
{{
  // Code size       24 (0x18)
  .maxstack  3
  .locals init (delegate* unmanaged[{unmanagedConvention}]<string, string, string> V_0)
  IL_0000:  ldarg.0
  IL_0001:  stloc.0
  IL_0002:  ldstr      ""Hello""
  IL_0007:  ldstr      "" World""
  IL_000c:  ldloc.0
  IL_000d:  calli      ""delegate* unmanaged[{unmanagedConvention}]<string, string, string>""
  IL_0012:  call       ""void System.Console.WriteLine(string)""
  IL_0017:  ret
}}");
        }

        [ConditionalTheory(typeof(CoreClrOnly))]
        [InlineData("", "")]
        [InlineData("[Cdecl]", "typeof(System.Runtime.CompilerServices.CallConvCdecl)")]
        [InlineData("[Stdcall]", "typeof(System.Runtime.CompilerServices.CallConvStdcall)")]
        public void UnmanagedCallingConventions_UnmanagedCallersOnlyAttribute(string delegateConventionString, string attributeArgumentString)
        {
            var verifier = CompileAndVerifyFunctionPointers(new[] { $@"
using System;
using System.Runtime.InteropServices;
unsafe
{{
    delegate* unmanaged{delegateConventionString}<void> ptr = &M;
    ptr();

    [UnmanagedCallersOnly(CallConvs = new Type[] {{ {attributeArgumentString} }})]
    static void M() => Console.Write(1);
}}
", UnmanagedCallersOnlyAttribute }, expectedOutput: "1", overrideUnmanagedSupport: true);

            verifier.VerifyIL("<top-level-statements-entry-point>", $@"
{{
  // Code size       12 (0xc)
  .maxstack  1
  IL_0000:  ldftn      ""void <Program>$.<<Main>$>g__M|0_0()""
  IL_0006:  calli      ""delegate* unmanaged{delegateConventionString}<void>""
  IL_000b:  ret
}}
");
        }

        [Fact]
        public void FastCall()
        {
            // Use IntPtr Marshal.GetFunctionPointerForDelegate<TDelegate>(TDelegate delegate) to
            // get a function pointer around a native calling convention
            var source = @" 
using System;
using System.Runtime.InteropServices;
public unsafe class UnmanagedFunctionPointer 
{
    [UnmanagedFunctionPointer(CallingConvention.FastCall)]
    public delegate string CombineStrings(string s1, string s2);
    
    private static string CombineStringsImpl(string s1, string s2)
    {
        return s1 + s2;
    }

    public static delegate* unmanaged[Fastcall]<string, string, string> GetFuncPtr(out CombineStrings del)
    {
        del = CombineStringsImpl;
        var ptr = Marshal.GetFunctionPointerForDelegate(del);
        return (delegate* unmanaged[Fastcall]<string, string, string>)ptr;
    }
}
class Caller
{
    public unsafe static void Main()
    {
        Call(UnmanagedFunctionPointer.GetFuncPtr(out var del));
        GC.KeepAlive(del);
    }

    public unsafe static void Call(delegate* unmanaged[Fastcall]<string, string, string> ptr)
    {
        Console.WriteLine(ptr(""Hello"", "" World""));
    }
}";

            // Fastcall is only supported by Mono on Windows x86, which we do not have a test leg for.
            // Therefore, we just verify that the emitted IL is what we expect.
            var verifier = CompileAndVerifyFunctionPointers(source);
            verifier.VerifyIL($"Caller.Call(delegate* unmanaged[Fastcall]<string, string, string>)", @"
{
  // Code size       24 (0x18)
  .maxstack  3
  .locals init (delegate* unmanaged[Fastcall]<string, string, string> V_0)
  IL_0000:  ldarg.0
  IL_0001:  stloc.0
  IL_0002:  ldstr      ""Hello""
  IL_0007:  ldstr      "" World""
  IL_000c:  ldloc.0
  IL_000d:  calli      ""delegate* unmanaged[Fastcall]<string, string, string>""
  IL_0012:  call       ""void System.Console.WriteLine(string)""
  IL_0017:  ret
}");
        }

        [Fact]
        public void ThiscallSimpleReturn()
        {
            var verifier = CompileAndVerifyFunctionPointers(@"
using System;
using System.Runtime.InteropServices;

unsafe struct S
{
    public int i;
    public static int GetInt(S* s)
    {
        return s->i;
    }
    
    public static int GetReturn(S* s, int i)
    {
        return s->i + i;
    }
}

unsafe class UnmanagedFunctionPointer
{
    [UnmanagedFunctionPointer(CallingConvention.ThisCall)]
<<<<<<< HEAD
    delegate int SingleParam(S* s);
    [UnmanagedFunctionPointer(CallingConvention.ThisCall)]
    delegate int MultipleParams(S* s, int i);
    
    public static delegate* unmanaged[Thiscall]<S*, int> GetFuncPtrSingleParam()
    {
        var ptr = Marshal.GetFunctionPointerForDelegate(new SingleParam(S.GetInt));
        GC.KeepAlive(ptr);
        return (delegate* unmanaged[Thiscall]<S*, int>)ptr;
    }
    public static delegate* unmanaged[Thiscall]<S*, int, int> GetFuncPtrMultipleParams()
    {
        var ptr = Marshal.GetFunctionPointerForDelegate(new MultipleParams(S.GetReturn));
        GC.KeepAlive(ptr);
=======
    public delegate int SingleParam(S* s);
    [UnmanagedFunctionPointer(CallingConvention.ThisCall)]
    public delegate int MultipleParams(S* s, int i);
    
    public static delegate* unmanaged[Thiscall]<S*, int> GetFuncPtrSingleParam(out SingleParam del)
    {
        del = S.GetInt;
        var ptr = Marshal.GetFunctionPointerForDelegate(del);
        return (delegate* unmanaged[Thiscall]<S*, int>)ptr;
    }
    public static delegate* unmanaged[Thiscall]<S*, int, int> GetFuncPtrMultipleParams(out MultipleParams del)
    {
        del = S.GetReturn;
        var ptr = Marshal.GetFunctionPointerForDelegate(del);
>>>>>>> 246c6357
        return (delegate* unmanaged[Thiscall]<S*, int, int>)ptr;
    }
}

unsafe class C
{
    public static void Main()
    {
        TestSingle();
        TestMultiple();
    }

    public static void TestSingle()
    {
        S s = new S();
        s.i = 1;
        var i = UnmanagedFunctionPointer.GetFuncPtrSingleParam(out var del)(&s);
        Console.Write(i);
        GC.KeepAlive(del);
    }

    public static void TestMultiple()
    {
        S s = new S();
        s.i = 2;
        var i = UnmanagedFunctionPointer.GetFuncPtrMultipleParams(out var del)(&s, 3);
        Console.Write(i);
        GC.KeepAlive(del);
    }
}", expectedOutput: @"15");

            verifier.VerifyIL("C.TestSingle()", @"
{
  // Code size       45 (0x2d)
  .maxstack  2
  .locals init (S V_0, //s
                UnmanagedFunctionPointer.SingleParam V_1, //del
                delegate* unmanaged[Thiscall]<S*, int> V_2)
  IL_0000:  ldloca.s   V_0
  IL_0002:  initobj    ""S""
  IL_0008:  ldloca.s   V_0
  IL_000a:  ldc.i4.1
  IL_000b:  stfld      ""int S.i""
  IL_0010:  ldloca.s   V_1
  IL_0012:  call       ""delegate* unmanaged[Thiscall]<S*, int> UnmanagedFunctionPointer.GetFuncPtrSingleParam(out UnmanagedFunctionPointer.SingleParam)""
  IL_0017:  stloc.2
  IL_0018:  ldloca.s   V_0
  IL_001a:  conv.u
  IL_001b:  ldloc.2
  IL_001c:  calli      ""delegate* unmanaged[Thiscall]<S*, int>""
  IL_0021:  call       ""void System.Console.Write(int)""
  IL_0026:  ldloc.1
  IL_0027:  call       ""void System.GC.KeepAlive(object)""
  IL_002c:  ret
}
");

            verifier.VerifyIL("C.TestMultiple()", @"
{
  // Code size       46 (0x2e)
  .maxstack  3
  .locals init (S V_0, //s
                UnmanagedFunctionPointer.MultipleParams V_1, //del
                delegate* unmanaged[Thiscall]<S*, int, int> V_2)
  IL_0000:  ldloca.s   V_0
  IL_0002:  initobj    ""S""
  IL_0008:  ldloca.s   V_0
  IL_000a:  ldc.i4.2
  IL_000b:  stfld      ""int S.i""
  IL_0010:  ldloca.s   V_1
  IL_0012:  call       ""delegate* unmanaged[Thiscall]<S*, int, int> UnmanagedFunctionPointer.GetFuncPtrMultipleParams(out UnmanagedFunctionPointer.MultipleParams)""
  IL_0017:  stloc.2
  IL_0018:  ldloca.s   V_0
  IL_001a:  conv.u
  IL_001b:  ldc.i4.3
  IL_001c:  ldloc.2
  IL_001d:  calli      ""delegate* unmanaged[Thiscall]<S*, int, int>""
  IL_0022:  call       ""void System.Console.Write(int)""
  IL_0027:  ldloc.1
  IL_0028:  call       ""void System.GC.KeepAlive(object)""
  IL_002d:  ret
}
");
        }

        [ConditionalFact(typeof(CoreClrOnly))]
        public void Thiscall_UnmanagedCallersOnly()
        {
            var verifier = CompileAndVerifyFunctionPointers(new[] { @"
using System;
using System.Runtime.CompilerServices;
using System.Runtime.InteropServices;

unsafe
{
    TestSingle();
    TestMultiple();

    static void TestSingle()
    {
        S s = new S();
        s.i = 1;
        delegate* unmanaged[Thiscall]<S*, int> ptr = &S.GetInt;
        Console.Write(ptr(&s));
    }

    static void TestMultiple()
    {
        S s = new S();
        s.i = 2;
        delegate* unmanaged[Thiscall]<S*, int, int> ptr = &S.GetReturn;
        Console.Write(ptr(&s, 3));
    }
}

unsafe struct S
{
    public int i;
    [UnmanagedCallersOnly(CallConvs = new[] { typeof(CallConvThiscall) })]
    public static int GetInt(S* s)
    {
        return s->i;
    }
    
    [UnmanagedCallersOnly(CallConvs = new[] { typeof(CallConvThiscall) })]
    public static int GetReturn(S* s, int i)
    {
        return s->i + i;
    }
}
", UnmanagedCallersOnlyAttribute }, expectedOutput: "15", overrideUnmanagedSupport: true);

            verifier.VerifyIL(@"<Program>$.<<Main>$>g__TestSingle|0_0()", @"
{
  // Code size       38 (0x26)
  .maxstack  2
  .locals init (S V_0, //s
                delegate* unmanaged[Thiscall]<S*, int> V_1)
  IL_0000:  ldloca.s   V_0
  IL_0002:  initobj    ""S""
  IL_0008:  ldloca.s   V_0
  IL_000a:  ldc.i4.1
  IL_000b:  stfld      ""int S.i""
  IL_0010:  ldftn      ""int S.GetInt(S*)""
  IL_0016:  stloc.1
  IL_0017:  ldloca.s   V_0
  IL_0019:  conv.u
  IL_001a:  ldloc.1
  IL_001b:  calli      ""delegate* unmanaged[Thiscall]<S*, int>""
  IL_0020:  call       ""void System.Console.Write(int)""
  IL_0025:  ret
}
");

            verifier.VerifyIL(@"<Program>$.<<Main>$>g__TestMultiple|0_1()", @"
{
  // Code size       39 (0x27)
  .maxstack  3
  .locals init (S V_0, //s
                delegate* unmanaged[Thiscall]<S*, int, int> V_1)
  IL_0000:  ldloca.s   V_0
  IL_0002:  initobj    ""S""
  IL_0008:  ldloca.s   V_0
  IL_000a:  ldc.i4.2
  IL_000b:  stfld      ""int S.i""
  IL_0010:  ldftn      ""int S.GetReturn(S*, int)""
  IL_0016:  stloc.1
  IL_0017:  ldloca.s   V_0
  IL_0019:  conv.u
  IL_001a:  ldc.i4.3
  IL_001b:  ldloc.1
  IL_001c:  calli      ""delegate* unmanaged[Thiscall]<S*, int, int>""
  IL_0021:  call       ""void System.Console.Write(int)""
  IL_0026:  ret
}
");
        }

        [Fact]
        public void ThiscallBlittable()
        {
            var verifier = CompileAndVerifyFunctionPointers(@"
using System;
using System.Runtime.InteropServices;

struct IntWrapper
{
    public int i;
    public IntWrapper(int i)
    {
        this.i = i;
    }
}

struct ReturnWrapper
{
    public int i1;
    public float f2;
    
    public ReturnWrapper(int i1, float f2)
    {
        this.i1 = i1;
        this.f2 = f2;
    }
}

unsafe struct S
{
    public int i;
    public static IntWrapper GetInt(S* s)
    {
        return new IntWrapper(s->i);
    }
    
    public static ReturnWrapper GetReturn(S* s, float f)
    {
        return new ReturnWrapper(s->i, f);
    }
}

unsafe class UnmanagedFunctionPointer
{
    [UnmanagedFunctionPointer(CallingConvention.ThisCall)]
<<<<<<< HEAD
    delegate IntWrapper SingleParam(S* s);
    [UnmanagedFunctionPointer(CallingConvention.ThisCall)]
    delegate ReturnWrapper MultipleParams(S* s, float f);
    
    public static delegate* unmanaged[Thiscall]<S*, IntWrapper> GetFuncPtrSingleParam()
    {
        var ptr = Marshal.GetFunctionPointerForDelegate(new SingleParam(S.GetInt));
        GC.KeepAlive(ptr);
        return (delegate* unmanaged[Thiscall]<S*, IntWrapper>)ptr;
    }
    public static delegate* unmanaged[Thiscall]<S*, float, ReturnWrapper> GetFuncPtrMultipleParams()
    {
        var ptr = Marshal.GetFunctionPointerForDelegate(new MultipleParams(S.GetReturn));
        GC.KeepAlive(ptr);
=======
    public delegate IntWrapper SingleParam(S* s);
    [UnmanagedFunctionPointer(CallingConvention.ThisCall)]
    public delegate ReturnWrapper MultipleParams(S* s, float f);
    
    public static delegate* unmanaged[Thiscall]<S*, IntWrapper> GetFuncPtrSingleParam(out SingleParam del)
    {
        del = S.GetInt;
        var ptr = Marshal.GetFunctionPointerForDelegate(del);
        return (delegate* unmanaged[Thiscall]<S*, IntWrapper>)ptr;
    }
    public static delegate* unmanaged[Thiscall]<S*, float, ReturnWrapper> GetFuncPtrMultipleParams(out MultipleParams del)
    {
        del = S.GetReturn;
        var ptr = Marshal.GetFunctionPointerForDelegate(del);
>>>>>>> 246c6357
        return (delegate* unmanaged[Thiscall]<S*, float, ReturnWrapper>)ptr;
    }
}

unsafe class C
{
    public static void Main()
    {
        TestSingle();
        TestMultiple();
    }

    public static void TestSingle()
    {
        S s = new S();
        s.i = 1;
        var intWrapper = UnmanagedFunctionPointer.GetFuncPtrSingleParam(out var del)(&s);
        Console.WriteLine(intWrapper.i);
        GC.KeepAlive(del);
    }

    public static void TestMultiple()
    {
        S s = new S();
        s.i = 2;
        var returnWrapper = UnmanagedFunctionPointer.GetFuncPtrMultipleParams(out var del)(&s, 3.5f);
        Console.Write(returnWrapper.i1);
        Console.Write(returnWrapper.f2);
        GC.KeepAlive(del);
    }
}", expectedOutput: @"
1
23.5
");

            verifier.VerifyIL("C.TestSingle()", @"
{
  // Code size       50 (0x32)
  .maxstack  2
  .locals init (S V_0, //s
                UnmanagedFunctionPointer.SingleParam V_1, //del
                delegate* unmanaged[Thiscall]<S*, IntWrapper> V_2)
  IL_0000:  ldloca.s   V_0
  IL_0002:  initobj    ""S""
  IL_0008:  ldloca.s   V_0
  IL_000a:  ldc.i4.1
  IL_000b:  stfld      ""int S.i""
  IL_0010:  ldloca.s   V_1
  IL_0012:  call       ""delegate* unmanaged[Thiscall]<S*, IntWrapper> UnmanagedFunctionPointer.GetFuncPtrSingleParam(out UnmanagedFunctionPointer.SingleParam)""
  IL_0017:  stloc.2
  IL_0018:  ldloca.s   V_0
  IL_001a:  conv.u
  IL_001b:  ldloc.2
  IL_001c:  calli      ""delegate* unmanaged[Thiscall]<S*, IntWrapper>""
  IL_0021:  ldfld      ""int IntWrapper.i""
  IL_0026:  call       ""void System.Console.WriteLine(int)""
  IL_002b:  ldloc.1
  IL_002c:  call       ""void System.GC.KeepAlive(object)""
  IL_0031:  ret
}
");

            verifier.VerifyIL("C.TestMultiple()", @"
{
  // Code size       66 (0x42)
  .maxstack  3
  .locals init (S V_0, //s
                UnmanagedFunctionPointer.MultipleParams V_1, //del
                delegate* unmanaged[Thiscall]<S*, float, ReturnWrapper> V_2)
  IL_0000:  ldloca.s   V_0
  IL_0002:  initobj    ""S""
  IL_0008:  ldloca.s   V_0
  IL_000a:  ldc.i4.2
  IL_000b:  stfld      ""int S.i""
  IL_0010:  ldloca.s   V_1
  IL_0012:  call       ""delegate* unmanaged[Thiscall]<S*, float, ReturnWrapper> UnmanagedFunctionPointer.GetFuncPtrMultipleParams(out UnmanagedFunctionPointer.MultipleParams)""
  IL_0017:  stloc.2
  IL_0018:  ldloca.s   V_0
  IL_001a:  conv.u
  IL_001b:  ldc.r4     3.5
  IL_0020:  ldloc.2
  IL_0021:  calli      ""delegate* unmanaged[Thiscall]<S*, float, ReturnWrapper>""
  IL_0026:  dup
  IL_0027:  ldfld      ""int ReturnWrapper.i1""
  IL_002c:  call       ""void System.Console.Write(int)""
  IL_0031:  ldfld      ""float ReturnWrapper.f2""
  IL_0036:  call       ""void System.Console.Write(float)""
  IL_003b:  ldloc.1
  IL_003c:  call       ""void System.GC.KeepAlive(object)""
  IL_0041:  ret
}");
        }

        [Fact]
        public void InvocationOrder()
        {
            var ilStub = @"
.class public auto ansi beforefieldinit Program
    extends [mscorlib]System.Object
{
    // Methods
    .method public hidebysig static 
        method void *(string, string) LoadPtr () cil managed 
    {
        nop
        ldftn void Program::Called(string, string)
        ret
    } // end of method Program::Main

    .method private hidebysig static 
        void Called (
            string arg1,
            string arg2) cil managed 
    {
        nop
        ldarg.0
        ldarg.1
        call string [mscorlib]System.String::Concat(string, string)
        call void [mscorlib]System.Console::WriteLine(string)
        nop
        ret
    } // end of Program::Called

    .method public hidebysig specialname rtspecialname
        instance void .ctor() cil managed
    {
        ldarg.0
        call instance void[mscorlib]
        System.Object::.ctor()
        nop
        ret
    } // end of Program::.ctor
}";

            var source = @"
using System;
unsafe class C
{
    static delegate*<string, string, void> Prop
    {
        get
        {
            Console.WriteLine(""Getter"");
            return Program.LoadPtr();
        }
    }

    static delegate*<string, string, void> Method()
    {
        Console.WriteLine(""Method"");
        return Program.LoadPtr();
    }

    static string GetArg(string val)
    {
        Console.WriteLine($""Getting {val}"");
        return val;
    }

    static void PropertyOrder()
    {
        Prop(GetArg(""1""), GetArg(""2""));
    }

    static void MethodOrder()
    {
        Method()(GetArg(""3""), GetArg(""4""));
    }

    static void Main()
    {
        Console.WriteLine(""Property Access"");
        PropertyOrder();
        Console.WriteLine(""Method Access"");
        MethodOrder();
    }
}
";
            var verifier = CompileAndVerifyFunctionPointersWithIl(source, ilStub, expectedOutput: @"
Property Access
Getter
Getting 1
Getting 2
12
Method Access
Method
Getting 3
Getting 4
34");

            verifier.VerifyIL("C.PropertyOrder", expectedIL: @"
{
  // Code size       33 (0x21)
  .maxstack  3
  .locals init (delegate*<string, string, void> V_0)
  IL_0000:  call       ""delegate*<string, string, void> C.Prop.get""
  IL_0005:  stloc.0
  IL_0006:  ldstr      ""1""
  IL_000b:  call       ""string C.GetArg(string)""
  IL_0010:  ldstr      ""2""
  IL_0015:  call       ""string C.GetArg(string)""
  IL_001a:  ldloc.0
  IL_001b:  calli      ""delegate*<string, string, void>""
  IL_0020:  ret
}");

            verifier.VerifyIL("C.MethodOrder()", expectedIL: @"
{
  // Code size       33 (0x21)
  .maxstack  3
  .locals init (delegate*<string, string, void> V_0)
  IL_0000:  call       ""delegate*<string, string, void> C.Method()""
  IL_0005:  stloc.0
  IL_0006:  ldstr      ""3""
  IL_000b:  call       ""string C.GetArg(string)""
  IL_0010:  ldstr      ""4""
  IL_0015:  call       ""string C.GetArg(string)""
  IL_001a:  ldloc.0
  IL_001b:  calli      ""delegate*<string, string, void>""
  IL_0020:  ret
}");
        }

        [Fact]
        public void ReturnValueUsed()
        {

            var ilStub = @"
.class public auto ansi beforefieldinit Program
    extends [mscorlib]System.Object
{
    // Methods
    .method public hidebysig static 
        method string *(string) LoadPtr () cil managed 
    {
        nop
        ldftn string Program::Called(string)
        ret
    } // end of method Program::Main

    .method private hidebysig static 
        string Called (string arg) cil managed 
    {
        nop
        ldstr ""Called""
        call void [mscorlib]System.Console::WriteLine(string)
        ldarg.0
        ret
    } // end of Program::Called

    .method public hidebysig specialname rtspecialname
        instance void .ctor() cil managed
    {
            ldarg.0
            call instance void[mscorlib] System.Object::.ctor()
            nop
            ret
    } // end of Program::.ctor
}
";

            var source = @"
using System;
unsafe class C
{
    static void Main()
    {
        var retValue = Program.LoadPtr()(""Returned"");
        Console.WriteLine(retValue);
    }
}
";

            var verifier = CompileAndVerifyFunctionPointersWithIl(source, ilStub, expectedOutput: @"
Called
Returned");

            verifier.VerifyIL("C.Main()", expectedIL: @"
{
  // Code size       23 (0x17)
  .maxstack  2
  .locals init (delegate*<string, string> V_0)
  IL_0000:  call       ""delegate*<string, string> Program.LoadPtr()""
  IL_0005:  stloc.0
  IL_0006:  ldstr      ""Returned""
  IL_000b:  ldloc.0
  IL_000c:  calli      ""delegate*<string, string>""
  IL_0011:  call       ""void System.Console.WriteLine(string)""
  IL_0016:  ret
}");
        }

        [Fact]
        public void ReturnValueUnused()
        {

            var ilStub = @"
.class public auto ansi beforefieldinit Program
    extends [mscorlib]System.Object
{
    // Methods
    .method public hidebysig static 
        method string *(string) LoadPtr () cil managed 
    {
        nop
        ldftn string Program::Called(string)
        ret
    } // end of method Program::Main

    .method private hidebysig static 
        string Called (string arg) cil managed 
    {
        nop
        ldstr ""Called""
        call void [mscorlib]System.Console::WriteLine(string)
        ldarg.0
        ret
    } // end of Program::Called

    .method public hidebysig specialname rtspecialname
        instance void .ctor() cil managed
    {
            ldarg.0
            call instance void[mscorlib] System.Object::.ctor()
            nop
            ret
    } // end of Program::.ctor
}
";

            var source = @"
using System;
unsafe class C
{
    static void Main()
    {
        Program.LoadPtr()(""Unused"");
        Console.WriteLine(""Constant"");
    }
}
";

            var verifier = CompileAndVerifyFunctionPointersWithIl(source, ilStub, expectedOutput: @"
Called
Constant");

            verifier.VerifyIL("C.Main()", expectedIL: @"
{
  // Code size       29 (0x1d)
  .maxstack  2
  .locals init (delegate*<string, string> V_0)
  IL_0000:  call       ""delegate*<string, string> Program.LoadPtr()""
  IL_0005:  stloc.0
  IL_0006:  ldstr      ""Unused""
  IL_000b:  ldloc.0
  IL_000c:  calli      ""delegate*<string, string>""
  IL_0011:  pop
  IL_0012:  ldstr      ""Constant""
  IL_0017:  call       ""void System.Console.WriteLine(string)""
  IL_001c:  ret
}");
        }

        [Fact]
        public void FunctionPointerReturningFunctionPointer()
        {

            var ilStub = @"
.class public auto ansi beforefieldinit Program
    extends [mscorlib]System.Object
{
    // Methods
    .method public hidebysig static 
        method method string *(string) *() LoadPtr () cil managed 
    {
        nop
        ldftn method string *(string) Program::Called1()
        ret
    } // end of method Program::LoadPtr

    .method private hidebysig static 
        method string *(string) Called1 () cil managed 
    {
        nop
        ldstr ""Outer pointer""
        call void [mscorlib]System.Console::WriteLine(string)
        ldftn string Program::Called2(string)
        ret
    } // end of Program::Called1

    .method private hidebysig static 
        string Called2 (string arg) cil managed 
    {
        nop
        ldstr ""Inner pointer""
        call void [mscorlib]System.Console::WriteLine(string)
        ldarg.0
        ret
    } // end of Program::Called2

    .method public hidebysig specialname rtspecialname
        instance void .ctor() cil managed
    {
            ldarg.0
            call instance void[mscorlib] System.Object::.ctor()
            nop
            ret
    } // end of Program::.ctor
}
";

            var source = @"
using System;
unsafe class C
{
    public static void Main()
    {
        var outer = Program.LoadPtr();
        var inner = outer();
        Console.WriteLine(inner(""Returned""));
    }
}";

            var verifier = CompileAndVerifyFunctionPointersWithIl(source, ilStub, expectedOutput: @"
Outer pointer
Inner pointer
Returned");

            verifier.VerifyIL("C.Main()", expectedIL: @"
{
  // Code size       28 (0x1c)
  .maxstack  2
  .locals init (delegate*<string, string> V_0)
  IL_0000:  call       ""delegate*<delegate*<string, string>> Program.LoadPtr()""
  IL_0005:  calli      ""delegate*<delegate*<string, string>>""
  IL_000a:  stloc.0
  IL_000b:  ldstr      ""Returned""
  IL_0010:  ldloc.0
  IL_0011:  calli      ""delegate*<string, string>""
  IL_0016:  call       ""void System.Console.WriteLine(string)""
  IL_001b:  ret
}");
        }

        [Fact]
        public void UserDefinedConversionParameter()
        {

            var ilStub = @"
.class public auto ansi beforefieldinit Program
    extends [mscorlib]System.Object
{
    .field public string '_field'

    // Methods
    .method public hidebysig static 
        method void *(class Program) LoadPtr () cil managed 
    {
        nop
        ldstr ""LoadPtr""
        call void [mscorlib]System.Console::WriteLine(string)
        ldftn void Program::Called(class Program)
        ret
    } // end of method Program::LoadPtr

    .method private hidebysig static 
        void Called (class Program arg1) cil managed 
    {
        nop
        ldarg.0
        ldfld string Program::'_field'
        call void [mscorlib]System.Console::WriteLine(string)
        ret
    } // end of Program::Called

    .method public hidebysig specialname rtspecialname
        instance void .ctor() cil managed
    {
            ldarg.0
            call instance void[mscorlib] System.Object::.ctor()
            nop
            ret
    } // end of Program::.ctor
}
";

            var source = @"
using System;
unsafe class C
{
    public static void Main()
    {
        Program.LoadPtr()(new C());
    }

    public static implicit operator Program(C c)
    {
        var p = new Program();
        p._field = ""Implicit conversion"";
        return p;
    }
}";
            var verifier = CompileAndVerifyFunctionPointersWithIl(source, ilStub, expectedOutput: @"
LoadPtr
Implicit conversion
");

            verifier.VerifyIL("C.Main()", expectedIL: @"
{
  // Code size       23 (0x17)
  .maxstack  2
  .locals init (delegate*<Program, void> V_0)
  IL_0000:  call       ""delegate*<Program, void> Program.LoadPtr()""
  IL_0005:  stloc.0
  IL_0006:  newobj     ""C..ctor()""
  IL_000b:  call       ""Program C.op_Implicit(C)""
  IL_0010:  ldloc.0
  IL_0011:  calli      ""delegate*<Program, void>""
  IL_0016:  ret
}");
        }

        [Fact]
        public void RefParameter()
        {
            var ilStub = @"
.class public auto ansi beforefieldinit Program
    extends [mscorlib]System.Object
{
    // Methods
    .method public hidebysig static 
        method void *(string&) LoadPtr () cil managed 
    {
        nop
        ldftn void Program::Called(string&)
        ret
    } // end of method Program::Main

    .method private hidebysig static 
        void Called (string& arg) cil managed 
    {
        nop
        ldarg.0
        ldstr ""Ref set""
        stind.ref
        ret
    } // end of Program::Called

    .method public hidebysig specialname rtspecialname
        instance void .ctor() cil managed
    {
            ldarg.0
            call instance void[mscorlib] System.Object::.ctor()
            nop
            ret
    } // end of Program::.ctor
}
";

            var source = @"
using System;
unsafe class C
{
    static void Main()
    {
        delegate*<ref string, void> pointer = Program.LoadPtr();
        string str = ""Unset"";
        pointer(ref str);
        Console.WriteLine(str);
    }
}
";

            var verifier = CompileAndVerifyFunctionPointersWithIl(source, ilStub, expectedOutput: @"Ref set");

            verifier.VerifyIL("C.Main()", expectedIL: @"
{
  // Code size       27 (0x1b)
  .maxstack  2
  .locals init (string V_0, //str
                delegate*<ref string, void> V_1)
  IL_0000:  call       ""delegate*<ref string, void> Program.LoadPtr()""
  IL_0005:  ldstr      ""Unset""
  IL_000a:  stloc.0
  IL_000b:  stloc.1
  IL_000c:  ldloca.s   V_0
  IL_000e:  ldloc.1
  IL_000f:  calli      ""delegate*<ref string, void>""
  IL_0014:  ldloc.0
  IL_0015:  call       ""void System.Console.WriteLine(string)""
  IL_001a:  ret
}");
        }

        [Fact]
        public void RefReturnUsedByValue()
        {
            var ilStub = @"
.class public auto ansi beforefieldinit Program
    extends [mscorlib]System.Object
{
    .field public static string 'field'

    // Methods
    .method public hidebysig static 
        method string& *() LoadPtr () cil managed 
    {
        nop
        ldftn string& Program::Called()
        ret
    } // end of method Program::Main

    .method private hidebysig static 
        string& Called () cil managed 
    {
        nop
        ldsflda string Program::'field'
        ret
    } // end of Program::Called

    .method public hidebysig specialname rtspecialname
        instance void .ctor() cil managed
    {
            ldarg.0
            call instance void[mscorlib] System.Object::.ctor()
            nop
            ret
    } // end of Program::.ctor
}
";

            var source = @"
using System;
unsafe class C
{
    static void Main()
    {
        Program.field = ""Field"";
        delegate*<ref string> pointer = Program.LoadPtr();
        Console.WriteLine(pointer());
    }
}
";

            var verifier = CompileAndVerifyFunctionPointersWithIl(source, ilStub, expectedOutput: @"Field");

            verifier.VerifyIL("C.Main()", expectedIL: @"
{
  // Code size       27 (0x1b)
  .maxstack  1
  IL_0000:  ldstr      ""Field""
  IL_0005:  stsfld     ""string Program.field""
  IL_000a:  call       ""delegate*<ref string> Program.LoadPtr()""
  IL_000f:  calli      ""delegate*<ref string>""
  IL_0014:  ldind.ref
  IL_0015:  call       ""void System.Console.WriteLine(string)""
  IL_001a:  ret
}");
        }

        [Fact]
        public void RefReturnUsed()
        {
            var ilStub = @"
.class public auto ansi beforefieldinit Program
    extends [mscorlib]System.Object
{
    .field public static string 'field'

    // Methods
    .method public hidebysig static 
        method string& *() LoadPtr () cil managed 
    {
        nop
        ldftn string& Program::Called()
        ret
    } // end of method Program::Main

    .method private hidebysig static 
        string& Called () cil managed 
    {
        nop
        ldsflda string Program::'field'
        ret
    } // end of Program::Called

    .method public hidebysig specialname rtspecialname
        instance void .ctor() cil managed
    {
            ldarg.0
            call instance void[mscorlib] System.Object::.ctor()
            nop
            ret
    } // end of Program::.ctor
}
";

            var source = @"
using System;
unsafe class C
{
    static void Main()
    {
        Program.LoadPtr()() = ""Field"";
        Console.WriteLine(Program.field);
    }
}
";

            var verifier = CompileAndVerifyFunctionPointersWithIl(source, ilStub, expectedOutput: @"Field");

            verifier.VerifyIL("C.Main()", expectedIL: @"
{
  // Code size       27 (0x1b)
  .maxstack  2
  IL_0000:  call       ""delegate*<ref string> Program.LoadPtr()""
  IL_0005:  calli      ""delegate*<ref string>""
  IL_000a:  ldstr      ""Field""
  IL_000f:  stind.ref
  IL_0010:  ldsfld     ""string Program.field""
  IL_0015:  call       ""void System.Console.WriteLine(string)""
  IL_001a:  ret
}
");
        }

        [Fact]
        public void ModifiedReceiverInParameter()
        {

            var ilStub = @"
.class public auto ansi beforefieldinit Program
    extends [mscorlib]System.Object
{
    // Methods
    .method public hidebysig static 
        method string *(string) LoadPtr1 () cil managed 
    {
        nop
        ldftn string Program::Called1(string)
        ret
    } // end of method Program::LoadPtr1

    .method public hidebysig static 
        method string *(string) LoadPtr2 () cil managed 
    {
        nop
        ldftn string Program::Called2(string)
        ret
    } // end of method Program::LoadPtr2

    .method private hidebysig static 
        string Called1 (string) cil managed 
    {
        nop
        ldstr ""Called Function 1""
        call void [mscorlib]System.Console::WriteLine(string)
        ldarg.0
        call void [mscorlib]System.Console::WriteLine(string)
        ldstr ""Returned From Function 1""
        ret
    } // end of Program::Called1

    .method private hidebysig static 
        string Called2 (string) cil managed 
    {
        nop
        ldstr ""Called Function 2""
        call void [mscorlib]System.Console::WriteLine(string)
        ldarg.0
        call void [mscorlib]System.Console::WriteLine(string)
        ldstr ""Returned From Function 2""
        ret
    } // end of Program::Called2

    .method public hidebysig specialname rtspecialname
        instance void .ctor() cil managed
    {
            ldarg.0
            call instance void[mscorlib] System.Object::.ctor()
            nop
            ret
    } // end of Program::.ctor
}
";

            var source = @"
using System;
unsafe class C
{
    public static void Main()
    {
        var ptr = Program.LoadPtr1();
        Console.WriteLine(ptr((ptr = Program.LoadPtr2())(""Argument To Function 2"")));
        Console.WriteLine(ptr(""Argument To Function 2""));
    }
}";

            var verifier = CompileAndVerifyFunctionPointersWithIl(source, ilStub, expectedOutput: @"
Called Function 2
Argument To Function 2
Called Function 1
Returned From Function 2
Returned From Function 1
Called Function 2
Argument To Function 2
Returned From Function 2");

            verifier.VerifyIL("C.Main()", expectedIL: @"
{
  // Code size       57 (0x39)
  .maxstack  2
  .locals init (delegate*<string, string> V_0, //ptr
                delegate*<string, string> V_1,
                delegate*<string, string> V_2)
  IL_0000:  call       ""delegate*<string, string> Program.LoadPtr1()""
  IL_0005:  stloc.0
  IL_0006:  ldloc.0
  IL_0007:  stloc.1
  IL_0008:  call       ""delegate*<string, string> Program.LoadPtr2()""
  IL_000d:  dup
  IL_000e:  stloc.0
  IL_000f:  stloc.2
  IL_0010:  ldstr      ""Argument To Function 2""
  IL_0015:  ldloc.2
  IL_0016:  calli      ""delegate*<string, string>""
  IL_001b:  ldloc.1
  IL_001c:  calli      ""delegate*<string, string>""
  IL_0021:  call       ""void System.Console.WriteLine(string)""
  IL_0026:  ldloc.0
  IL_0027:  stloc.1
  IL_0028:  ldstr      ""Argument To Function 2""
  IL_002d:  ldloc.1
  IL_002e:  calli      ""delegate*<string, string>""
  IL_0033:  call       ""void System.Console.WriteLine(string)""
  IL_0038:  ret
}");
        }

        [Fact]
        public void Typeof()
        {
            var verifier = CompileAndVerifyFunctionPointers(@"
using System;
class C
{
    static void Main()
    {
        var t = typeof(delegate*<void>);
        Console.WriteLine(t.ToString());
    }
}
", expectedOutput: "System.IntPtr");

            verifier.VerifyIL("C.Main()", expectedIL: @"
{
  // Code size       21 (0x15)
  .maxstack  1
  IL_0000:  ldtoken    ""delegate*<void>""
  IL_0005:  call       ""System.Type System.Type.GetTypeFromHandle(System.RuntimeTypeHandle)""
  IL_000a:  callvirt   ""string object.ToString()""
  IL_000f:  call       ""void System.Console.WriteLine(string)""
  IL_0014:  ret
}");
        }

        private const string NoPiaInterfaces = @"
using System;
using System.Runtime.InteropServices;
using System.Runtime.CompilerServices;

[assembly: PrimaryInteropAssemblyAttribute(1,1)]
[assembly: Guid(""f9c2d51d-4f44-45f0-9eda-c9d599b58257"")]

[ComImport]
[Guid(""f9c2d51d-4f44-45f0-9eda-c9d599b58279"")]
public interface I1
{
    string GetStr();
}

[ComImport]
[Guid(""f9c2d51d-4f44-45f0-9eda-c9d599b58270"")]
public interface I2{}";

        [Fact]
        public void NoPiaInSignature()
        {
            var nopiaReference = CreateCompilation(NoPiaInterfaces).EmitToImageReference(embedInteropTypes: true);

            CompileAndVerifyFunctionPointers(@"
unsafe class C
{
    public delegate*<I2, I1> M() => throw null;
}", references: new[] { nopiaReference }, symbolValidator: symbolValidator);

            void symbolValidator(ModuleSymbol module)
            {
                Assert.Equal(1, module.ReferencedAssemblies.Length);
                Assert.NotEqual(nopiaReference.Display, module.ReferencedAssemblies[0].Name);

                var i1 = module.GlobalNamespace.GetTypeMembers("I1").Single();
                Assert.NotNull(i1);
                Assert.Equal(module, i1.ContainingModule);

                var i2 = module.GlobalNamespace.GetTypeMembers("I2").Single();
                Assert.NotNull(i2);
                Assert.Equal(module, i2.ContainingModule);

                var c = module.GlobalNamespace.GetTypeMembers("C").Single();
                var m = c.GetMethod("M");

                var returnType = (FunctionPointerTypeSymbol)m.ReturnType;
                Assert.Equal(i1, returnType.Signature.ReturnType);
                Assert.Equal(i2, returnType.Signature.ParameterTypesWithAnnotations[0].Type);
            }
        }

        [Fact]
        public void NoPiaInTypeOf()
        {
            var nopiaReference = CreateCompilation(NoPiaInterfaces).EmitToImageReference(embedInteropTypes: true);

            CompileAndVerifyFunctionPointers(@"
using System;
unsafe class C
{
    public Type M() => typeof(delegate*<I1, I2>);
}", references: new[] { nopiaReference }, symbolValidator: symbolValidator);

            void symbolValidator(ModuleSymbol module)
            {
                Assert.Equal(1, module.ReferencedAssemblies.Length);
                Assert.NotEqual(nopiaReference.Display, module.ReferencedAssemblies[0].Name);

                var i1 = module.GlobalNamespace.GetTypeMembers("I1").Single();
                Assert.NotNull(i1);
                Assert.Equal(module, i1.ContainingModule);

                var i2 = module.GlobalNamespace.GetTypeMembers("I2").Single();
                Assert.NotNull(i2);
                Assert.Equal(module, i2.ContainingModule);
            }
        }

        [Fact]
        public void NoPiaInCall()
        {
            var nopiaReference = CreateCompilation(NoPiaInterfaces).EmitToImageReference(embedInteropTypes: true);

            var intermediate = CreateCompilation(@"
using System;
public unsafe class C
{
    public delegate*<I1> M() => throw null;
}", references: new[] { nopiaReference }, parseOptions: TestOptions.Regular9, options: TestOptions.UnsafeReleaseDll).EmitToImageReference();

            CompileAndVerifyFunctionPointers(@"
unsafe class C2
{
    public void M(C c)
    {
        _ = c.M()();
    }
}", references: new[] { nopiaReference, intermediate }, symbolValidator: symbolValidator);

            void symbolValidator(ModuleSymbol module)
            {
                Assert.Equal(2, module.ReferencedAssemblies.Length);
                Assert.DoesNotContain(nopiaReference.Display, module.ReferencedAssemblies.Select(a => a.Name));
                Assert.Equal(intermediate.Display, module.ReferencedAssemblies[1].Name);

                var i1 = module.GlobalNamespace.GetTypeMembers("I1").Single();
                Assert.NotNull(i1);
                Assert.Equal(module, i1.ContainingModule);
            }
        }

        [Fact]
        public void InternalsVisibleToAccessChecks_01()
        {
            var aRef = CreateCompilation(@"
using System.Runtime.CompilerServices;
[assembly: InternalsVisibleTo(""B"")]
internal class A {}", assemblyName: "A").EmitToImageReference();

            var bRef = CreateCompilation(@"
using System.Runtime.CompilerServices;
[assembly: InternalsVisibleTo(""C"")]
internal class B
{
    internal unsafe delegate*<A> M() => throw null;
}", references: new[] { aRef }, assemblyName: "B", parseOptions: TestOptions.Regular9, options: TestOptions.UnsafeReleaseDll).EmitToImageReference();

            var cComp = CreateCompilation(@"
internal class C
{
    internal unsafe void CM(B b)
    {
        b.M()();
    }
}", references: new[] { aRef, bRef }, assemblyName: "C", parseOptions: TestOptions.Regular9, options: TestOptions.UnsafeReleaseDll);

            cComp.VerifyDiagnostics(
                    // (6,9): error CS0122: 'B.M()' is inaccessible due to its protection level
                    //         b.M()();
                    Diagnostic(ErrorCode.ERR_BadAccess, "b.M").WithArguments("B.M()").WithLocation(6, 9));
        }

        [Fact]
        public void InternalsVisibleToAccessChecks_02()
        {
            var aRef = CreateCompilation(@"
using System.Runtime.CompilerServices;
public class A {}", assemblyName: "A").EmitToImageReference();

            var bRef = CreateCompilation(@"
using System.Runtime.CompilerServices;
[assembly: InternalsVisibleTo(""C"")]
internal class B
{
    internal unsafe delegate*<A> M() => throw null;
}", references: new[] { aRef }, assemblyName: "B", parseOptions: TestOptions.Regular9, options: TestOptions.UnsafeReleaseDll).EmitToImageReference();

            var cComp = CreateCompilation(@"
internal class C
{
    internal unsafe void CM(B b)
    {
        b.M()();
    }
}", references: new[] { aRef, bRef }, assemblyName: "C", parseOptions: TestOptions.Regular9, options: TestOptions.UnsafeReleaseDll);

            cComp.VerifyDiagnostics();
        }

        [Fact]
        public void AddressOf_Initializer_VoidReturnNoParams()
        {
            var verifier = CompileAndVerifyFunctionPointers(@"
using System;
unsafe class C
{
    static void M() => Console.Write(""1"");
    static void Main()
    {
        delegate*<void> ptr = &M;
        ptr();
    }
}", expectedOutput: "1");

            verifier.VerifyIL("C.Main()", expectedIL: @"
{
  // Code size       12 (0xc)
  .maxstack  1
  IL_0000:  ldftn      ""void C.M()""
  IL_0006:  calli      ""delegate*<void>""
  IL_000b:  ret
}");
        }

        [Fact]
        public void AddressOf_Initializer_VoidReturnValueParams()
        {
            var verifier = CompileAndVerifyFunctionPointers(@"
using System;
unsafe class C
{
    static void M(string s, int i) => Console.Write(s + i.ToString());
    static void Main()
    {
        delegate*<string, int, void> ptr = &M;
        ptr(""1"", 2);
    }
}", expectedOutput: "12");

            verifier.VerifyIL("C.Main()", expectedIL: @"
{
  // Code size       20 (0x14)
  .maxstack  3
  .locals init (delegate*<string, int, void> V_0)
  IL_0000:  ldftn      ""void C.M(string, int)""
  IL_0006:  stloc.0
  IL_0007:  ldstr      ""1""
  IL_000c:  ldc.i4.2
  IL_000d:  ldloc.0
  IL_000e:  calli      ""delegate*<string, int, void>""
  IL_0013:  ret
}");
        }

        [Fact]
        public void AddressOf_Initializer_VoidReturnRefParameters()
        {
            var verifier = CompileAndVerifyFunctionPointers(@"
using System;
unsafe class C
{
    static void M(ref string s, in int i, out object o)
    {
        Console.Write(s + i.ToString());
        s = ""3"";
        o = ""4"";
    }
    static void Main()
    {
        delegate*<ref string, in int, out object, void> ptr = &M;
        string s = ""1"";
        int i = 2;
        ptr(ref s, in i, out var o);
        Console.Write(s);
        Console.Write(o);
    }
}", expectedOutput: "1234");

            verifier.VerifyIL("C.Main()", expectedIL: @"
{
  // Code size       40 (0x28)
  .maxstack  4
  .locals init (string V_0, //s
                int V_1, //i
                object V_2, //o
                delegate*<ref string, in int, out object, void> V_3)
  IL_0000:  ldftn      ""void C.M(ref string, in int, out object)""
  IL_0006:  ldstr      ""1""
  IL_000b:  stloc.0
  IL_000c:  ldc.i4.2
  IL_000d:  stloc.1
  IL_000e:  stloc.3
  IL_000f:  ldloca.s   V_0
  IL_0011:  ldloca.s   V_1
  IL_0013:  ldloca.s   V_2
  IL_0015:  ldloc.3
  IL_0016:  calli      ""delegate*<ref string, in int, out object, void>""
  IL_001b:  ldloc.0
  IL_001c:  call       ""void System.Console.Write(string)""
  IL_0021:  ldloc.2
  IL_0022:  call       ""void System.Console.Write(object)""
  IL_0027:  ret
}");
        }

        [Fact]
        public void AddressOf_Initializer_ReturnStruct()
        {
            var verifier = CompileAndVerifyFunctionPointers(@"
using System;
unsafe struct S
{
    int i;
    public S(int i)
    {
        this.i = i;
    }
    void M() => Console.Write(i);

    static S MakeS(int i) => new S(i); 
    public static void Main()
    {
        delegate*<int, S> ptr = &MakeS;
        ptr(1).M();
    }
}", expectedOutput: "1");

            verifier.VerifyIL("S.Main()", expectedIL: @"
{
  // Code size       23 (0x17)
  .maxstack  2
  .locals init (delegate*<int, S> V_0,
                S V_1)
  IL_0000:  ldftn      ""S S.MakeS(int)""
  IL_0006:  stloc.0
  IL_0007:  ldc.i4.1
  IL_0008:  ldloc.0
  IL_0009:  calli      ""delegate*<int, S>""
  IL_000e:  stloc.1
  IL_000f:  ldloca.s   V_1
  IL_0011:  call       ""void S.M()""
  IL_0016:  ret
}");
        }

        [Fact]
        public void AddressOf_Initializer_ReturnClass()
        {
            var verifier = CompileAndVerifyFunctionPointers(@"
using System;
unsafe class C
{
    int i;
    public C(int i)
    {
        this.i = i;
    }
    void M() => Console.Write(i);

    static C MakeC(int i) => new C(i); 
    public static void Main()
    {
        delegate*<int, C> ptr = &MakeC;
        ptr(1).M();
    }
}", expectedOutput: "1");

            verifier.VerifyIL("C.Main()", expectedIL: @"
{
  // Code size       20 (0x14)
  .maxstack  2
  .locals init (delegate*<int, C> V_0)
  IL_0000:  ldftn      ""C C.MakeC(int)""
  IL_0006:  stloc.0
  IL_0007:  ldc.i4.1
  IL_0008:  ldloc.0
  IL_0009:  calli      ""delegate*<int, C>""
  IL_000e:  callvirt   ""void C.M()""
  IL_0013:  ret
}");
        }

        [Fact]
        public void AddressOf_Initializer_ContravariantParameters()
        {
            var verifier = CompileAndVerifyFunctionPointers(@"
using System;
unsafe class C
{
    static void M(object o, void* i) => Console.Write(o.ToString() + (*((int*)i)).ToString());
    static void Main()
    {
        delegate*<string, int*, void> ptr = &M;
        int i = 2;
        ptr(""1"", &i);
    }
}", expectedOutput: "12");

            verifier.VerifyIL("C.Main()", expectedIL: @"
{
  // Code size       24 (0x18)
  .maxstack  3
  .locals init (int V_0, //i
                delegate*<string, int*, void> V_1)
  IL_0000:  ldftn      ""void C.M(object, void*)""
  IL_0006:  ldc.i4.2
  IL_0007:  stloc.0
  IL_0008:  stloc.1
  IL_0009:  ldstr      ""1""
  IL_000e:  ldloca.s   V_0
  IL_0010:  conv.u
  IL_0011:  ldloc.1
  IL_0012:  calli      ""delegate*<string, int*, void>""
  IL_0017:  ret
}");
        }

        [Fact]
        public void AddressOf_Initializer_CovariantReturns()
        {
            var verifier = CompileAndVerifyFunctionPointers(@"
using System;
public unsafe class C
{
    static string M1() => ""1"";
    static int i = 2;
    static int* M2()
    {
        fixed (int* i1 = &i)
        {
            return i1;
        }
    }

    static void Main()
    {
        delegate*<object> ptr1 = &M1;
        Console.Write(ptr1());
        delegate*<void*> ptr2 = &M2;
        Console.Write(*(int*)ptr2());
    }
}
", expectedOutput: "12");

            verifier.VerifyIL("C.Main()", expectedIL: @"
{
  // Code size       34 (0x22)
  .maxstack  1
  IL_0000:  ldftn      ""string C.M1()""
  IL_0006:  calli      ""delegate*<object>""
  IL_000b:  call       ""void System.Console.Write(object)""
  IL_0010:  ldftn      ""int* C.M2()""
  IL_0016:  calli      ""delegate*<void*>""
  IL_001b:  ldind.i4
  IL_001c:  call       ""void System.Console.Write(int)""
  IL_0021:  ret
}");
        }

        [Fact]
        public void AddressOf_FunctionPointerConversionReturn()
        {
            var verifier = CompileAndVerifyFunctionPointers(@"
using System;
unsafe class C
{
    static string ToStringer(object o) => o.ToString();
    static delegate*<object, string> Returner() => &ToStringer;
    public static void Main()
    {
        delegate*<delegate*<string, object>> ptr = &Returner;
        Console.Write(ptr()(""1""));
    }
}", expectedOutput: "1");

            verifier.VerifyIL("C.Main", @"
{
  // Code size       29 (0x1d)
  .maxstack  2
  .locals init (delegate*<string, object> V_0)
  IL_0000:  ldftn      ""delegate*<object, string> C.Returner()""
  IL_0006:  calli      ""delegate*<delegate*<string, object>>""
  IL_000b:  stloc.0
  IL_000c:  ldstr      ""1""
  IL_0011:  ldloc.0
  IL_0012:  calli      ""delegate*<string, object>""
  IL_0017:  call       ""void System.Console.Write(object)""
  IL_001c:  ret
}
");
        }

        [Theory]
        [InlineData("in")]
        [InlineData("ref")]
        public void AddressOf_Initializer_Overloads(string refType)
        {
            var verifier = CompileAndVerifyFunctionPointers($@"
using System;
unsafe class C
{{
    static void M(object o) => Console.Write(""object"" + o.ToString());
    static void M(string s) => Console.Write(""string"" + s);
    static void M({refType} string s) {{ Console.Write(""{refType}"" + s); }}
    static void M(int i) => Console.Write(""int"" + i.ToString());
    static void Main()
    {{
        delegate*<string, void> ptr = &M;
        ptr(""1"");
        string s = ""2"";
        delegate*<{refType} string, void> ptr2 = &M;
        ptr2({refType} s);
    }}
}}", expectedOutput: $"string1{refType}2");

            verifier.VerifyIL("C.Main()", expectedIL: $@"
{{
  // Code size       40 (0x28)
  .maxstack  2
  .locals init (string V_0, //s
                delegate*<string, void> V_1,
                delegate*<{refType} string, void> V_2)
  IL_0000:  ldftn      ""void C.M(string)""
  IL_0006:  stloc.1
  IL_0007:  ldstr      ""1""
  IL_000c:  ldloc.1
  IL_000d:  calli      ""delegate*<string, void>""
  IL_0012:  ldstr      ""2""
  IL_0017:  stloc.0
  IL_0018:  ldftn      ""void C.M({refType} string)""
  IL_001e:  stloc.2
  IL_001f:  ldloca.s   V_0
  IL_0021:  ldloc.2
  IL_0022:  calli      ""delegate*<{refType} string, void>""
  IL_0027:  ret
}}
");
        }

        [Fact]
        public void AddressOf_Initializer_Overloads_Out()
        {
            var verifier = CompileAndVerifyFunctionPointers(@"
using System;
unsafe class C
{
    static void M(object o) => Console.Write(""object"" + o.ToString());
    static void M(string s) => Console.Write(""string"" + s);
    static void M(out string s) { s = ""2""; }
    static void M(int i) => Console.Write(""int"" + i.ToString());
    static void Main()
    {
        delegate*<string, void> ptr = &M;
        ptr(""1"");
        delegate*<out string, void> ptr2 = &M;
        ptr2(out string s);
        Console.Write(s);
    }
}", expectedOutput: $"string12");

            verifier.VerifyIL("C.Main()", expectedIL: @"
{
  // Code size       40 (0x28)
  .maxstack  2
  .locals init (string V_0, //s
                delegate*<string, void> V_1,
                delegate*<out string, void> V_2)
  IL_0000:  ldftn      ""void C.M(string)""
  IL_0006:  stloc.1
  IL_0007:  ldstr      ""1""
  IL_000c:  ldloc.1
  IL_000d:  calli      ""delegate*<string, void>""
  IL_0012:  ldftn      ""void C.M(out string)""
  IL_0018:  stloc.2
  IL_0019:  ldloca.s   V_0
  IL_001b:  ldloc.2
  IL_001c:  calli      ""delegate*<out string, void>""
  IL_0021:  ldloc.0
  IL_0022:  call       ""void System.Console.Write(string)""
  IL_0027:  ret
}
");

            var comp = (CSharpCompilation)verifier.Compilation;
            var syntaxTree = comp.SyntaxTrees[0];
            var model = comp.GetSemanticModel(syntaxTree);

            var addressOfs = syntaxTree.GetRoot().DescendantNodes().OfType<PrefixUnaryExpressionSyntax>().ToArray();

            FunctionPointerUtilities.VerifyFunctionPointerSemanticInfo(model, addressOfs[0],
                expectedSyntax: "&M",
                expectedType: null,
                expectedConvertedType: "delegate*<System.String, System.Void>",
                expectedSymbol: "void C.M(System.String s)");

            FunctionPointerUtilities.VerifyFunctionPointerSemanticInfo(model, addressOfs[1],
                expectedSyntax: "&M",
                expectedType: null,
                expectedConvertedType: "delegate*<out modreq(System.Runtime.InteropServices.OutAttribute) System.String, System.Void>",
                expectedSymbol: "void C.M(out System.String s)");

            string[] expectedMembers = new[] {
                "void C.M(System.Object o)",
                "void C.M(System.String s)",
                "void C.M(out System.String s)",
                "void C.M(System.Int32 i)"
            };

            AssertEx.Equal(expectedMembers, model.GetMemberGroup(addressOfs[0].Operand).Select(m => m.ToTestDisplayString(includeNonNullable: false)));
            AssertEx.Equal(expectedMembers, model.GetMemberGroup(addressOfs[1].Operand).Select(m => m.ToTestDisplayString(includeNonNullable: false)));
        }

        [Fact]
        public void AddressOf_Initializer_Overloads_NoMostSpecific()
        {
            var comp = CreateCompilationWithFunctionPointers(@"
interface I1 {}
interface I2 {}
static class IHelpers
{
    public static void M(I1 i1) {}
    public static void M(I2 i2) {}
}
class C : I1, I2
{
    unsafe static void Main()
    {
        delegate*<C, void> ptr = &IHelpers.M;
    }
}");
            comp.VerifyDiagnostics(
                // (13,35): error CS0121: The call is ambiguous between the following methods or properties: 'IHelpers.M(I1)' and 'IHelpers.M(I2)'
                //         delegate*<C, void> ptr = &IHelpers.M;
                Diagnostic(ErrorCode.ERR_AmbigCall, "IHelpers.M").WithArguments("IHelpers.M(I1)", "IHelpers.M(I2)").WithLocation(13, 35)
            );

            var syntaxTree = comp.SyntaxTrees[0];
            var model = comp.GetSemanticModel(syntaxTree);

            var addressOf = syntaxTree.GetRoot().DescendantNodes().OfType<PrefixUnaryExpressionSyntax>().Single();

            FunctionPointerUtilities.VerifyFunctionPointerSemanticInfo(model, addressOf,
                expectedSyntax: "&IHelpers.M",
                expectedType: null,
                expectedConvertedType: "delegate*<C, System.Void>",
                expectedCandidateReason: CandidateReason.OverloadResolutionFailure,
                expectedSymbolCandidates: new[] { "void IHelpers.M(I1 i1)", "void IHelpers.M(I2 i2)" });
        }

        [Fact]
        public void AddressOf_Initializer_Overloads_RefNotCovariant()
        {
            var comp = CreateCompilationWithFunctionPointers(@"
unsafe class C
{
    void M1(ref object o) {}
    void M2(in object o) {}
    void M3(out string s) => throw null;
    void M()
    {
        delegate*<ref string, void> ptr1 = &M1;
        delegate*<string, void> ptr2 = &M1;
        delegate*<in string, void> ptr3 = &M2;
        delegate*<string, void> ptr4 = &M2;
        delegate*<out object, void> ptr5 = &M3;
        delegate*<string, void> ptr6 = &M3;
    }
}");

            comp.VerifyDiagnostics(
                // (9,44): error CS8757: No overload for 'M1' matches function pointer 'delegate*<ref string, void>'
                //         delegate*<ref string, void> ptr1 = &M1;
                Diagnostic(ErrorCode.ERR_MethFuncPtrMismatch, "&M1").WithArguments("M1", "delegate*<ref string, void>").WithLocation(9, 44),
                // (10,40): error CS8757: No overload for 'M1' matches function pointer 'delegate*<string, void>'
                //         delegate*<string, void> ptr2 = &M1;
                Diagnostic(ErrorCode.ERR_MethFuncPtrMismatch, "&M1").WithArguments("M1", "delegate*<string, void>").WithLocation(10, 40),
                // (11,43): error CS8757: No overload for 'M2' matches function pointer 'delegate*<in string, void>'
                //         delegate*<in string, void> ptr3 = &M2;
                Diagnostic(ErrorCode.ERR_MethFuncPtrMismatch, "&M2").WithArguments("M2", "delegate*<in string, void>").WithLocation(11, 43),
                // (12,40): error CS8757: No overload for 'M2' matches function pointer 'delegate*<string, void>'
                //         delegate*<string, void> ptr4 = &M2;
                Diagnostic(ErrorCode.ERR_MethFuncPtrMismatch, "&M2").WithArguments("M2", "delegate*<string, void>").WithLocation(12, 40),
                // (13,44): error CS8757: No overload for 'M3' matches function pointer 'delegate*<out object, void>'
                //         delegate*<out object, void> ptr5 = &M3;
                Diagnostic(ErrorCode.ERR_MethFuncPtrMismatch, "&M3").WithArguments("M3", "delegate*<out object, void>").WithLocation(13, 44),
                // (14,40): error CS8757: No overload for 'M3' matches function pointer 'delegate*<string, void>'
                //         delegate*<string, void> ptr6 = &M3;
                Diagnostic(ErrorCode.ERR_MethFuncPtrMismatch, "&M3").WithArguments("M3", "delegate*<string, void>").WithLocation(14, 40)
            );
        }

        [Fact]
        public void AddressOf_RefsMustMatch()
        {
            var comp = CreateCompilationWithFunctionPointers(@"
unsafe class C
{
    void M1(ref object o) {}
    void M2(in object o) {}
    void M3(out object s) => throw null;
    void M4(object s) => throw null;
    ref object M5() => throw null;
    ref readonly object M6() => throw null;
    object M7() => throw null!;
    void M()
    {
        delegate*<object, void> ptr1 = &M1;
        delegate*<object, void> ptr2 = &M2;
        delegate*<object, void> ptr3 = &M3;
        delegate*<ref object, void> ptr4 = &M2;
        delegate*<ref object, void> ptr5 = &M3;
        delegate*<ref object, void> ptr6 = &M4;
        delegate*<in object, void> ptr7 = &M1;
        delegate*<in object, void> ptr8 = &M3;
        delegate*<in object, void> ptr9 = &M4;
        delegate*<out object, void> ptr10 = &M1;
        delegate*<out object, void> ptr11 = &M2;
        delegate*<out object, void> ptr12 = &M4;
        delegate*<object> ptr13 = &M5;
        delegate*<object> ptr14 = &M6;
        delegate*<ref object> ptr15 = &M6;
        delegate*<ref object> ptr16 = &M7;
        delegate*<ref readonly object> ptr17 = &M5;
        delegate*<ref readonly object> ptr18 = &M7;
    }
}");

            comp.VerifyDiagnostics(
                // (13,40): error CS8757: No overload for 'M1' matches function pointer 'delegate*<object, void>'
                //         delegate*<object, void> ptr1 = &M1;
                Diagnostic(ErrorCode.ERR_MethFuncPtrMismatch, "&M1").WithArguments("M1", "delegate*<object, void>").WithLocation(13, 40),
                // (14,40): error CS8757: No overload for 'M2' matches function pointer 'delegate*<object, void>'
                //         delegate*<object, void> ptr2 = &M2;
                Diagnostic(ErrorCode.ERR_MethFuncPtrMismatch, "&M2").WithArguments("M2", "delegate*<object, void>").WithLocation(14, 40),
                // (15,40): error CS8757: No overload for 'M3' matches function pointer 'delegate*<object, void>'
                //         delegate*<object, void> ptr3 = &M3;
                Diagnostic(ErrorCode.ERR_MethFuncPtrMismatch, "&M3").WithArguments("M3", "delegate*<object, void>").WithLocation(15, 40),
                // (16,44): error CS8757: No overload for 'M2' matches function pointer 'delegate*<ref object, void>'
                //         delegate*<ref object, void> ptr4 = &M2;
                Diagnostic(ErrorCode.ERR_MethFuncPtrMismatch, "&M2").WithArguments("M2", "delegate*<ref object, void>").WithLocation(16, 44),
                // (17,44): error CS8757: No overload for 'M3' matches function pointer 'delegate*<ref object, void>'
                //         delegate*<ref object, void> ptr5 = &M3;
                Diagnostic(ErrorCode.ERR_MethFuncPtrMismatch, "&M3").WithArguments("M3", "delegate*<ref object, void>").WithLocation(17, 44),
                // (18,44): error CS8757: No overload for 'M4' matches function pointer 'delegate*<ref object, void>'
                //         delegate*<ref object, void> ptr6 = &M4;
                Diagnostic(ErrorCode.ERR_MethFuncPtrMismatch, "&M4").WithArguments("M4", "delegate*<ref object, void>").WithLocation(18, 44),
                // (19,43): error CS8757: No overload for 'M1' matches function pointer 'delegate*<in object, void>'
                //         delegate*<in object, void> ptr7 = &M1;
                Diagnostic(ErrorCode.ERR_MethFuncPtrMismatch, "&M1").WithArguments("M1", "delegate*<in object, void>").WithLocation(19, 43),
                // (20,43): error CS8757: No overload for 'M3' matches function pointer 'delegate*<in object, void>'
                //         delegate*<in object, void> ptr8 = &M3;
                Diagnostic(ErrorCode.ERR_MethFuncPtrMismatch, "&M3").WithArguments("M3", "delegate*<in object, void>").WithLocation(20, 43),
                // (21,43): error CS8757: No overload for 'M4' matches function pointer 'delegate*<in object, void>'
                //         delegate*<in object, void> ptr9 = &M4;
                Diagnostic(ErrorCode.ERR_MethFuncPtrMismatch, "&M4").WithArguments("M4", "delegate*<in object, void>").WithLocation(21, 43),
                // (22,45): error CS8757: No overload for 'M1' matches function pointer 'delegate*<out object, void>'
                //         delegate*<out object, void> ptr10 = &M1;
                Diagnostic(ErrorCode.ERR_MethFuncPtrMismatch, "&M1").WithArguments("M1", "delegate*<out object, void>").WithLocation(22, 45),
                // (23,45): error CS8757: No overload for 'M2' matches function pointer 'delegate*<out object, void>'
                //         delegate*<out object, void> ptr11 = &M2;
                Diagnostic(ErrorCode.ERR_MethFuncPtrMismatch, "&M2").WithArguments("M2", "delegate*<out object, void>").WithLocation(23, 45),
                // (24,45): error CS8757: No overload for 'M4' matches function pointer 'delegate*<out object, void>'
                //         delegate*<out object, void> ptr12 = &M4;
                Diagnostic(ErrorCode.ERR_MethFuncPtrMismatch, "&M4").WithArguments("M4", "delegate*<out object, void>").WithLocation(24, 45),
                // (25,36): error CS8758: Ref mismatch between 'C.M5()' and function pointer 'delegate*<object>'
                //         delegate*<object> ptr13 = &M5;
                Diagnostic(ErrorCode.ERR_FuncPtrRefMismatch, "M5").WithArguments("C.M5()", "delegate*<object>").WithLocation(25, 36),
                // (26,36): error CS8758: Ref mismatch between 'C.M6()' and function pointer 'delegate*<object>'
                //         delegate*<object> ptr14 = &M6;
                Diagnostic(ErrorCode.ERR_FuncPtrRefMismatch, "M6").WithArguments("C.M6()", "delegate*<object>").WithLocation(26, 36),
                // (27,40): error CS8758: Ref mismatch between 'C.M6()' and function pointer 'delegate*<object>'
                //         delegate*<ref object> ptr15 = &M6;
                Diagnostic(ErrorCode.ERR_FuncPtrRefMismatch, "M6").WithArguments("C.M6()", "delegate*<object>").WithLocation(27, 40),
                // (28,40): error CS8758: Ref mismatch between 'C.M7()' and function pointer 'delegate*<object>'
                //         delegate*<ref object> ptr16 = &M7;
                Diagnostic(ErrorCode.ERR_FuncPtrRefMismatch, "M7").WithArguments("C.M7()", "delegate*<object>").WithLocation(28, 40),
                // (29,49): error CS8758: Ref mismatch between 'C.M5()' and function pointer 'delegate*<object>'
                //         delegate*<ref readonly object> ptr17 = &M5;
                Diagnostic(ErrorCode.ERR_FuncPtrRefMismatch, "M5").WithArguments("C.M5()", "delegate*<object>").WithLocation(29, 49),
                // (30,49): error CS8758: Ref mismatch between 'C.M7()' and function pointer 'delegate*<object>'
                //         delegate*<ref readonly object> ptr18 = &M7;
                Diagnostic(ErrorCode.ERR_FuncPtrRefMismatch, "M7").WithArguments("C.M7()", "delegate*<object>").WithLocation(30, 49)
            );
        }

        [Theory]
        [InlineData("unmanaged[Cdecl]", "CDecl")]
        [InlineData("unmanaged[Stdcall]", "Standard")]
        [InlineData("unmanaged[Thiscall]", "ThisCall")]
        public void AddressOf_CallingConventionMustMatch(string callingConventionKeyword, string callingConvention)
        {
            var comp = CreateCompilationWithFunctionPointers($@"
unsafe class C
{{
    static void M1() {{}}
    static void M()
    {{
        delegate* {callingConventionKeyword}<void> ptr = &M1;
    }}
}}");

            comp.VerifyDiagnostics(
                // (7,41): error CS8786: Calling convention of 'C.M1()' is not compatible with '{callingConvention}'.
                //         delegate* {callingConventionKeyword}<void> ptr = &M1;
                Diagnostic(ErrorCode.ERR_WrongFuncPtrCallingConvention, "M1").WithArguments("C.M1()", callingConvention).WithLocation(7, 33 + callingConventionKeyword.Length));
        }

        [Fact]
        public void AddressOf_Assignment()
        {
            var verifier = CompileAndVerifyFunctionPointers(@"
using System;
unsafe class C
{
    static string Convert(int i) => i.ToString();
    static void Main()
    {
        delegate*<int, string> ptr;
        ptr = &Convert;
        Console.Write(ptr(1));
    }
}", expectedOutput: "1");

            verifier.VerifyIL("C.Main()", expectedIL: @"
{
  // Code size       20 (0x14)
  .maxstack  2
  .locals init (delegate*<int, string> V_0)
  IL_0000:  ldftn      ""string C.Convert(int)""
  IL_0006:  stloc.0
  IL_0007:  ldc.i4.1
  IL_0008:  ldloc.0
  IL_0009:  calli      ""delegate*<int, string>""
  IL_000e:  call       ""void System.Console.Write(string)""
  IL_0013:  ret
}");
        }

        [Fact]
        public void AddressOf_NonStaticMethods()
        {
            var comp = CreateCompilationWithFunctionPointers(@"
public class C
{
    public unsafe void M()
    {
        delegate*<void> ptr1 = &M;
        int? i = null;
        delegate*<int> ptr2 = &i.GetValueOrDefault;
    }
}");

            comp.VerifyDiagnostics(
                // (6,33): error CS8759: Cannot bind function pointer to 'C.M()' because it is not a static method
                //         delegate*<void> ptr1 = &M;
                Diagnostic(ErrorCode.ERR_FuncPtrMethMustBeStatic, "M").WithArguments("C.M()").WithLocation(6, 33),
                // (8,32): error CS8759: Cannot bind function pointer to 'int?.GetValueOrDefault()' because it is not a static method
                //         delegate*<int> ptr2 = &i.GetValueOrDefault;
                Diagnostic(ErrorCode.ERR_FuncPtrMethMustBeStatic, "i.GetValueOrDefault").WithArguments("int?.GetValueOrDefault()").WithLocation(8, 32)
            );

            var syntaxTree = comp.SyntaxTrees[0];
            var model = comp.GetSemanticModel(syntaxTree);

            var declarators = syntaxTree.GetRoot().DescendantNodes().OfType<VariableDeclaratorSyntax>().Where(d => d.Initializer!.Value.IsKind(SyntaxKind.AddressOfExpression)).ToArray();
            var addressOfs = declarators.Select(d => d.Initializer!.Value).ToArray();
            Assert.Equal(2, addressOfs.Length);

            FunctionPointerUtilities.VerifyFunctionPointerSemanticInfo(model, addressOfs[0],
                expectedSyntax: "&M",
                expectedType: null,
                expectedConvertedType: "delegate*<System.Void>",
                expectedCandidateReason: CandidateReason.OverloadResolutionFailure,
                expectedSymbolCandidates: new[] { "void C.M()" });

            VerifyOperationTreeForNode(comp, model, declarators[0], expectedOperationTree: @"
IVariableDeclaratorOperation (Symbol: delegate*<System.Void> ptr1) (OperationKind.VariableDeclarator, Type: null, IsInvalid) (Syntax: 'ptr1 = &M')
  Initializer: 
    IVariableInitializerOperation (OperationKind.VariableInitializer, Type: null, IsInvalid) (Syntax: '= &M')
      IConversionOperation (TryCast: False, Unchecked) (OperationKind.Conversion, Type: delegate*<System.Void>, IsInvalid, IsImplicit) (Syntax: '&M')
        Conversion: CommonConversion (Exists: False, IsIdentity: False, IsNumeric: False, IsReference: False, IsUserDefined: False) (MethodSymbol: null)
        Operand: 
          IAddressOfOperation (OperationKind.AddressOf, Type: null, IsInvalid) (Syntax: '&M')
            Reference: 
              IOperation:  (OperationKind.None, Type: null, IsInvalid) (Syntax: 'M')
                Children(1):
                    IInstanceReferenceOperation (ReferenceKind: ContainingTypeInstance) (OperationKind.InstanceReference, Type: C, IsInvalid, IsImplicit) (Syntax: 'M')
            ");

            FunctionPointerUtilities.VerifyFunctionPointerSemanticInfo(model, addressOfs[1],
                expectedSyntax: "&i.GetValueOrDefault",
                expectedType: null,
                expectedConvertedType: "delegate*<System.Int32>",
                expectedCandidateReason: CandidateReason.OverloadResolutionFailure,
                expectedSymbolCandidates: new[] { "System.Int32 System.Int32?.GetValueOrDefault()", "System.Int32 System.Int32?.GetValueOrDefault(System.Int32 defaultValue)" });

            VerifyOperationTreeForNode(comp, model, declarators[1], expectedOperationTree: @"
IVariableDeclaratorOperation (Symbol: delegate*<System.Int32> ptr2) (OperationKind.VariableDeclarator, Type: null, IsInvalid) (Syntax: 'ptr2 = &i.G ... ueOrDefault')
  Initializer: 
    IVariableInitializerOperation (OperationKind.VariableInitializer, Type: null, IsInvalid) (Syntax: '= &i.GetValueOrDefault')
      IConversionOperation (TryCast: False, Unchecked) (OperationKind.Conversion, Type: delegate*<System.Int32>, IsInvalid, IsImplicit) (Syntax: '&i.GetValueOrDefault')
        Conversion: CommonConversion (Exists: False, IsIdentity: False, IsNumeric: False, IsReference: False, IsUserDefined: False) (MethodSymbol: null)
        Operand: 
          IAddressOfOperation (OperationKind.AddressOf, Type: null, IsInvalid) (Syntax: '&i.GetValueOrDefault')
            Reference: 
              IOperation:  (OperationKind.None, Type: null, IsInvalid) (Syntax: 'i.GetValueOrDefault')
                Children(1):
                    ILocalReferenceOperation: i (OperationKind.LocalReference, Type: System.Int32?, IsInvalid) (Syntax: 'i')
            ");
        }

        [Fact]
        public void AddressOf_MultipleInvalidOverloads()
        {
            var comp = CreateCompilationWithFunctionPointers(@"
unsafe class C
{
    static int M(string s) => throw null;
    static int M(ref int i) => throw null;

    static void M1()
    {
        delegate*<int, int> ptr = &M;
    }
}");

            comp.VerifyDiagnostics(
                // (9,35): error CS8757: No overload for 'M' matches function pointer 'delegate*<int, int>'
                //         delegate*<int, int> ptr = &M;
                Diagnostic(ErrorCode.ERR_MethFuncPtrMismatch, "&M").WithArguments("M", "delegate*<int, int>").WithLocation(9, 35)
            );

            var syntaxTree = comp.SyntaxTrees[0];
            var model = comp.GetSemanticModel(syntaxTree);

            var declarator = syntaxTree.GetRoot().DescendantNodes().OfType<VariableDeclaratorSyntax>().Single();
            var addressOf = declarator.Initializer!.Value;

            FunctionPointerUtilities.VerifyFunctionPointerSemanticInfo(model, addressOf,
                expectedSyntax: "&M",
                expectedType: null,
                expectedConvertedType: "delegate*<System.Int32, System.Int32>",
                expectedCandidateReason: CandidateReason.OverloadResolutionFailure,
                expectedSymbolCandidates: new[] { "System.Int32 C.M(System.String s)", "System.Int32 C.M(ref System.Int32 i)" });

            VerifyOperationTreeForNode(comp, model, declarator, expectedOperationTree: @"
IVariableDeclaratorOperation (Symbol: delegate*<System.Int32, System.Int32> ptr) (OperationKind.VariableDeclarator, Type: null, IsInvalid) (Syntax: 'ptr = &M')
  Initializer: 
    IVariableInitializerOperation (OperationKind.VariableInitializer, Type: null, IsInvalid) (Syntax: '= &M')
      IConversionOperation (TryCast: False, Unchecked) (OperationKind.Conversion, Type: delegate*<System.Int32, System.Int32>, IsInvalid, IsImplicit) (Syntax: '&M')
        Conversion: CommonConversion (Exists: False, IsIdentity: False, IsNumeric: False, IsReference: False, IsUserDefined: False) (MethodSymbol: null)
        Operand: 
          IAddressOfOperation (OperationKind.AddressOf, Type: null, IsInvalid) (Syntax: '&M')
            Reference: 
              IOperation:  (OperationKind.None, Type: null, IsInvalid) (Syntax: 'M')
                Children(1):
                    IInstanceReferenceOperation (ReferenceKind: ContainingTypeInstance) (OperationKind.InstanceReference, Type: C, IsInvalid, IsImplicit) (Syntax: 'M')
");
        }

        [Fact]
        public void AddressOf_AmbiguousBestMethod()
        {
            var comp = CreateCompilationWithFunctionPointers(@"
unsafe class C
{
    static void M(string s, object o) {}
    static void M(object o, string s) {}
    static void M1()
    {
        delegate*<string, string, void> ptr = &M;
    }
}");
            comp.VerifyDiagnostics(
                // (8,48): error CS0121: The call is ambiguous between the following methods or properties: 'C.M(string, object)' and 'C.M(object, string)'
                //         delegate*<string, string, void> ptr = &M;
                Diagnostic(ErrorCode.ERR_AmbigCall, "M").WithArguments("C.M(string, object)", "C.M(object, string)").WithLocation(8, 48)
            );

            var syntaxTree = comp.SyntaxTrees[0];
            var model = comp.GetSemanticModel(syntaxTree);

            var declarator = syntaxTree.GetRoot().DescendantNodes().OfType<VariableDeclaratorSyntax>().Single();
            var addressOf = declarator.Initializer!.Value;

            FunctionPointerUtilities.VerifyFunctionPointerSemanticInfo(model, addressOf,
                expectedSyntax: "&M",
                expectedType: null,
                expectedConvertedType: "delegate*<System.String, System.String, System.Void>",
                expectedCandidateReason: CandidateReason.OverloadResolutionFailure,
                expectedSymbolCandidates: new[] { "void C.M(System.String s, System.Object o)", "void C.M(System.Object o, System.String s)" });

            VerifyOperationTreeForNode(comp, model, declarator, expectedOperationTree: @"
IVariableDeclaratorOperation (Symbol: delegate*<System.String, System.String, System.Void> ptr) (OperationKind.VariableDeclarator, Type: null, IsInvalid) (Syntax: 'ptr = &M')
  Initializer: 
    IVariableInitializerOperation (OperationKind.VariableInitializer, Type: null, IsInvalid) (Syntax: '= &M')
      IConversionOperation (TryCast: False, Unchecked) (OperationKind.Conversion, Type: delegate*<System.String, System.String, System.Void>, IsInvalid, IsImplicit) (Syntax: '&M')
        Conversion: CommonConversion (Exists: False, IsIdentity: False, IsNumeric: False, IsReference: False, IsUserDefined: False) (MethodSymbol: null)
        Operand: 
          IAddressOfOperation (OperationKind.AddressOf, Type: null, IsInvalid) (Syntax: '&M')
            Reference: 
              IOperation:  (OperationKind.None, Type: null, IsInvalid) (Syntax: 'M')
                Children(1):
                    IInstanceReferenceOperation (ReferenceKind: ContainingTypeInstance) (OperationKind.InstanceReference, Type: C, IsInvalid, IsImplicit) (Syntax: 'M')
");
        }

        [Fact]
        public void AddressOf_AsLvalue()
        {
            var comp = CreateCompilationWithFunctionPointers(@"
unsafe class C
{
    static void M() {}
    static void M1()
    {
        delegate*<void> ptr = &M;
        &M = ptr;
        M2(&M);
        M2(ref &M);
        ref delegate*<void> ptr2 = ref &M;
    }
    static void M2(ref delegate*<void> ptr) {}
}");

            comp.VerifyDiagnostics(
                // (8,9): error CS1656: Cannot assign to 'M' because it is a '&method group'
                //         &M = ptr;
                Diagnostic(ErrorCode.ERR_AssgReadonlyLocalCause, "&M").WithArguments("M", "&method group").WithLocation(8, 9),
                // (9,12): error CS1503: Argument 1: cannot convert from '&method group' to 'ref delegate*<void>'
                //         M2(&M);
                Diagnostic(ErrorCode.ERR_BadArgType, "&M").WithArguments("1", "&method group", "ref delegate*<void>").WithLocation(9, 12),
                // (10,16): error CS1657: Cannot use 'M' as a ref or out value because it is a '&method group'
                //         M2(ref &M);
                Diagnostic(ErrorCode.ERR_RefReadonlyLocalCause, "&M").WithArguments("M", "&method group").WithLocation(10, 16),
                // (11,40): error CS1657: Cannot use 'M' as a ref or out value because it is a '&method group'
                //         ref delegate*<void> ptr2 = ref &M;
                Diagnostic(ErrorCode.ERR_RefReadonlyLocalCause, "&M").WithArguments("M", "&method group").WithLocation(11, 40)
            );
        }

        [Fact]
        public void AddressOf_MethodParameter()
        {
            var verifier = CompileAndVerifyFunctionPointers(@"
using System;
unsafe class C
{
    static void M(string s) => Console.Write(s);
    static void Caller(delegate*<string, void> ptr) => ptr(""1"");
    static void Main()
    {
        Caller(&M);
    }
}", expectedOutput: "1");

            verifier.VerifyIL("C.Main()", expectedIL: @"
{
  // Code size       12 (0xc)
  .maxstack  1
  IL_0000:  ldftn      ""void C.M(string)""
  IL_0006:  call       ""void C.Caller(delegate*<string, void>)""
  IL_000b:  ret
}
");
        }

        [Fact]
        [WorkItem(44489, "https://github.com/dotnet/roslyn/issues/44489")]
        public void AddressOf_CannotAssignToVoidStar()
        {
            var comp = CreateCompilationWithFunctionPointers(@"
unsafe class C
{
    static void M()
    {
        void* ptr1 = &M;
        void* ptr2 = (void*)&M;
    }
}");

            comp.VerifyDiagnostics(
                // (6,22): error CS8812: Cannot convert &method group 'M' to non-function pointer type 'void*'.
                //         void* ptr1 = &M;
                Diagnostic(ErrorCode.ERR_AddressOfToNonFunctionPointer, "&M").WithArguments("M", "void*").WithLocation(6, 22),
                // (7,22): error CS8812: Cannot convert &method group 'M' to non-function pointer type 'void*'.
                //         void* ptr2 = (void*)&M;
                Diagnostic(ErrorCode.ERR_AddressOfToNonFunctionPointer, "(void*)&M").WithArguments("M", "void*").WithLocation(7, 22)
            );

            var tree = comp.SyntaxTrees[0];
            var model = comp.GetSemanticModel(tree);

            var decls = tree.GetRoot().DescendantNodes().OfType<VariableDeclaratorSyntax>().ToArray();

            FunctionPointerUtilities.VerifyFunctionPointerSemanticInfo(model, decls[0].Initializer!.Value,
                expectedSyntax: "&M",
                expectedType: null,
                expectedConvertedType: "System.Void*",
                expectedCandidateReason: CandidateReason.OverloadResolutionFailure,
                expectedSymbolCandidates: new[] { "void C.M()" });

            FunctionPointerUtilities.VerifyFunctionPointerSemanticInfo(model, ((CastExpressionSyntax)decls[1].Initializer!.Value).Expression,
                expectedSyntax: "&M",
                expectedType: null,
                expectedConvertedType: null,
                expectedCandidateReason: CandidateReason.OverloadResolutionFailure,
                expectedSymbolCandidates: new[] { "void C.M()" });
        }

        [Fact]
        [WorkItem(44489, "https://github.com/dotnet/roslyn/issues/44489")]
        public void AddressOf_ToDelegateType()
        {
            var comp = CreateCompilationWithFunctionPointers(@"
using System;
class C
{
    unsafe void M()
    {
        // This actually gets bound as a binary expression: (Action) & M
        Action ptr1 = (Action)&M;
        Action ptr2 = (Action)(&M);
        Action ptr3 = &M;
    }
}");

            comp.VerifyDiagnostics(
                // (8,24): error CS0119: 'Action' is a type, which is not valid in the given context
                //         Action ptr1 = (Action)&M;
                Diagnostic(ErrorCode.ERR_BadSKunknown, "Action").WithArguments("System.Action", "type").WithLocation(8, 24),
                // (8,24): error CS0119: 'Action' is a type, which is not valid in the given context
                //         Action ptr1 = (Action)&M;
                Diagnostic(ErrorCode.ERR_BadSKunknown, "Action").WithArguments("System.Action", "type").WithLocation(8, 24),
                // (9,23): error CS8811: Cannot convert &method group 'M' to delegate type 'M'.
                //         Action ptr2 = (Action)(&M);
                Diagnostic(ErrorCode.ERR_CannotConvertAddressOfToDelegate, "(Action)(&M)").WithArguments("M", "System.Action").WithLocation(9, 23),
                // (10,23): error CS8811: Cannot convert &method group 'M' to delegate type 'M'.
                //         Action ptr3 = &M;
                Diagnostic(ErrorCode.ERR_CannotConvertAddressOfToDelegate, "&M").WithArguments("M", "System.Action").WithLocation(10, 23)
            );


            var tree = comp.SyntaxTrees[0];
            var model = comp.GetSemanticModel(tree);

            var decls = tree.GetRoot().DescendantNodes().OfType<VariableDeclaratorSyntax>().ToArray();

            FunctionPointerUtilities.VerifyFunctionPointerSemanticInfo(model, ((CastExpressionSyntax)decls[1].Initializer!.Value).Expression,
                expectedSyntax: "(&M)",
                expectedType: null,
                expectedConvertedType: null,
                expectedCandidateReason: CandidateReason.OverloadResolutionFailure,
                expectedSymbolCandidates: new[] { "void C.M()" });

            FunctionPointerUtilities.VerifyFunctionPointerSemanticInfo(model, decls[2].Initializer!.Value,
                expectedSyntax: "&M",
                expectedType: null,
                expectedConvertedType: "System.Action",
                expectedCandidateReason: CandidateReason.OverloadResolutionFailure,
                expectedSymbolCandidates: new[] { "void C.M()" });
        }

        [Fact]
        [WorkItem(44489, "https://github.com/dotnet/roslyn/issues/44489")]
        public void AddressOf_ToNonDelegateOrPointerType()
        {
            var comp = CreateCompilationWithFunctionPointers(@"
class C
{
    unsafe void M()
    {
        // This actually gets bound as a binary expression: (C) & M
        C ptr1 = (C)&M;
        C ptr2 = (C)(&M);
        C ptr3 = &M;
    }
}");

            comp.VerifyDiagnostics(
                // (7,19): error CS0119: 'C' is a type, which is not valid in the given context
                //         C ptr1 = (C)&M;
                Diagnostic(ErrorCode.ERR_BadSKunknown, "C").WithArguments("C", "type").WithLocation(7, 19),
                // (7,19): error CS0119: 'C' is a type, which is not valid in the given context
                //         C ptr1 = (C)&M;
                Diagnostic(ErrorCode.ERR_BadSKunknown, "C").WithArguments("C", "type").WithLocation(7, 19),
                // (8,18): error CS8812: Cannot convert &method group 'M' to non-function pointer type 'C'.
                //         C ptr2 = (C)(&M);
                Diagnostic(ErrorCode.ERR_AddressOfToNonFunctionPointer, "(C)(&M)").WithArguments("M", "C").WithLocation(8, 18),
                // (9,18): error CS8812: Cannot convert &method group 'M' to non-function pointer type 'C'.
                //         C ptr3 = &M;
                Diagnostic(ErrorCode.ERR_AddressOfToNonFunctionPointer, "&M").WithArguments("M", "C").WithLocation(9, 18)
            );

            var tree = comp.SyntaxTrees[0];
            var model = comp.GetSemanticModel(tree);

            var decls = tree.GetRoot().DescendantNodes().OfType<VariableDeclaratorSyntax>().ToArray();

            FunctionPointerUtilities.VerifyFunctionPointerSemanticInfo(model, ((CastExpressionSyntax)decls[1].Initializer!.Value).Expression,
                expectedSyntax: "(&M)",
                expectedType: null,
                expectedConvertedType: null,
                expectedCandidateReason: CandidateReason.OverloadResolutionFailure,
                expectedSymbolCandidates: new[] { "void C.M()" });

            FunctionPointerUtilities.VerifyFunctionPointerSemanticInfo(model, decls[2].Initializer!.Value,
                expectedSyntax: "&M",
                expectedType: null,
                expectedConvertedType: "C",
                expectedCandidateReason: CandidateReason.OverloadResolutionFailure,
                expectedSymbolCandidates: new[] { "void C.M()" });
        }

        [Fact]
        public void AddressOf_ExplicitCastToNonCompatibleFunctionPointerType()
        {
            var comp = CreateCompilationWithFunctionPointers(@"
class C
{
    unsafe void M()
    {
        var ptr = (delegate*<string>)&M;
    }
}
");

            comp.VerifyDiagnostics(
                // (6,19): error CS8757: No overload for 'M' matches function pointer 'delegate*<string>'
                //         var ptr = (delegate*<string>)&M;
                Diagnostic(ErrorCode.ERR_MethFuncPtrMismatch, "(delegate*<string>)&M").WithArguments("M", "delegate*<string>").WithLocation(6, 19)
            );

            var tree = comp.SyntaxTrees[0];
            var model = comp.GetSemanticModel(tree);

            var decls = tree.GetRoot().DescendantNodes().OfType<VariableDeclaratorSyntax>().ToArray();

            FunctionPointerUtilities.VerifyFunctionPointerSemanticInfo(model, ((CastExpressionSyntax)decls[0].Initializer!.Value).Expression,
                expectedSyntax: "&M",
                expectedType: null,
                expectedConvertedType: null,
                expectedCandidateReason: CandidateReason.OverloadResolutionFailure,
                expectedSymbolCandidates: new[] { "void C.M()" });
        }

        [Fact]
        public void AddressOf_DisallowedInExpressionTree()
        {
            var comp = CreateCompilationWithFunctionPointers(@"
using System;
using System.Linq.Expressions;
unsafe class C
{
    static string M1(delegate*<string> ptr) => ptr();
    static string M2() => string.Empty;

    static void M()
    {
        Expression<Func<string>> a = () => M1(&M2);
        Expression<Func<string>> b = () => (&M2)();
    }
}");

            comp.VerifyDiagnostics(
                // (11,47): error CS1944: An expression tree may not contain an unsafe pointer operation
                //         Expression<Func<string>> a = () => M1(&M2);
                Diagnostic(ErrorCode.ERR_ExpressionTreeContainsPointerOp, "&M2").WithLocation(11, 47),
                // (11,48): error CS8810: '&' on method groups cannot be used in expression trees
                //         Expression<Func<string>> a = () => M1(&M2);
                Diagnostic(ErrorCode.ERR_AddressOfMethodGroupInExpressionTree, "M2").WithLocation(11, 48),
                // (12,44): error CS0149: Method name expected
                //         Expression<Func<string>> b = () => (&M2)();
                Diagnostic(ErrorCode.ERR_MethodNameExpected, "(&M2)").WithLocation(12, 44)
            );
        }

        [Fact]
        public void FunctionPointerTypeUsageInExpressionTree()
        {
            var comp = CreateCompilationWithFunctionPointers(@"
using System;
using System.Linq.Expressions;
unsafe class C
{
    void M1(delegate*<void> ptr)
    {
        Expression<Action> a = () => M2(ptr);
    }
    void M2(void* ptr) {}
}
");

            comp.VerifyDiagnostics(
                // (8,41): error CS1944: An expression tree may not contain an unsafe pointer operation
                //         Expression<Action> a = () => M2(ptr);
                Diagnostic(ErrorCode.ERR_ExpressionTreeContainsPointerOp, "ptr").WithLocation(8, 41)
            );
        }

        [Fact]
        public void AmbiguousApplicableMethodsAreFilteredForStatic()
        {
            var verifier = CompileAndVerifyFunctionPointers(@"
using System;
interface I1{}
interface I2
{
    string Prop { get; }
}

public unsafe class C : I1, I2 {
    void M(I1 i) {}
    static void M(I2 i) => Console.Write(i.Prop);
    public static void Main() {
        delegate*<C, void> a = &M;
        a(new C());
    }
    public string Prop { get => ""I2""; }
}", expectedOutput: "I2");

            verifier.VerifyIL("C.Main()", expectedIL: @"
{
  // Code size       19 (0x13)
  .maxstack  2
  .locals init (delegate*<C, void> V_0)
  IL_0000:  ldftn      ""void C.M(I2)""
  IL_0006:  stloc.0
  IL_0007:  newobj     ""C..ctor()""
  IL_000c:  ldloc.0
  IL_000d:  calli      ""delegate*<C, void>""
  IL_0012:  ret
}
");
        }

        [Fact]
        public void TypeArgumentNotSpecifiedNotInferred()
        {
            var comp = CreateCompilationWithFunctionPointers(@"
unsafe class C
{
    static void M1<T>(int i) {}
    static T M2<T>() => throw null;

    static void M()
    {
        delegate*<int, void> ptr1 = &C.M1;
        delegate*<string> ptr2 = &C.M2;
    }
}");

            comp.VerifyDiagnostics(
                // (9,38): error CS0411: The type arguments for method 'C.M1<T>(int)' cannot be inferred from the usage. Try specifying the type arguments explicitly.
                //         delegate*<int, void> ptr1 = &C.M1;
                Diagnostic(ErrorCode.ERR_CantInferMethTypeArgs, "C.M1").WithArguments("C.M1<T>(int)").WithLocation(9, 38),
                // (10,35): error CS0411: The type arguments for method 'C.M2<T>()' cannot be inferred from the usage. Try specifying the type arguments explicitly.
                //         delegate*<string> ptr2 = &C.M2;
                Diagnostic(ErrorCode.ERR_CantInferMethTypeArgs, "C.M2").WithArguments("C.M2<T>()").WithLocation(10, 35)
            );
        }

        [Fact]
        public void TypeArgumentSpecifiedOrInferred()
        {
            var verifier = CompileAndVerifyFunctionPointers(@"
using System;
unsafe class C
{
    static void M1<T>(T t) => Console.Write(t);
    static void Main()
    {
        delegate*<int, void> ptr = &C.M1<int>;
        ptr(1);
        ptr = &C.M1;
        ptr(2);
    }
}", expectedOutput: "12");

            verifier.VerifyIL("C.Main()", expectedIL: @"
{
  // Code size       29 (0x1d)
  .maxstack  2
  .locals init (delegate*<int, void> V_0)
  IL_0000:  ldftn      ""void C.M1<int>(int)""
  IL_0006:  stloc.0
  IL_0007:  ldc.i4.1
  IL_0008:  ldloc.0
  IL_0009:  calli      ""delegate*<int, void>""
  IL_000e:  ldftn      ""void C.M1<int>(int)""
  IL_0014:  stloc.0
  IL_0015:  ldc.i4.2
  IL_0016:  ldloc.0
  IL_0017:  calli      ""delegate*<int, void>""
  IL_001c:  ret
}
");
        }

        [Fact]
        public void ReducedExtensionMethod()
        {
            var comp = CreateCompilationWithFunctionPointers(@"
unsafe static class CHelper
{
    public static void M1(this C c) {}
}
unsafe class C
{
    static void M(C c)
    {
        delegate*<C, void> ptr1 = &c.M1;
        delegate*<void> ptr2 = &c.M1;
    }
}");

            comp.VerifyDiagnostics(
                // (10,35): error CS8757: No overload for 'M1' matches function pointer 'delegate*<C, void>'
                //         delegate*<C, void> ptr1 = &c.M1;
                Diagnostic(ErrorCode.ERR_MethFuncPtrMismatch, "&c.M1").WithArguments("M1", "delegate*<C, void>").WithLocation(10, 35),
                // (11,32): error CS8788: Cannot use an extension method with a receiver as the target of a '&amp;' operator.
                //         delegate*<void> ptr2 = &c.M1;
                Diagnostic(ErrorCode.ERR_CannotUseReducedExtensionMethodInAddressOf, "&c.M1").WithLocation(11, 32)
            );
        }

        [Fact]
        public void UnreducedExtensionMethod()
        {
            var verifier = CompileAndVerifyFunctionPointers(@"
#pragma warning suppress CS0414 // Field never used
using System;
unsafe static class CHelper
{
    public static void M1(this C c) => Console.Write(c.i);
}
unsafe class C
{
    public int i;
    static void Main()
    {
        delegate*<C, void> ptr = &CHelper.M1;
        var c = new C();
        c.i = 1;
        ptr(c);
    }
}", expectedOutput: "1");

            verifier.VerifyIL("C.Main()", expectedIL: @"
{
  // Code size       28 (0x1c)
  .maxstack  3
  .locals init (C V_0, //c
                delegate*<C, void> V_1)
  IL_0000:  ldftn      ""void CHelper.M1(C)""
  IL_0006:  newobj     ""C..ctor()""
  IL_000b:  stloc.0
  IL_000c:  ldloc.0
  IL_000d:  ldc.i4.1
  IL_000e:  stfld      ""int C.i""
  IL_0013:  stloc.1
  IL_0014:  ldloc.0
  IL_0015:  ldloc.1
  IL_0016:  calli      ""delegate*<C, void>""
  IL_001b:  ret
}
");
        }

        [Fact]
        public void BadScenariosDontCrash()
        {
            var comp = CreateCompilationWithFunctionPointers(@"
unsafe class C
{
    static void M1() {}
    static void M2()
    {
        &delegate*<void> ptr = &M1;
    }
}
");

            comp.VerifyDiagnostics(
                // (7,18): error CS1514: { expected
                //         &delegate*<void> ptr = &M1;
                Diagnostic(ErrorCode.ERR_LbraceExpected, "*").WithLocation(7, 18),
                // (7,19): error CS1525: Invalid expression term '<'
                //         &delegate*<void> ptr = &M1;
                Diagnostic(ErrorCode.ERR_InvalidExprTerm, "<").WithArguments("<").WithLocation(7, 19),
                // (7,20): error CS1525: Invalid expression term 'void'
                //         &delegate*<void> ptr = &M1;
                Diagnostic(ErrorCode.ERR_InvalidExprTerm, "void").WithArguments("void").WithLocation(7, 20),
                // (7,26): error CS0103: The name 'ptr' does not exist in the current context
                //         &delegate*<void> ptr = &M1;
                Diagnostic(ErrorCode.ERR_NameNotInContext, "ptr").WithArguments("ptr").WithLocation(7, 26)
            );
        }

        [Fact]
        public void EmptyMethodGroups()
        {
            var comp = CreateCompilationWithFunctionPointers(@"
unsafe class C
{
    static void M1()
    {
        delegate*<C, void> ptr1 = &C.NonExistent;
        delegate*<C, void> ptr2 = &NonExistent;
    }
}
");

            comp.VerifyDiagnostics(
                // (6,38): error CS0117: 'C' does not contain a definition for 'NonExistent'
                //         delegate*<C, void> ptr1 = &C.NonExistent;
                Diagnostic(ErrorCode.ERR_NoSuchMember, "NonExistent").WithArguments("C", "NonExistent").WithLocation(6, 38),
                // (7,36): error CS0103: The name 'NonExistent' does not exist in the current context
                //         delegate*<C, void> ptr2 = &NonExistent;
                Diagnostic(ErrorCode.ERR_NameNotInContext, "NonExistent").WithArguments("NonExistent").WithLocation(7, 36)
            );
        }

        [Fact]
        public void MultipleApplicableMethods()
        {
            // This is analogous to MethodBodyModelTests.MethodGroupToDelegate04, where both methods
            // are applicable even though D(delegate*<int, void>) is not compatible.
            var comp = CreateCompilationWithFunctionPointers(@"
public unsafe class Program1
{
    static void Y(long x) { }

    static void D(delegate*<int, void> o) { }
    static void D(delegate*<long, void> o) { }

    void T()
    {
        D(&Y);
    }
}
");

            comp.VerifyDiagnostics(
                // (11,9): error CS0121: The call is ambiguous between the following methods or properties: 'Program1.D(delegate*<int, void>)' and 'Program1.D(delegate*<long, void>)'
                //         D(&Y);
                Diagnostic(ErrorCode.ERR_AmbigCall, "D").WithArguments("Program1.D(delegate*<int, void>)", "Program1.D(delegate*<long, void>)").WithLocation(11, 9)
            );
        }

        [Fact]
        public void InvalidTopAttributeErrors()
        {

            using var peStream = new MemoryStream();
            var ilBuilder = new BlobBuilder();
            var metadataBuilder = new MetadataBuilder();
            // SignatureAttributes has the following values:
            // 0x00 - default
            // 0x10 - Generic
            // 0x20 - Instance
            // 0x40 - ExplicitThis
            // There is no defined meaning for 0x80, the 8th bit here, so this signature is invalid.
            // ldftn throws an invalid signature exception at runtime, so we error here for function
            // pointers.
            DefineInvalidSignatureAttributeIL(metadataBuilder, ilBuilder, headerToUseForM: new SignatureHeader(SignatureKind.Method, SignatureCallingConvention.Default, ((SignatureAttributes)0x80)));
            WritePEImage(peStream, metadataBuilder, ilBuilder);
            peStream.Position = 0;

            var invalidAttributeReference = MetadataReference.CreateFromStream(peStream);
            var comp = CreateCompilationWithFunctionPointers(@"
using ConsoleApplication;
unsafe class C
{
    static void Main()
    {
        delegate*<void> ptr = &Program.M;
    }
}", references: new[] { invalidAttributeReference });

            comp.VerifyEmitDiagnostics(
                // (7,32): error CS8776: Calling convention of 'Program.M()' is not compatible with 'Default'.
                //         delegate*<void> ptr = &Program.M;
                Diagnostic(ErrorCode.ERR_WrongFuncPtrCallingConvention, "Program.M").WithArguments("ConsoleApplication.Program.M()", "Default").WithLocation(7, 32)
            );
        }

        [Fact]
        public void MissingAddressOf()
        {
            var comp = CreateCompilationWithFunctionPointers(@"
class C
{
    static void M1() {}
    static unsafe void M2(delegate*<void> b)
    {
        delegate*<void> a = M1;
        M2(M1);
    }
}");

            comp.VerifyDiagnostics(
                // (7,29): error CS8787: Cannot convert method group to function pointer (Are you missing a '&'?)
                //         delegate*<void> a = M1;
                Diagnostic(ErrorCode.ERR_MissingAddressOf, "M1").WithLocation(7, 29),
                // (8,12): error CS8787: Cannot convert method group to function pointer (Are you missing a '&'?)
                //         M2(M1);
                Diagnostic(ErrorCode.ERR_MissingAddressOf, "M1").WithLocation(8, 12)
            );

            var syntaxTree = comp.SyntaxTrees[0];
            var model = comp.GetSemanticModel(syntaxTree);

            var variableDeclaratorSyntax = syntaxTree.GetRoot().DescendantNodes().OfType<VariableDeclaratorSyntax>().Single();

            var methodGroup1 = variableDeclaratorSyntax.Initializer!.Value;
            FunctionPointerUtilities.VerifyFunctionPointerSemanticInfo(model, methodGroup1,
                expectedSyntax: "M1",
                expectedType: null,
                expectedConvertedType: "delegate*<System.Void>",
                expectedCandidateReason: CandidateReason.OverloadResolutionFailure,
                expectedSymbolCandidates: new[] { "void C.M1()" });

            AssertEx.Equal(new[] { "void C.M1()" }, model.GetMemberGroup(methodGroup1).Select(m => m.ToTestDisplayString(includeNonNullable: false)));

            VerifyOperationTreeForNode(comp, model, variableDeclaratorSyntax, expectedOperationTree: @"
IVariableDeclaratorOperation (Symbol: delegate*<System.Void> a) (OperationKind.VariableDeclarator, Type: null, IsInvalid) (Syntax: 'a = M1')
  Initializer: 
    IVariableInitializerOperation (OperationKind.VariableInitializer, Type: null, IsInvalid) (Syntax: '= M1')
      IConversionOperation (TryCast: False, Unchecked) (OperationKind.Conversion, Type: delegate*<System.Void>, IsInvalid, IsImplicit) (Syntax: 'M1')
        Conversion: CommonConversion (Exists: False, IsIdentity: False, IsNumeric: False, IsReference: False, IsUserDefined: False) (MethodSymbol: null)
        Operand: 
          IOperation:  (OperationKind.None, Type: null, IsInvalid) (Syntax: 'M1')
            Children(1):
                IInstanceReferenceOperation (ReferenceKind: ContainingTypeInstance) (OperationKind.InstanceReference, Type: C, IsInvalid, IsImplicit) (Syntax: 'M1')
");
        }

        [Fact]
        public void NestedFunctionPointerVariantConversion()
        {
            var verifier = CompileAndVerifyFunctionPointers(@"
using System;
unsafe class C
{
    public static void Printer(object o) => Console.Write(o);
    public static void PrintWrapper(delegate*<string, void> printer, string o) => printer(o);
    static void Main()
    {
        delegate*<delegate*<object, void>, string, void> wrapper = &PrintWrapper;
        delegate*<object, void> printer = &Printer;
        wrapper(printer, ""1""); 
    }
}", expectedOutput: "1");

            verifier.VerifyIL("C.Main()", expectedIL: @"
{
  // Code size       27 (0x1b)
  .maxstack  3
  .locals init (delegate*<object, void> V_0, //printer
                delegate*<delegate*<object, void>, string, void> V_1)
  IL_0000:  ldftn      ""void C.PrintWrapper(delegate*<string, void>, string)""
  IL_0006:  ldftn      ""void C.Printer(object)""
  IL_000c:  stloc.0
  IL_000d:  stloc.1
  IL_000e:  ldloc.0
  IL_000f:  ldstr      ""1""
  IL_0014:  ldloc.1
  IL_0015:  calli      ""delegate*<delegate*<object, void>, string, void>""
  IL_001a:  ret
}
");
        }

        [Fact]
        public void ArraysSupport()
        {
            var verifier = CompileAndVerifyFunctionPointers(@"
using System;
unsafe class C
{
    public static void M(string s) => Console.Write(s);
    public static void Main()
    {
        delegate*<string, void>[] ptrs = new delegate*<string, void>[] { &M, &M };
        for (int i = 0; i < ptrs.Length; i++)
        {
            ptrs[i](i.ToString());
        }
    }
}", expectedOutput: "01");

            verifier.VerifyIL("C.Main", expectedIL: @"
{
  // Code size       57 (0x39)
  .maxstack  4
  .locals init (delegate*<string, void>[] V_0, //ptrs
                int V_1, //i
                delegate*<string, void> V_2)
  IL_0000:  ldc.i4.2
  IL_0001:  newarr     ""delegate*<string, void>""
  IL_0006:  dup
  IL_0007:  ldc.i4.0
  IL_0008:  ldftn      ""void C.M(string)""
  IL_000e:  stelem.i
  IL_000f:  dup
  IL_0010:  ldc.i4.1
  IL_0011:  ldftn      ""void C.M(string)""
  IL_0017:  stelem.i
  IL_0018:  stloc.0
  IL_0019:  ldc.i4.0
  IL_001a:  stloc.1
  IL_001b:  br.s       IL_0032
  IL_001d:  ldloc.0
  IL_001e:  ldloc.1
  IL_001f:  ldelem.i
  IL_0020:  stloc.2
  IL_0021:  ldloca.s   V_1
  IL_0023:  call       ""string int.ToString()""
  IL_0028:  ldloc.2
  IL_0029:  calli      ""delegate*<string, void>""
  IL_002e:  ldloc.1
  IL_002f:  ldc.i4.1
  IL_0030:  add
  IL_0031:  stloc.1
  IL_0032:  ldloc.1
  IL_0033:  ldloc.0
  IL_0034:  ldlen
  IL_0035:  conv.i4
  IL_0036:  blt.s      IL_001d
  IL_0038:  ret
}
");
        }

        [Fact]
        public void ArrayElementRef()
        {
            var verifier = CompileAndVerifyFunctionPointers(@"
using System;
unsafe class C
{
    public static void Print() => Console.Write(1);

    public static void M(delegate*<void>[] a)
    {
        ref delegate*<void> ptr = ref a[0];
        ptr = &Print;
    }
    
    public static void Main()
    {
        var a = new delegate*<void>[1];
        M(a);
        a[0]();
    }
}");

            verifier.VerifyIL("C.M", expectedIL: @"
{
  // Code size       15 (0xf)
  .maxstack  2
  IL_0000:  ldarg.0
  IL_0001:  ldc.i4.0
  IL_0002:  ldelema    ""delegate*<void>""
  IL_0007:  ldftn      ""void C.Print()""
  IL_000d:  stind.i
  IL_000e:  ret
}
");

            verifier.VerifyIL("C.Main", expectedIL: @"
{
  // Code size       20 (0x14)
  .maxstack  2
  IL_0000:  ldc.i4.1
  IL_0001:  newarr     ""delegate*<void>""
  IL_0006:  dup
  IL_0007:  call       ""void C.M(delegate*<void>[])""
  IL_000c:  ldc.i4.0
  IL_000d:  ldelem.i
  IL_000e:  calli      ""delegate*<void>""
  IL_0013:  ret
}
");
        }

        [Fact]
        public void FixedSizeBufferOfFunctionPointers()
        {
            var comp = CreateCompilationWithFunctionPointers(@"
unsafe struct S
{
    fixed delegate*<void> ptrs[1];
}");

            comp.VerifyDiagnostics(
                // (4,11): error CS1663: Fixed size buffer type must be one of the following: bool, byte, short, int, long, char, sbyte, ushort, uint, ulong, float or double
                //     fixed delegate*<void> ptrs[1];
                Diagnostic(ErrorCode.ERR_IllegalFixedType, "delegate*<void>").WithLocation(4, 11)
            );
        }

        [Fact]
        public void IndirectLoadsAndStores()
        {
            var verifier = CompileAndVerifyFunctionPointers(@"
using System;
unsafe class C
{
    static delegate*<void> field;
    static void Printer() => Console.Write(1);
    static ref delegate*<void> Getter() => ref field;

    static void Main()
    {
        ref var printer = ref Getter();
        printer = &Printer;
        printer();
        field();
    }
}", expectedOutput: "11");

            verifier.VerifyIL(@"C.Main", expectedIL: @"
{
  // Code size       30 (0x1e)
  .maxstack  3
  IL_0000:  call       ""ref delegate*<void> C.Getter()""
  IL_0005:  dup
  IL_0006:  ldftn      ""void C.Printer()""
  IL_000c:  stind.i
  IL_000d:  ldind.i
  IL_000e:  calli      ""delegate*<void>""
  IL_0013:  ldsfld     ""delegate*<void> C.field""
  IL_0018:  calli      ""delegate*<void>""
  IL_001d:  ret
}
");
        }

        [Fact]
        public void Foreach()
        {
            var verifier = CompileAndVerifyFunctionPointers(@"
using System;
unsafe class C
{
    public static void M(string s) => Console.Write(s);
    public static void Main()
    {
        delegate*<string, void>[] ptrs = new delegate*<string, void>[] { &M, &M };
        int i = 0;
        foreach (delegate*<string, void> ptr in ptrs)
        {
            ptr(i++.ToString());
        }
    }
}", expectedOutput: "01");

            verifier.VerifyIL("C.Main", expectedIL: @"
{
  // Code size       66 (0x42)
  .maxstack  4
  .locals init (int V_0, //i
                delegate*<string, void>[] V_1,
                int V_2,
                delegate*<string, void> V_3,
                int V_4)
  IL_0000:  ldc.i4.2
  IL_0001:  newarr     ""delegate*<string, void>""
  IL_0006:  dup
  IL_0007:  ldc.i4.0
  IL_0008:  ldftn      ""void C.M(string)""
  IL_000e:  stelem.i
  IL_000f:  dup
  IL_0010:  ldc.i4.1
  IL_0011:  ldftn      ""void C.M(string)""
  IL_0017:  stelem.i
  IL_0018:  ldc.i4.0
  IL_0019:  stloc.0
  IL_001a:  stloc.1
  IL_001b:  ldc.i4.0
  IL_001c:  stloc.2
  IL_001d:  br.s       IL_003b
  IL_001f:  ldloc.1
  IL_0020:  ldloc.2
  IL_0021:  ldelem.i
  IL_0022:  stloc.3
  IL_0023:  ldloc.0
  IL_0024:  dup
  IL_0025:  ldc.i4.1
  IL_0026:  add
  IL_0027:  stloc.0
  IL_0028:  stloc.s    V_4
  IL_002a:  ldloca.s   V_4
  IL_002c:  call       ""string int.ToString()""
  IL_0031:  ldloc.3
  IL_0032:  calli      ""delegate*<string, void>""
  IL_0037:  ldloc.2
  IL_0038:  ldc.i4.1
  IL_0039:  add
  IL_003a:  stloc.2
  IL_003b:  ldloc.2
  IL_003c:  ldloc.1
  IL_003d:  ldlen
  IL_003e:  conv.i4
  IL_003f:  blt.s      IL_001f
  IL_0041:  ret
}
");
        }

        [Fact]
        public void FieldInitializers()
        {
            var verifier = CompileAndVerifyFunctionPointers(@"
using System;
unsafe class C
{
    delegate*<string, void>[] arr1;
    delegate*<string, void>[] arr2 = new delegate*<string, void>[1];
    static void Print(string s) => Console.Write(s);
    static void Main()
    {
        var c = new C()
        {
            arr1 = new delegate*<string, void>[] { &Print },
            arr2 = { [0] = &Print }
        };

        c.arr1[0](""1"");
        c.arr2[0](""2"");
    }
}", expectedOutput: "12");

            verifier.VerifyIL("C.Main", expectedIL: @"
{
  // Code size       82 (0x52)
  .maxstack  5
  .locals init (C V_0,
                delegate*<string, void> V_1)
  IL_0000:  newobj     ""C..ctor()""
  IL_0005:  stloc.0
  IL_0006:  ldloc.0
  IL_0007:  ldc.i4.1
  IL_0008:  newarr     ""delegate*<string, void>""
  IL_000d:  dup
  IL_000e:  ldc.i4.0
  IL_000f:  ldftn      ""void C.Print(string)""
  IL_0015:  stelem.i
  IL_0016:  stfld      ""delegate*<string, void>[] C.arr1""
  IL_001b:  ldloc.0
  IL_001c:  ldfld      ""delegate*<string, void>[] C.arr2""
  IL_0021:  ldc.i4.0
  IL_0022:  ldftn      ""void C.Print(string)""
  IL_0028:  stelem.i
  IL_0029:  ldloc.0
  IL_002a:  dup
  IL_002b:  ldfld      ""delegate*<string, void>[] C.arr1""
  IL_0030:  ldc.i4.0
  IL_0031:  ldelem.i
  IL_0032:  stloc.1
  IL_0033:  ldstr      ""1""
  IL_0038:  ldloc.1
  IL_0039:  calli      ""delegate*<string, void>""
  IL_003e:  ldfld      ""delegate*<string, void>[] C.arr2""
  IL_0043:  ldc.i4.0
  IL_0044:  ldelem.i
  IL_0045:  stloc.1
  IL_0046:  ldstr      ""2""
  IL_004b:  ldloc.1
  IL_004c:  calli      ""delegate*<string, void>""
  IL_0051:  ret
}
");
        }

        [Fact]
        public void InitializeFunctionPointerWithNull()
        {
            var verifier = CompileAndVerifyFunctionPointers(@"
using System;
unsafe class C
{
    static void Main()
    {
         delegate*<string, void>[] ptrs = new delegate*<string, void>[] { null, null, null }; 
         Console.Write(ptrs[0] is null);
    }
}", expectedOutput: "True");

            verifier.VerifyIL("C.Main", expectedIL: @"
{
  // Code size       33 (0x21)
  .maxstack  4
  IL_0000:  ldc.i4.3
  IL_0001:  newarr     ""delegate*<string, void>""
  IL_0006:  dup
  IL_0007:  ldc.i4.0
  IL_0008:  ldc.i4.0
  IL_0009:  conv.u
  IL_000a:  stelem.i
  IL_000b:  dup
  IL_000c:  ldc.i4.1
  IL_000d:  ldc.i4.0
  IL_000e:  conv.u
  IL_000f:  stelem.i
  IL_0010:  dup
  IL_0011:  ldc.i4.2
  IL_0012:  ldc.i4.0
  IL_0013:  conv.u
  IL_0014:  stelem.i
  IL_0015:  ldc.i4.0
  IL_0016:  ldelem.i
  IL_0017:  ldc.i4.0
  IL_0018:  conv.u
  IL_0019:  ceq
  IL_001b:  call       ""void System.Console.Write(bool)""
  IL_0020:  ret
}
");
        }

        [Fact]
        public void InferredArrayInitializer_ParameterVariance()
        {
            var verifier = CompileAndVerifyFunctionPointers(@"
using System;
unsafe class C
{
    static void Print(object o) => Console.Write(o);
    static void Print(string s) => Console.Write(s);
    static void Main()
    {
        delegate*<string, void> ptr1 = &Print;
        delegate*<object, void> ptr2 = &Print;
        var ptrs = new[] { ptr1, ptr2 }; 
        ptrs[0](""1"");
        ptrs[1](""2"");
    }
}", expectedOutput: "12");

            verifier.VerifyIL("C.Main", expectedIL: @"
{
  // Code size       58 (0x3a)
  .maxstack  4
  .locals init (delegate*<string, void> V_0, //ptr1
                delegate*<object, void> V_1, //ptr2
                delegate*<string, void> V_2)
  IL_0000:  ldftn      ""void C.Print(string)""
  IL_0006:  stloc.0
  IL_0007:  ldftn      ""void C.Print(object)""
  IL_000d:  stloc.1
  IL_000e:  ldc.i4.2
  IL_000f:  newarr     ""delegate*<string, void>""
  IL_0014:  dup
  IL_0015:  ldc.i4.0
  IL_0016:  ldloc.0
  IL_0017:  stelem.i
  IL_0018:  dup
  IL_0019:  ldc.i4.1
  IL_001a:  ldloc.1
  IL_001b:  stelem.i
  IL_001c:  dup
  IL_001d:  ldc.i4.0
  IL_001e:  ldelem.i
  IL_001f:  stloc.2
  IL_0020:  ldstr      ""1""
  IL_0025:  ldloc.2
  IL_0026:  calli      ""delegate*<string, void>""
  IL_002b:  ldc.i4.1
  IL_002c:  ldelem.i
  IL_002d:  stloc.2
  IL_002e:  ldstr      ""2""
  IL_0033:  ldloc.2
  IL_0034:  calli      ""delegate*<string, void>""
  IL_0039:  ret
}
");
        }

        [Fact]
        public void InferredArrayInitializer_ReturnVariance()
        {
            var verifier = CompileAndVerifyFunctionPointers(@"
using System;
unsafe class C
{
    static object GetObject() => 1.ToString();
    static string GetString() => 2.ToString();
    static void Print(delegate*<object>[] ptrs)
    {
        Console.Write(""Object"");
        foreach (var ptr in ptrs)
        {
            Console.Write(ptr());
        }
    }
    static void Print(delegate*<string>[] ptrs)
    {
        Console.Write(""String"");
        foreach (var ptr in ptrs)
        {
            Console.Write(ptr());
        }
    }
    static void Main()
    {
        delegate*<object> ptr1 = &GetObject;
        delegate*<string> ptr2 = &GetString;
        Print(new[] { ptr1, ptr2 });
    }
}", expectedOutput: "Object12");

            verifier.VerifyIL("C.Main", expectedIL: @"
{
  // Code size       34 (0x22)
  .maxstack  4
  .locals init (delegate*<object> V_0, //ptr1
                delegate*<string> V_1) //ptr2
  IL_0000:  ldftn      ""object C.GetObject()""
  IL_0006:  stloc.0
  IL_0007:  ldftn      ""string C.GetString()""
  IL_000d:  stloc.1
  IL_000e:  ldc.i4.2
  IL_000f:  newarr     ""delegate*<object>""
  IL_0014:  dup
  IL_0015:  ldc.i4.0
  IL_0016:  ldloc.0
  IL_0017:  stelem.i
  IL_0018:  dup
  IL_0019:  ldc.i4.1
  IL_001a:  ldloc.1
  IL_001b:  stelem.i
  IL_001c:  call       ""void C.Print(delegate*<object>[])""
  IL_0021:  ret
}
");
        }

        [Fact]
        public void BestTypeForConditional_ParameterVariance()
        {
            var verifier = CompileAndVerifyFunctionPointers(@"
using System;
unsafe class C
{
    static void Print(object o) => Console.Write(o + ""Object"");
    static void Print(string s) => Console.Write(s + ""String"");
    static void M(bool b)
    {
        delegate*<object, void> ptr1 = &Print;
        delegate*<string, void> ptr2 = &Print;
        var ptr3 = b ? ptr1 : ptr2;
        ptr3(""1"");
        ptr3 = b ? ptr2 : ptr1;
        ptr3(""2"");
    }
    static void Main() => M(true);
}", expectedOutput: "1Object2String");

            verifier.VerifyIL("C.M", expectedIL: @"
{
  // Code size       53 (0x35)
  .maxstack  2
  .locals init (delegate*<object, void> V_0, //ptr1
                delegate*<string, void> V_1, //ptr2
                delegate*<string, void> V_2)
  IL_0000:  ldftn      ""void C.Print(object)""
  IL_0006:  stloc.0
  IL_0007:  ldftn      ""void C.Print(string)""
  IL_000d:  stloc.1
  IL_000e:  ldarg.0
  IL_000f:  brtrue.s   IL_0014
  IL_0011:  ldloc.1
  IL_0012:  br.s       IL_0015
  IL_0014:  ldloc.0
  IL_0015:  stloc.2
  IL_0016:  ldstr      ""1""
  IL_001b:  ldloc.2
  IL_001c:  calli      ""delegate*<string, void>""
  IL_0021:  ldarg.0
  IL_0022:  brtrue.s   IL_0027
  IL_0024:  ldloc.0
  IL_0025:  br.s       IL_0028
  IL_0027:  ldloc.1
  IL_0028:  stloc.2
  IL_0029:  ldstr      ""2""
  IL_002e:  ldloc.2
  IL_002f:  calli      ""delegate*<string, void>""
  IL_0034:  ret
}
");
        }

        [Fact]
        public void BestTypeForConditional_ReturnVariance()
        {
            var verifier = CompileAndVerifyFunctionPointers(@"
using System;
unsafe class C
{
    static object GetObject() => 1.ToString();
    static string GetString() => 2.ToString();
    static void Print(delegate*<object> ptr)
    {
        Console.Write(ptr());
        Console.Write(""Object"");
    }
    static void Print(delegate*<string> ptr)
    {
        Console.Write(ptr());
        Console.Write(""String"");
    }
    static void M(bool b)
    {
        delegate*<object> ptr1 = &GetObject;
        delegate*<string> ptr2 = &GetString;
        Print(b ? ptr1 : ptr2);
        Print(b ? ptr2 : ptr1);
    }
    static void Main() => M(true);
}", expectedOutput: "1Object2Object");

            verifier.VerifyIL("C.M", expectedIL: @"
{
  // Code size       39 (0x27)
  .maxstack  1
  .locals init (delegate*<object> V_0, //ptr1
                delegate*<string> V_1) //ptr2
  IL_0000:  ldftn      ""object C.GetObject()""
  IL_0006:  stloc.0
  IL_0007:  ldftn      ""string C.GetString()""
  IL_000d:  stloc.1
  IL_000e:  ldarg.0
  IL_000f:  brtrue.s   IL_0014
  IL_0011:  ldloc.1
  IL_0012:  br.s       IL_0015
  IL_0014:  ldloc.0
  IL_0015:  call       ""void C.Print(delegate*<object>)""
  IL_001a:  ldarg.0
  IL_001b:  brtrue.s   IL_0020
  IL_001d:  ldloc.0
  IL_001e:  br.s       IL_0021
  IL_0020:  ldloc.1
  IL_0021:  call       ""void C.Print(delegate*<object>)""
  IL_0026:  ret
}
");
        }

        [Fact]
        public void BestTypeForConditional_NestedParameterVariance()
        {
            var verifier = CompileAndVerifyFunctionPointers(@"
using System;
unsafe class C
{
    static void Print(object o)
    {
        Console.Write(o);
    }
    static void PrintObject(delegate*<object, void> ptr, string o)
    {
        ptr(o);
    }
    static void PrintString(delegate*<string, void> ptr, string s)
    {
        ptr(s);
    }
    static void Invoke(delegate*<delegate*<object, void>, string, void> ptr, string s)
    {
        Console.Write(""Object"");
        delegate*<object, void> print = &Print;
        ptr(print, s);
    }
    static void Invoke(delegate*<delegate*<string, void>, string, void> ptr, string s)
    {
        Console.Write(""String"");
        delegate*<string, void> print = &Print;
        ptr(print, s);
    }
    static void M(bool b)
    {
        delegate*<delegate*<object, void>, string, void> printObject = &PrintObject;
        delegate*<delegate*<string, void>, string, void> printString = &PrintString;
        Invoke(b ? printObject : printString, ""1"");
    }
    static void Main() => M(true);
}", expectedOutput: "Object1");

            verifier.VerifyIL("C.M", expectedIL: @"
{
  // Code size       32 (0x20)
  .maxstack  2
  .locals init (delegate*<delegate*<object, void>, string, void> V_0, //printObject
                delegate*<delegate*<string, void>, string, void> V_1) //printString
  IL_0000:  ldftn      ""void C.PrintObject(delegate*<object, void>, string)""
  IL_0006:  stloc.0
  IL_0007:  ldftn      ""void C.PrintString(delegate*<string, void>, string)""
  IL_000d:  stloc.1
  IL_000e:  ldarg.0
  IL_000f:  brtrue.s   IL_0014
  IL_0011:  ldloc.1
  IL_0012:  br.s       IL_0015
  IL_0014:  ldloc.0
  IL_0015:  ldstr      ""1""
  IL_001a:  call       ""void C.Invoke(delegate*<delegate*<object, void>, string, void>, string)""
  IL_001f:  ret
}
");
        }

        [Fact]
        public void BestTypeForConditional_NestedParameterRef()
        {
            var verifier = CompileAndVerifyFunctionPointers(@"
using System;
unsafe class C
{
    static void Print(ref object o1, object o2)
    {
        o1 = o2;
    }
    static void PrintObject(delegate*<ref object, object, void> ptr, ref object o, object arg)
    {
        ptr(ref o, arg);
    }
    static void PrintString(delegate*<ref object, string, void> ptr, ref object o, string arg)
    {
        ptr(ref o, arg);
    }
    static void Invoke(delegate*<delegate*<ref object, object, void>, ref object, string, void> ptr, ref object s, object arg)
    {
        Console.Write(""Object"");
        delegate*<ref object, object, void> print = &Print;
        ptr(print, ref s, arg.ToString());
    }
    static void Invoke(delegate*<delegate*<ref object, string, void>, ref object, string, void> ptr, ref object s, string arg)
    {
        Console.Write(""String"");
        delegate*<ref object, string, void> print = &Print;
        ptr(print, ref s, arg);
    }
    static void M(bool b)
    {
        delegate*<delegate*<ref object, object, void>, ref object, string, void> printObject1 = &PrintObject;
        delegate*<delegate*<ref object, string, void>, ref object, string, void> printObject2 = &PrintString;
        object o = null;
        Invoke(b ? printObject1 : printObject2, ref o, ""1"");
        Console.Write(o);
    }
    static void Main() => M(true);
}", expectedOutput: "Object1");

            verifier.VerifyIL("C.M", expectedIL: @"
{
  // Code size       42 (0x2a)
  .maxstack  3
  .locals init (delegate*<delegate*<ref object, object, void>, ref object, string, void> V_0, //printObject1
                delegate*<delegate*<ref object, string, void>, ref object, string, void> V_1, //printObject2
                object V_2) //o
  IL_0000:  ldftn      ""void C.PrintObject(delegate*<ref object, object, void>, ref object, object)""
  IL_0006:  stloc.0
  IL_0007:  ldftn      ""void C.PrintString(delegate*<ref object, string, void>, ref object, string)""
  IL_000d:  stloc.1
  IL_000e:  ldnull
  IL_000f:  stloc.2
  IL_0010:  ldarg.0
  IL_0011:  brtrue.s   IL_0016
  IL_0013:  ldloc.1
  IL_0014:  br.s       IL_0017
  IL_0016:  ldloc.0
  IL_0017:  ldloca.s   V_2
  IL_0019:  ldstr      ""1""
  IL_001e:  call       ""void C.Invoke(delegate*<delegate*<ref object, object, void>, ref object, string, void>, ref object, object)""
  IL_0023:  ldloc.2
  IL_0024:  call       ""void System.Console.Write(object)""
  IL_0029:  ret
}
");
        }

        [Fact]
        public void DefaultOfFunctionPointerType()
        {
            var verifier = CompileAndVerifyFunctionPointers(@"
using System;
unsafe class C
{
    static void Main()
    {
        delegate*<void> ptr = default;
        Console.Write(ptr is null);
    }
}", expectedOutput: "True");

            verifier.VerifyIL("C.Main", @"
{
  // Code size       12 (0xc)
  .maxstack  2
  IL_0000:  ldc.i4.0
  IL_0001:  conv.u
  IL_0002:  ldc.i4.0
  IL_0003:  conv.u
  IL_0004:  ceq
  IL_0006:  call       ""void System.Console.Write(bool)""
  IL_000b:  ret
}
");

            var comp = (CSharpCompilation)verifier.Compilation;
            var syntaxTree = comp.SyntaxTrees[0];
            var model = comp.GetSemanticModel(syntaxTree);

            FunctionPointerUtilities.VerifyFunctionPointerSemanticInfo(model,
                syntaxTree.GetRoot()
                    .DescendantNodes()
                    .OfType<LiteralExpressionSyntax>()
                    .Where(l => l.IsKind(SyntaxKind.DefaultLiteralExpression))
                    .Single(),
                expectedSyntax: "default",
                expectedType: "delegate*<System.Void>",
                expectedSymbol: null,
                expectedSymbolCandidates: null);
        }

        [Fact]
        public void ParamsArrayOfFunctionPointers()
        {
            var verifier = CompileAndVerifyFunctionPointers(@"
unsafe class C
{
    static void Params(params delegate*<void>[] funcs)
    {
        foreach (var f in funcs)
        {
            f();
        }
    }

    static void Main()
    {
        Params();
    }
}", expectedOutput: "");

            verifier.VerifyIL("C.Main", expectedIL: @"
{
  // Code size       12 (0xc)
  .maxstack  1
  IL_0000:  ldc.i4.0
  IL_0001:  newarr     ""delegate*<void>""
  IL_0006:  call       ""void C.Params(params delegate*<void>[])""
  IL_000b:  ret
}
");
        }

        [Fact]
        public void StackallocOfFunctionPointers()
        {
            var verifier = CompileAndVerifyFunctionPointers(@"
using System;
static unsafe class C
{
    static int Getter(int i) => i;
    static void Print(delegate*<int, int>* p)
    {
        for (int i = 0; i < 3; i++)
            Console.Write(p[i](i));
    }

    static void Main()
    {
        delegate*<int, int>* p = stackalloc delegate*<int, int>[] { &Getter, &Getter, &Getter };
        Print(p);
    }
}
", expectedOutput: "012");

            verifier.VerifyIL("C.Main", expectedIL: @"
{
  // Code size       58 (0x3a)
  .maxstack  4
  IL_0000:  ldc.i4.3
  IL_0001:  conv.u
  IL_0002:  sizeof     ""delegate*<int, int>""
  IL_0008:  mul.ovf.un
  IL_0009:  localloc
  IL_000b:  dup
  IL_000c:  ldftn      ""int C.Getter(int)""
  IL_0012:  stind.i
  IL_0013:  dup
  IL_0014:  sizeof     ""delegate*<int, int>""
  IL_001a:  add
  IL_001b:  ldftn      ""int C.Getter(int)""
  IL_0021:  stind.i
  IL_0022:  dup
  IL_0023:  ldc.i4.2
  IL_0024:  conv.i
  IL_0025:  sizeof     ""delegate*<int, int>""
  IL_002b:  mul
  IL_002c:  add
  IL_002d:  ldftn      ""int C.Getter(int)""
  IL_0033:  stind.i
  IL_0034:  call       ""void C.Print(delegate*<int, int>*)""
  IL_0039:  ret
}
");
        }

        [Fact]
        public void FunctionPointerCannotBeUsedAsSpanArgument()
        {
            var comp = CreateCompilationWithSpan(@"
using System;
static unsafe class C
{
    static void Main()
    {
        Span<delegate*<int, int>> p = stackalloc delegate*<int, int>[1];
    }
}
", options: TestOptions.UnsafeReleaseDll, parseOptions: TestOptions.Regular9);

            comp.VerifyDiagnostics(
                // (7,14): error CS0306: The type 'delegate*<int, int>' may not be used as a type argument
                //         Span<delegate*<int, int>> p = stackalloc delegate*<int, int>[1];
                Diagnostic(ErrorCode.ERR_BadTypeArgument, "delegate*<int, int>").WithArguments("delegate*<int, int>").WithLocation(7, 14)
            );
        }

        [Fact]
        public void RecursivelyUsedTypeInFunctionPointer()
        {
            var verifier = CompileAndVerifyFunctionPointers(@"
namespace Interop
{
    public unsafe struct PROPVARIANT
    {
        public CAPROPVARIANT ca;
    }
    public unsafe struct CAPROPVARIANT
    {
        public uint cElems;
        public delegate*<PROPVARIANT> pElems;
        public delegate*<PROPVARIANT> pElemsProp { get; }
    }
}");
        }

        [Fact]
        public void VolatileFunctionPointerField()
        {
            var verifier = CompileAndVerifyFunctionPointers(@"
using System;
unsafe class C
{
    static volatile delegate*<void> ptr;
    static void Print() => Console.Write(1);
    static void Main()
    {
        ptr = &Print;
        ptr();
    }
}", expectedOutput: "1");

            verifier.VerifyIL("C.Main", expectedIL: @"
{
  // Code size       26 (0x1a)
  .maxstack  1
  IL_0000:  ldftn      ""void C.Print()""
  IL_0006:  volatile.
  IL_0008:  stsfld     ""delegate*<void> C.ptr""
  IL_000d:  volatile.
  IL_000f:  ldsfld     ""delegate*<void> C.ptr""
  IL_0014:  calli      ""delegate*<void>""
  IL_0019:  ret
}
");
        }

        [Fact]
        public void SupportedBinaryOperators()
        {
            var verifier = CompileAndVerifyFunctionPointers(@"
using System;
unsafe class C
{
    static (bool, bool, bool, bool, bool, bool) DoCompare(delegate*<void> func_1a, delegate*<string, void> func_1b)
    {
        return (func_1a == func_1b,
                func_1a != func_1b,
                func_1a > func_1b,
                func_1a >= func_1b,
                func_1a < func_1b,
                func_1a <= func_1b);
    }

    static void M(delegate*<void> func_1a, delegate*<string, void> func_1b, delegate*<int> func_2, int* int_1, int* int_2)
    {
        var compareResults = DoCompare(func_1a, func_1b);
        Console.WriteLine(""func_1a == func_1b: "" + compareResults.Item1);
        Console.WriteLine(""func_1a != func_1b: "" + compareResults.Item2);
        Console.WriteLine(""func_1a > func_1b: "" + compareResults.Item3);
        Console.WriteLine(""func_1a >= func_1b: "" + compareResults.Item4);
        Console.WriteLine(""func_1a < func_1b: "" + compareResults.Item5);
        Console.WriteLine(""func_1a <= func_1b: "" + compareResults.Item6);
        Console.WriteLine(""func_1a == func_2: "" + (func_1a == func_2));
        Console.WriteLine(""func_1a != func_2: "" + (func_1a != func_2));
        Console.WriteLine(""func_1a > func_2: "" + (func_1a > func_2));
        Console.WriteLine(""func_1a >= func_2: "" + (func_1a >= func_2));
        Console.WriteLine(""func_1a < func_2: "" + (func_1a < func_2));
        Console.WriteLine(""func_1a <= func_2: "" + (func_1a <= func_2));
        Console.WriteLine(""func_1a == int_1: "" + (func_1a == int_1));
        Console.WriteLine(""func_1a != int_1: "" + (func_1a != int_1));
        Console.WriteLine(""func_1a > int_1: "" + (func_1a > int_1));
        Console.WriteLine(""func_1a >= int_1: "" + (func_1a >= int_1));
        Console.WriteLine(""func_1a < int_1: "" + (func_1a < int_1));
        Console.WriteLine(""func_1a <= int_1: "" + (func_1a <= int_1));
        Console.WriteLine(""func_1a == int_2: "" + (func_1a == int_2));
        Console.WriteLine(""func_1a != int_2: "" + (func_1a != int_2));
        Console.WriteLine(""func_1a > int_2: "" + (func_1a > int_2));
        Console.WriteLine(""func_1a >= int_2: "" + (func_1a >= int_2));
        Console.WriteLine(""func_1a < int_2: "" + (func_1a < int_2));
        Console.WriteLine(""func_1a <= int_2: "" + (func_1a <= int_2));
    }

    static void Main()
    {
        delegate*<void> func_1a = (delegate*<void>)1;
        delegate*<string, void> func_1b = (delegate*<string, void>)1;
        delegate*<int> func_2 = (delegate*<int>)2;
        int* int_1 = (int*)1;
        int* int_2 = (int*)2;
        M(func_1a, func_1b, func_2, int_1, int_2);
    }
}", expectedOutput: @"
func_1a == func_1b: True
func_1a != func_1b: False
func_1a > func_1b: False
func_1a >= func_1b: True
func_1a < func_1b: False
func_1a <= func_1b: True
func_1a == func_2: False
func_1a != func_2: True
func_1a > func_2: False
func_1a >= func_2: False
func_1a < func_2: True
func_1a <= func_2: True
func_1a == int_1: True
func_1a != int_1: False
func_1a > int_1: False
func_1a >= int_1: True
func_1a < int_1: False
func_1a <= int_1: True
func_1a == int_2: False
func_1a != int_2: True
func_1a > int_2: False
func_1a >= int_2: False
func_1a < int_2: True
func_1a <= int_2: True");

            verifier.VerifyIL("C.DoCompare", expectedIL: @"
{
  // Code size       39 (0x27)
  .maxstack  7
  IL_0000:  ldarg.0
  IL_0001:  ldarg.1
  IL_0002:  ceq
  IL_0004:  ldarg.0
  IL_0005:  ldarg.1
  IL_0006:  ceq
  IL_0008:  ldc.i4.0
  IL_0009:  ceq
  IL_000b:  ldarg.0
  IL_000c:  ldarg.1
  IL_000d:  cgt.un
  IL_000f:  ldarg.0
  IL_0010:  ldarg.1
  IL_0011:  clt.un
  IL_0013:  ldc.i4.0
  IL_0014:  ceq
  IL_0016:  ldarg.0
  IL_0017:  ldarg.1
  IL_0018:  clt.un
  IL_001a:  ldarg.0
  IL_001b:  ldarg.1
  IL_001c:  cgt.un
  IL_001e:  ldc.i4.0
  IL_001f:  ceq
  IL_0021:  newobj     ""System.ValueTuple<bool, bool, bool, bool, bool, bool>..ctor(bool, bool, bool, bool, bool, bool)""
  IL_0026:  ret
}
");
        }

        [Theory]
        [InlineData("+")]
        [InlineData("-")]
        [InlineData("*")]
        [InlineData("/")]
        [InlineData("%")]
        [InlineData("<<")]
        [InlineData(">>")]
        [InlineData("&&")]
        [InlineData("||")]
        [InlineData("&")]
        [InlineData("|")]
        [InlineData("^")]
        public void UnsupportedBinaryOps(string op)
        {
            bool isLogical = op == "&&" || op == "||";
            var comp = CreateCompilationWithFunctionPointers($@"
unsafe class C
{{
    static void M(delegate*<void> ptr1, delegate*<void> ptr2, int* ptr3)
    {{
        _ = ptr1 {op} ptr2;
        _ = ptr1 {op} ptr3;
        _ = ptr1 {op} 1;
        {(isLogical ? "" : $@"ptr1 {op}= ptr2;
        ptr1 {op}= ptr3;
        ptr1 {op}= 1;")}
    }}
}}");

            var expectedDiagnostics = ArrayBuilder<DiagnosticDescription>.GetInstance();
            expectedDiagnostics.AddRange(
                // (6,13): error CS0019: Operator 'op' cannot be applied to operands of type 'delegate*<void>' and 'delegate*<void>'
                //         _ = ptr1 op ptr2;
                Diagnostic(ErrorCode.ERR_BadBinaryOps, $"ptr1 {op} ptr2").WithArguments(op, "delegate*<void>", "delegate*<void>").WithLocation(6, 13),
                // (7,13): error CS0019: Operator 'op' cannot be applied to operands of type 'delegate*<void>' and 'int*'
                //         _ = ptr1 op ptr3;
                Diagnostic(ErrorCode.ERR_BadBinaryOps, $"ptr1 {op} ptr3").WithArguments(op, "delegate*<void>", "int*").WithLocation(7, 13),
                // (8,13): error CS0019: Operator 'op' cannot be applied to operands of type 'delegate*<void>' and 'int'
                //         _ = ptr1 op 1;
                Diagnostic(ErrorCode.ERR_BadBinaryOps, $"ptr1 {op} 1").WithArguments(op, "delegate*<void>", "int").WithLocation(8, 13));

            if (!isLogical)
            {
                expectedDiagnostics.AddRange(
                    // (9,9): error CS0019: Operator 'op=' cannot be applied to operands of type 'delegate*<void>' and 'delegate*<void>'
                    //         ptr1 op= ptr2;
                    Diagnostic(ErrorCode.ERR_BadBinaryOps, $"ptr1 {op}= ptr2").WithArguments($"{op}=", "delegate*<void>", "delegate*<void>").WithLocation(9, 9),
                    // (10,9): error CS0019: Operator 'op=' cannot be applied to operands of type 'delegate*<void>' and 'int*'
                    //         ptr1 op= ptr3;
                    Diagnostic(ErrorCode.ERR_BadBinaryOps, $"ptr1 {op}= ptr3").WithArguments($"{op}=", "delegate*<void>", "int*").WithLocation(10, 9),
                    // (11,9): error CS0019: Operator 'op=' cannot be applied to operands of type 'delegate*<void>' and 'int'
                    //         ptr1 op= 1;
                    Diagnostic(ErrorCode.ERR_BadBinaryOps, $"ptr1 {op}= 1").WithArguments($"{op}=", "delegate*<void>", "int").WithLocation(11, 9));
            }

            comp.VerifyDiagnostics(expectedDiagnostics.ToArrayAndFree());
        }

        [Theory]
        [InlineData("+")]
        [InlineData("++")]
        [InlineData("-")]
        [InlineData("--")]
        [InlineData("!")]
        [InlineData("~")]
        public void UnsupportedPrefixUnaryOps(string op)
        {
            var comp = CreateCompilationWithFunctionPointers($@"
unsafe class C
{{
    public static void M(delegate*<void> ptr)
    {{
        _ = {op}ptr;
    }}
}}");

            comp.VerifyDiagnostics(
                // (6,13): error CS0023: Operator 'op' cannot be applied to operand of type 'delegate*<void>'
                //         _ = {op}ptr;
                Diagnostic(ErrorCode.ERR_BadUnaryOp, $"{op}ptr").WithArguments(op, "delegate*<void>").WithLocation(6, 13)
            );
        }

        [Theory]
        [InlineData("++")]
        [InlineData("--")]
        public void UnsupportedPostfixUnaryOps(string op)
        {
            var comp = CreateCompilationWithFunctionPointers($@"
unsafe class C
{{
    public static void M(delegate*<void> ptr)
    {{
        _ = ptr{op};
    }}
}}");

            comp.VerifyDiagnostics(
                // (6,13): error CS0023: Operator 'op' cannot be applied to operand of type 'delegate*<void>'
                //         _ = ptr{op};
                Diagnostic(ErrorCode.ERR_BadUnaryOp, $"ptr{op}").WithArguments(op, "delegate*<void>").WithLocation(6, 13)
            );
        }

        [Fact]
        public void FunctionPointerReturnTypeConstrainedCallVirtIfRef()
        {
            var verifier = CompileAndVerifyFunctionPointers(@"
unsafe class C
{
    void M1() {}
    void M<T>(delegate*<ref T> ptr1, delegate*<T> ptr2) where T : C
    {
        ptr1().M1();
        ptr2().M1();
    }
}");

            verifier.VerifyIL(@"C.M<T>(delegate*<T>, delegate*<T>)", @"
{
  // Code size       34 (0x22)
  .maxstack  1
  IL_0000:  ldarg.1
  IL_0001:  calli      ""delegate*<ref T>""
  IL_0006:  constrained. ""T""
  IL_000c:  callvirt   ""void C.M1()""
  IL_0011:  ldarg.2
  IL_0012:  calli      ""delegate*<T>""
  IL_0017:  box        ""T""
  IL_001c:  callvirt   ""void C.M1()""
  IL_0021:  ret
}
");
        }

        [Fact]
        public void NullableAnnotationsInMetadata()
        {
            var source = @"
public unsafe class C
{
    public delegate*<string, object, C> F1;
    public delegate*<string?, object, C> F2;
    public delegate*<string, object?, C> F3;
    public delegate*<string, object, C?> F4;
    public delegate*<string?, object?, C?> F5;
    public delegate*<delegate*<string, int*>, delegate*<string?>, delegate*<void*, string>> F6;
}";

            var comp = CreateCompilationWithFunctionPointers(source, options: WithNonNullTypesTrue(TestOptions.UnsafeReleaseDll));
            comp.VerifyDiagnostics();

            verifySymbolNullabilities(comp.GetTypeByMetadataName("C")!);

            CompileAndVerify(comp, symbolValidator: symbolValidator);

            static void symbolValidator(ModuleSymbol module)
            {
                var c = module.GlobalNamespace.GetTypeMember("C");
                Assert.Equal("System.Runtime.CompilerServices.NullableAttribute({0, 1, 1, 1})", getAttribute("F1"));
                Assert.Equal("System.Runtime.CompilerServices.NullableAttribute({0, 1, 2, 1})", getAttribute("F2"));
                Assert.Equal("System.Runtime.CompilerServices.NullableAttribute({0, 1, 1, 2})", getAttribute("F3"));
                Assert.Equal("System.Runtime.CompilerServices.NullableAttribute({0, 2, 1, 1})", getAttribute("F4"));
                Assert.Equal("System.Runtime.CompilerServices.NullableAttribute({0, 2, 2, 2})", getAttribute("F5"));
                Assert.Equal("System.Runtime.CompilerServices.NullableAttribute({0, 0, 1, 0, 0, 0, 1, 0, 2})", getAttribute("F6"));

                verifySymbolNullabilities(c);

                string getAttribute(string fieldName) => c.GetField(fieldName).GetAttributes().Single().ToString()!;
            }

            static void verifySymbolNullabilities(NamedTypeSymbol c)
            {
                assertExpected("delegate*<System.String!, System.Object!, C!>", "F1");
                assertExpected("delegate*<System.String?, System.Object!, C!>", "F2");
                assertExpected("delegate*<System.String!, System.Object?, C!>", "F3");
                assertExpected("delegate*<System.String!, System.Object!, C?>", "F4");
                assertExpected("delegate*<System.String?, System.Object?, C?>", "F5");
                assertExpected("delegate*<delegate*<System.String!, System.Int32*>, delegate*<System.String?>, delegate*<System.Void*, System.String!>>", "F6");

                void assertExpected(string expectedType, string fieldName)
                {
                    var type = (FunctionPointerTypeSymbol)c.GetField(fieldName).Type;
                    CommonVerifyFunctionPointer(type);
                    Assert.Equal(expectedType, type.ToTestDisplayString(includeNonNullable: true));
                }
            }
        }

        [Theory]
        [InlineData("delegate*<Z, Z, (Z a, Z b)>", @"System.Runtime.CompilerServices.TupleElementNamesAttribute({""a"", ""b""})")]
        [InlineData("delegate*<(Z a, Z b), Z, Z>", @"System.Runtime.CompilerServices.TupleElementNamesAttribute({""a"", ""b""})")]
        [InlineData("delegate*<Z, (Z a, Z b)>", @"System.Runtime.CompilerServices.TupleElementNamesAttribute({""a"", ""b""})")]
        [InlineData("delegate*<(Z c, Z d), (Z e, Z f), (Z a, Z b)>", @"System.Runtime.CompilerServices.TupleElementNamesAttribute({""a"", ""b"", ""c"", ""d"", ""e"", ""f""})")]
        [InlineData("delegate*<(Z, Z), (Z, Z), (Z a, Z b)>", @"System.Runtime.CompilerServices.TupleElementNamesAttribute({""a"", ""b"", null, null, null, null})")]
        [InlineData("delegate*<(Z, Z), (Z, Z), (Z a, Z)>", @"System.Runtime.CompilerServices.TupleElementNamesAttribute({""a"", null, null, null, null, null})")]
        [InlineData("delegate*<(Z, Z), (Z, Z), (Z, Z b)>", @"System.Runtime.CompilerServices.TupleElementNamesAttribute({null, ""b"", null, null, null, null})")]
        [InlineData("delegate*<(Z c, Z d), (Z, Z), (Z, Z)>", @"System.Runtime.CompilerServices.TupleElementNamesAttribute({null, null, ""c"", ""d"", null, null})")]
        [InlineData("delegate*<(Z c, Z), (Z, Z), (Z, Z)>", @"System.Runtime.CompilerServices.TupleElementNamesAttribute({null, null, ""c"", null, null, null})")]
        [InlineData("delegate*<(Z, Z d), (Z, Z), (Z, Z)>", @"System.Runtime.CompilerServices.TupleElementNamesAttribute({null, null, null, ""d"", null, null})")]
        [InlineData("delegate*<(Z, Z), (Z e, Z f), (Z, Z)>", @"System.Runtime.CompilerServices.TupleElementNamesAttribute({null, null, null, null, ""e"", ""f""})")]
        [InlineData("delegate*<(Z, Z), (Z e, Z), (Z, Z)>", @"System.Runtime.CompilerServices.TupleElementNamesAttribute({null, null, null, null, ""e"", null})")]
        [InlineData("delegate*<(Z, Z), (Z, Z f), (Z, Z)>", @"System.Runtime.CompilerServices.TupleElementNamesAttribute({null, null, null, null, null, ""f""})")]
        [InlineData("delegate*<(Z a, (Z b, Z c) d), (Z e, Z f)>", @"System.Runtime.CompilerServices.TupleElementNamesAttribute({""e"", ""f"", ""a"", ""d"", ""b"", ""c""})")]
        [InlineData("delegate*<(Z a, Z b), ((Z c, Z d) e, Z f)>", @"System.Runtime.CompilerServices.TupleElementNamesAttribute({""e"", ""f"", ""c"", ""d"", ""a"", ""b""})")]
        [InlineData("delegate*<delegate*<(Z a, Z b), Z>, delegate*<Z, (Z d, Z e)>>", @"System.Runtime.CompilerServices.TupleElementNamesAttribute({""d"", ""e"", ""a"", ""b""})")]
        [InlineData("delegate*<(Z, Z), (Z, Z), (Z, Z)>", null)]
        public void TupleNamesInMetadata(string type, string? expectedAttribute)
        {
            var comp = CompileAndVerifyFunctionPointers($@"
#pragma warning disable CS0649 // Unassigned field
unsafe class Z
{{
    public {type} F;
}}
", symbolValidator: symbolValidator);

            void symbolValidator(ModuleSymbol module)
            {
                var c = module.GlobalNamespace.GetTypeMember("Z");

                var field = c.GetField("F");
                if (expectedAttribute == null)
                {
                    Assert.Empty(field.GetAttributes());
                }
                else
                {
                    Assert.Equal(expectedAttribute, field.GetAttributes().Single().ToString());
                }

                CommonVerifyFunctionPointer((FunctionPointerTypeSymbol)field.Type);
                Assert.Equal(type, field.Type.ToTestDisplayString());
            }
        }

        [Fact]
        public void DynamicTypeAttributeInMetadata()
        {
            var comp = CompileAndVerifyFunctionPointers(@"
#pragma warning disable CS0649 // Unassigned field
unsafe class C
{
    public delegate*<dynamic, dynamic, dynamic> F1;

    public delegate*<object, object, dynamic> F2;
    public delegate*<dynamic, object, object> F3;
    public delegate*<object, dynamic, object> F4;

    public delegate*<object, object, object> F5;

    public delegate*<object, object, ref dynamic> F6;
    public delegate*<ref dynamic, object, object> F7;
    public delegate*<object, ref dynamic, object> F8;

    public delegate*<ref object, ref object, dynamic> F9;
    public delegate*<dynamic, ref object, ref object> F10;
    public delegate*<ref object, dynamic, ref object> F11;

    public delegate*<object, ref readonly dynamic> F12;
    public delegate*<in dynamic, object> F13;

    public delegate*<out dynamic, object> F14;

    public D<delegate*<dynamic>[], dynamic> F15;

    public delegate*<A<object>.B<dynamic>> F16;
}
class D<T, U> { }
class A<T>
{
    public class B<U> {}
}
", symbolValidator: symbolValidator);

            void symbolValidator(ModuleSymbol module)
            {
                var c = module.GlobalNamespace.GetTypeMember("C");

                assertField("F1", "System.Runtime.CompilerServices.DynamicAttribute({false, true, true, true})", "delegate*<dynamic, dynamic, dynamic>");

                assertField("F2", "System.Runtime.CompilerServices.DynamicAttribute({false, true, false, false})", "delegate*<System.Object, System.Object, dynamic>");
                assertField("F3", "System.Runtime.CompilerServices.DynamicAttribute({false, false, true, false})", "delegate*<dynamic, System.Object, System.Object>");
                assertField("F4", "System.Runtime.CompilerServices.DynamicAttribute({false, false, false, true})", "delegate*<System.Object, dynamic, System.Object>");

                assertField("F5", null, "delegate*<System.Object, System.Object, System.Object>");

                assertField("F6", "System.Runtime.CompilerServices.DynamicAttribute({false, false, true, false, false})", "delegate*<System.Object, System.Object, ref dynamic>");
                assertField("F7", "System.Runtime.CompilerServices.DynamicAttribute({false, false, false, true, false})", "delegate*<ref dynamic, System.Object, System.Object>");
                assertField("F8", "System.Runtime.CompilerServices.DynamicAttribute({false, false, false, false, true})", "delegate*<System.Object, ref dynamic, System.Object>");

                assertField("F9", "System.Runtime.CompilerServices.DynamicAttribute({false, true, false, false, false, false})", "delegate*<ref System.Object, ref System.Object, dynamic>");
                assertField("F10", "System.Runtime.CompilerServices.DynamicAttribute({false, false, false, true, false, false})", "delegate*<dynamic, ref System.Object, ref System.Object>");
                assertField("F11", "System.Runtime.CompilerServices.DynamicAttribute({false, false, false, false, false, true})", "delegate*<ref System.Object, dynamic, ref System.Object>");

                assertField("F12", "System.Runtime.CompilerServices.DynamicAttribute({false, false, false, true, false})", "delegate*<System.Object, ref readonly modreq(System.Runtime.InteropServices.InAttribute) dynamic>");
                assertField("F13", "System.Runtime.CompilerServices.DynamicAttribute({false, false, false, false, true})", "delegate*<in modreq(System.Runtime.InteropServices.InAttribute) dynamic, System.Object>");

                assertField("F14", "System.Runtime.CompilerServices.DynamicAttribute({false, false, false, false, true})", "delegate*<out modreq(System.Runtime.InteropServices.OutAttribute) dynamic, System.Object>");

                // https://github.com/dotnet/roslyn/issues/44160 tracks fixing this. We're not encoding dynamic correctly for function pointers as type parameters
                assertField("F15", "System.Runtime.CompilerServices.DynamicAttribute({false, false, false, true})", "D<delegate*<System.Object>[], System.Object>");

                assertField("F16", "System.Runtime.CompilerServices.DynamicAttribute({false, false, false, true})", "delegate*<A<System.Object>.B<dynamic>>");

                void assertField(string field, string? expectedAttribute, string expectedType)
                {
                    var f = c.GetField(field);
                    if (expectedAttribute is null)
                    {
                        Assert.Empty(f.GetAttributes());
                    }
                    else
                    {
                        Assert.Equal(expectedAttribute, f.GetAttributes().Single().ToString());
                    }

                    if (f.Type is FunctionPointerTypeSymbol ptrType)
                    {
                        CommonVerifyFunctionPointer(ptrType);
                    }
                    Assert.Equal(expectedType, f.Type.ToTestDisplayString());
                }
            }
        }

        [Fact]
        public void DynamicOverriddenWithCustomModifiers()
        {
            var il = @"
.class public A
{
  .method public hidebysig newslot virtual
    instance void M(method class [mscorlib]System.Object modopt([mscorlib]System.Object) & modopt([mscorlib]System.Object) modreq([mscorlib]System.Runtime.InteropServices.InAttribute) *(class [mscorlib]System.Object modopt([mscorlib]System.Object)) a) managed
  {
    .param [1]
    .custom instance void [mscorlib]System.Runtime.CompilerServices.DynamicAttribute::.ctor(bool[]) = ( 01 00 08 00 00 00 00 00 00 00 00 01 00 01 00 00 ) 
    ret
  }
  .method public hidebysig specialname rtspecialname 
    instance void .ctor () cil managed 
  {
    ldarg.0
    call instance void [mscorlib]System.Object::.ctor()
    ret
  }
}
";

            var source = @"
unsafe class B : A
{
    public override void M(delegate*<dynamic, ref readonly dynamic> a) {}
}";

            var verifier = CompileAndVerifyFunctionPointersWithIl(source, il, symbolValidator: symbolValidator);

            static void symbolValidator(ModuleSymbol module)
            {
                var b = module.GlobalNamespace.GetTypeMember("B");

                var m = b.GetMethod("M");
                var param = m.Parameters.Single();
                Assert.Equal("System.Runtime.CompilerServices.DynamicAttribute({false, false, false, false, false, true, false, true})", param.GetAttributes().Single().ToString());

                CommonVerifyFunctionPointer((FunctionPointerTypeSymbol)param.Type);
                Assert.Equal("delegate*<dynamic modopt(System.Object), ref readonly modreq(System.Runtime.InteropServices.InAttribute) modopt(System.Object) dynamic modopt(System.Object)>", param.Type.ToTestDisplayString());
            }
        }

        [Fact]
        public void BadDynamicAttributes()
        {
            var il = @"
.class public A
{
  .method public hidebysig static void TooManyFlags(method class [mscorlib]System.Object *(class [mscorlib]System.Object) a)
  {
    .param [1]
    //{false, true, true, true}
    .custom instance void [mscorlib]System.Runtime.CompilerServices.DynamicAttribute::.ctor(bool[]) = ( 01 00 04 00 00 00 00 01 01 01 00 00 ) 
    ret
  }
  .method public hidebysig static void TooFewFlags_MissingParam(method class [mscorlib]System.Object *(class [mscorlib]System.Object) a)
  {
    .param [1]
    //{false, true}
    .custom instance void [mscorlib]System.Runtime.CompilerServices.DynamicAttribute::.ctor(bool[]) = ( 01 00 02 00 00 00 00 01 00 00 ) 
    ret
  }
  .method public hidebysig static void TooFewFlags_MissingReturn(method class [mscorlib]System.Object *(class [mscorlib]System.Object) a)
  {
    .param [1]
    //{false}
    .custom instance void [mscorlib]System.Runtime.CompilerServices.DynamicAttribute::.ctor(bool[]) = ( 01 00 01 00 00 00 00 00 00 ) 
    ret
  }
  .method public hidebysig static void PtrTypeIsTrue(method class [mscorlib]System.Object *(class [mscorlib]System.Object) a)
  {
    .param [1]
    //{true, true, true}
    .custom instance void [mscorlib]System.Runtime.CompilerServices.DynamicAttribute::.ctor(bool[]) = ( 01 00 03 00 00 00 01 01 01 00 00 ) 
    ret
  }
  .method public hidebysig static void NonObjectIsTrue(method class [mscorlib]System.String *(class [mscorlib]System.Object) a)
  {
    .param [1]
    //{false, true, true}
    .custom instance void [mscorlib]System.Runtime.CompilerServices.DynamicAttribute::.ctor(bool[]) = ( 01 00 03 00 00 00 00 01 01 00 00 ) 
    ret
  }
  .method public hidebysig static void RefIsTrue_Return(method class [mscorlib]System.Object& *(class [mscorlib]System.Object) a)
  {
    .param [1]
    //{false, true, true, true}
    .custom instance void [mscorlib]System.Runtime.CompilerServices.DynamicAttribute::.ctor(bool[]) = ( 01 00 04 00 00 00 00 01 01 01 00 00 ) 
    ret
  }
  .method public hidebysig static void RefIsTrue_Param(method class [mscorlib]System.Object *(class [mscorlib]System.Object&) a)
  {
    .param [1]
    //{false, true, true, true}
    .custom instance void [mscorlib]System.Runtime.CompilerServices.DynamicAttribute::.ctor(bool[]) = ( 01 00 04 00 00 00 00 01 01 01 00 00 ) 
    ret
  }
  .method public hidebysig static void ModIsTrue_Return(method class [mscorlib]System.Object modopt([mscorlib]System.Object) *(class [mscorlib]System.Object) a)
  {
    .param [1]
    //{false, true, true, true}
    .custom instance void [mscorlib]System.Runtime.CompilerServices.DynamicAttribute::.ctor(bool[]) = ( 01 00 04 00 00 00 00 01 01 01 00 00 ) 
    ret
  }
  .method public hidebysig static void ModIsTrue_Param(method class [mscorlib]System.Object *(class [mscorlib]System.Object modopt([mscorlib]System.Object)) a)
  {
    .param [1]
    //{false, true, true, true}
    .custom instance void [mscorlib]System.Runtime.CompilerServices.DynamicAttribute::.ctor(bool[]) = ( 01 00 04 00 00 00 00 01 01 01 00 00 ) 
    ret
  }
  .method public hidebysig static void ModIsTrue_RefReturn(method class [mscorlib]System.Object & modopt([mscorlib]System.Object) *(class [mscorlib]System.Object) a)
  {
    .param [1]
    //{false, false, true, true, true}
    .custom instance void [mscorlib]System.Runtime.CompilerServices.DynamicAttribute::.ctor(bool[]) = ( 01 00 05 00 00 00 00 00 01 01 01 00 00 ) 
    ret
  }
  .method public hidebysig static void ModIsTrue_RefParam(method class [mscorlib]System.Object *(class [mscorlib]System.Object & modopt([mscorlib]System.Object)) a)
  {
    .param [1]
    //{false, true, false, true, true}
    .custom instance void [mscorlib]System.Runtime.CompilerServices.DynamicAttribute::.ctor(bool[]) = ( 01 00 05 00 00 00 00 01 00 01 01 00 00 ) 
    ret
  }
}
";

            var comp = CreateCompilationWithFunctionPointersAndIl("", il);

            var a = comp.GetTypeByMetadataName("A");

            assert("TooManyFlags", "delegate*<System.Object, System.Object>");
            assert("TooFewFlags_MissingParam", "delegate*<System.Object, System.Object>");
            assert("TooFewFlags_MissingReturn", "delegate*<System.Object, System.Object>");
            assert("PtrTypeIsTrue", "delegate*<System.Object, System.Object>");
            assert("NonObjectIsTrue", "delegate*<System.Object, System.String>");
            assert("RefIsTrue_Return", "delegate*<System.Object, ref System.Object>");
            assert("RefIsTrue_Param", "delegate*<ref System.Object, System.Object>");
            assert("ModIsTrue_Return", "delegate*<System.Object, System.Object modopt(System.Object)>");
            assert("ModIsTrue_Param", "delegate*<System.Object modopt(System.Object), System.Object>");
            assert("ModIsTrue_RefReturn", "delegate*<System.Object, ref modopt(System.Object) System.Object>");
            assert("ModIsTrue_RefParam", "delegate*<ref modopt(System.Object) System.Object, System.Object>");

            void assert(string methodName, string expectedType)
            {
                var method = a.GetMethod(methodName);
                var param = method.Parameters.Single();
                CommonVerifyFunctionPointer((FunctionPointerTypeSymbol)param.Type);
                Assert.Equal(expectedType, param.Type.ToTestDisplayString());
            }
        }

        [Fact]
        public void BetterFunctionMember_BreakTiesByCustomModifierCount_TypeMods()
        {
            var il = @"
.class public auto ansi beforefieldinit Program
    extends [mscorlib]System.Object
{
    // Methods
    .method public hidebysig static 
        void RetModifiers (method void modopt([mscorlib]System.Object) modopt([mscorlib]System.Object) *()) cil managed 
    {
        ldstr ""M""
        call void [mscorlib]System.Console::Write(string)
        ret
    }

    .method public hidebysig static 
        void RetModifiers (method void modopt([mscorlib]System.Object) *()) cil managed 
    {
        ldstr ""L""
        call void [mscorlib]System.Console::Write(string)
        ret
    }

    .method public hidebysig static 
        void ParamModifiers (method void *(int32 modopt([mscorlib]System.Object) modopt([mscorlib]System.Object))) cil managed 
    {
        ldstr ""M""
        call void [mscorlib]System.Console::Write(string)
        ret
    }

    .method public hidebysig static 
        void ParamModifiers (method void *(int32) modopt([mscorlib]System.Object)) cil managed 
    {
        ldstr ""L""
        call void [mscorlib]System.Console::Write(string)
        ret
    }
}";

            var source = @"
unsafe class C
{
    static void Main()
    {
        delegate*<void> ptr1 = null;
        Program.RetModifiers(ptr1);
        delegate*<int, void> ptr2 = null;
        Program.ParamModifiers(ptr2);
    }
}";

            var verifier = CompileAndVerifyFunctionPointersWithIl(source, il, expectedOutput: "LL");
            verifier.VerifyIL("C.Main", expectedIL: @"
{
  // Code size       19 (0x13)
  .maxstack  1
  .locals init (delegate*<void> V_0, //ptr1
                delegate*<int, void> V_1) //ptr2
  IL_0000:  ldc.i4.0
  IL_0001:  conv.u
  IL_0002:  stloc.0
  IL_0003:  ldloc.0
  IL_0004:  call       ""void Program.RetModifiers(delegate*<void>)""
  IL_0009:  ldc.i4.0
  IL_000a:  conv.u
  IL_000b:  stloc.1
  IL_000c:  ldloc.1
  IL_000d:  call       ""void Program.ParamModifiers(delegate*<int, void>)""
  IL_0012:  ret
}
            ");
        }

        [Fact]
        public void BetterFunctionMember_BreakTiesByCustomModifierCount_Ref()
        {
            var il = @"
.class public auto ansi beforefieldinit Program
    extends [mscorlib]System.Object
{
    // Methods
    .method public hidebysig static 
        void RetModifiers (method int32 & modopt([mscorlib]System.Object) modopt([mscorlib]System.Object) *()) cil managed 
    {
        ldstr ""M""
        call void [mscorlib]System.Console::Write(string)
        ret
    }

    .method public hidebysig static 
        void RetModifiers (method int32 & modopt([mscorlib]System.Object) *()) cil managed 
    {
        ldstr ""L""
        call void [mscorlib]System.Console::Write(string)
        ret
    }

    .method public hidebysig static 
        void ParamModifiers (method void *(int32 & modopt([mscorlib]System.Object) modopt([mscorlib]System.Object))) cil managed 
    {
        ldstr ""M""
        call void [mscorlib]System.Console::Write(string)
        ret
    }

    .method public hidebysig static 
        void ParamModifiers (method void *(int32 & modopt([mscorlib]System.Object))) cil managed 
    {
        ldstr ""L""
        call void [mscorlib]System.Console::Write(string)
        ret
    }
}
";

            var source = @"
unsafe class C
{
    static void Main()
    {
        delegate*<ref int> ptr1 = null;
        Program.RetModifiers(ptr1);
        delegate*<ref int, void> ptr2 = null;
        Program.ParamModifiers(ptr2);
    }
}";

            var verifier = CompileAndVerifyFunctionPointersWithIl(source, il, expectedOutput: "LL");
            verifier.VerifyIL("C.Main", expectedIL: @"
{
  // Code size       19 (0x13)
  .maxstack  1
  .locals init (delegate*<ref int> V_0, //ptr1
                delegate*<ref int, void> V_1) //ptr2
  IL_0000:  ldc.i4.0
  IL_0001:  conv.u
  IL_0002:  stloc.0
  IL_0003:  ldloc.0
  IL_0004:  call       ""void Program.RetModifiers(delegate*<ref int>)""
  IL_0009:  ldc.i4.0
  IL_000a:  conv.u
  IL_000b:  stloc.1
  IL_000c:  ldloc.1
  IL_000d:  call       ""void Program.ParamModifiers(delegate*<ref int, void>)""
  IL_0012:  ret
}
");
        }

        [Fact]
        public void Overloading_ReturnTypes()
        {
            var verifier = CompileAndVerifyFunctionPointers(@"
using System;
unsafe class C
{
    static void M(delegate*<void> ptr) => ptr();
    static void M(delegate*<object> ptr) => Console.WriteLine(ptr());
    static void M(delegate*<string> ptr) => Console.WriteLine(ptr());
    static void Ptr_Void() => Console.WriteLine(""Void"");
    static object Ptr_Obj() => ""Object"";
    static string Ptr_Str() => ""String"";

    static void Main()
    {
        M(&Ptr_Void);
        M(&Ptr_Obj);
        M(&Ptr_Str);
    }
}
", expectedOutput: @"
Void
Object
String");

            verifier.VerifyIL("C.Main", @"
{
  // Code size       34 (0x22)
  .maxstack  1
  IL_0000:  ldftn      ""void C.Ptr_Void()""
  IL_0006:  call       ""void C.M(delegate*<void>)""
  IL_000b:  ldftn      ""object C.Ptr_Obj()""
  IL_0011:  call       ""void C.M(delegate*<object>)""
  IL_0016:  ldftn      ""string C.Ptr_Str()""
  IL_001c:  call       ""void C.M(delegate*<string>)""
  IL_0021:  ret
}
");
        }

        [Fact]
        public void Overloading_ValidReturnRefness()
        {
            var verifier = CompileAndVerifyFunctionPointers(@"
using System;
unsafe class C
{
    static object field = ""R"";
    static void M(delegate*<object> ptr) => Console.WriteLine(ptr());
    static void M(delegate*<ref object> ptr)
    {
        Console.Write(field);
        ref var local = ref ptr();
        local = ""ef"";
        Console.WriteLine(field);
    }
    static object Ptr_NonRef() => ""NonRef"";
    static ref object Ptr_Ref() => ref field;

    static void Main()
    {
        M(&Ptr_NonRef);
        M(&Ptr_Ref);
    }
}
", expectedOutput: @"
NonRef
Ref");

            verifier.VerifyIL("C.Main", @"
{
  // Code size       23 (0x17)
  .maxstack  1
  IL_0000:  ldftn      ""object C.Ptr_NonRef()""
  IL_0006:  call       ""void C.M(delegate*<object>)""
  IL_000b:  ldftn      ""ref object C.Ptr_Ref()""
  IL_0011:  call       ""void C.M(delegate*<ref object>)""
  IL_0016:  ret
}
");
        }

        [Fact]
        public void Overloading_InvalidReturnRefness()
        {
            var comp = CreateCompilationWithFunctionPointers(@"
unsafe class C<T>
{
    static void M1(delegate*<ref readonly object> ptr) => throw null;
    static void M1(delegate*<ref object> ptr) => throw null;

    static void M2(C<delegate*<ref readonly object>[]> c) => throw null;
    static void M2(C<delegate*<ref object>[]> c) => throw null;
}
");

            comp.VerifyDiagnostics(
                // (5,17): error CS0111: Type 'C<T>' already defines a member called 'M1' with the same parameter types
                //     static void M1(delegate*<ref object> ptr) => throw null;
                Diagnostic(ErrorCode.ERR_MemberAlreadyExists, "M1").WithArguments("M1", "C<T>").WithLocation(5, 17),
                // (8,17): error CS0111: Type 'C<T>' already defines a member called 'M2' with the same parameter types
                //     static void M2(C<delegate*<ref object>[]> c) => throw null;
                Diagnostic(ErrorCode.ERR_MemberAlreadyExists, "M2").WithArguments("M2", "C<T>").WithLocation(8, 17)
            );
        }

        [Fact]
        public void Overloading_ReturnNoBetterFunction()
        {
            var comp = CreateCompilationWithFunctionPointers(@"
interface I1 {}
interface I2 {}
unsafe class C : I1, I2
{
    static void M1(delegate*<I1> ptr) => throw null;
    static void M1(delegate*<I2> ptr) => throw null;

    static void M2(delegate*<C> ptr)
    {
        M1(ptr);
    }
}
");

            comp.VerifyDiagnostics(
                // (11,9): error CS0121: The call is ambiguous between the following methods or properties: 'C.M1(delegate*<I1>)' and 'C.M1(delegate*<I2>)'
                //         M1(ptr);
                Diagnostic(ErrorCode.ERR_AmbigCall, "M1").WithArguments("C.M1(delegate*<I1>)", "C.M1(delegate*<I2>)").WithLocation(11, 9)
            );
        }

        [Fact]
        public void Overloading_ParameterTypes()
        {
            var verifier = CompileAndVerifyFunctionPointers(@"
using System;
unsafe class C
{
    static void M(delegate*<object, void> ptr) => ptr(""Object"");
    static void M(delegate*<string, void> ptr) => ptr(""String"");

    static void Main()
    {
        delegate*<object, void> ptr1 = &Console.WriteLine;
        delegate*<string, void> ptr2 = &Console.WriteLine;
        M(ptr1);
        M(ptr2);
    }
}
", expectedOutput: @"
Object
String");

            verifier.VerifyIL("C.Main", expectedIL: @"
{
  // Code size       25 (0x19)
  .maxstack  2
  .locals init (delegate*<string, void> V_0) //ptr2
  IL_0000:  ldftn      ""void System.Console.WriteLine(object)""
  IL_0006:  ldftn      ""void System.Console.WriteLine(string)""
  IL_000c:  stloc.0
  IL_000d:  call       ""void C.M(delegate*<object, void>)""
  IL_0012:  ldloc.0
  IL_0013:  call       ""void C.M(delegate*<string, void>)""
  IL_0018:  ret
}
");
        }

        [Fact]
        public void Overloading_ValidParameterRefness()
        {
            var verifier = CompileAndVerifyFunctionPointers(@"
using System;
unsafe class C
{
    static object field = ""R"";
    static void M(delegate*<ref object, void> ptr)
    {
        Console.Write(field);
        ref var local = ref field;
        ptr(ref local);
        Console.WriteLine(field);
    }
    static void M(delegate*<object, void> ptr) => ptr(""NonRef"");

    static void Ptr(ref object param) => param = ""ef"";

    static void Main()
    {
        M(&Console.WriteLine);
        M(&Ptr);
    }
}
", expectedOutput: @"
NonRef
Ref");

            verifier.VerifyIL("C.Main", expectedIL: @"
{
  // Code size       23 (0x17)
  .maxstack  1
  IL_0000:  ldftn      ""void System.Console.WriteLine(object)""
  IL_0006:  call       ""void C.M(delegate*<object, void>)""
  IL_000b:  ldftn      ""void C.Ptr(ref object)""
  IL_0011:  call       ""void C.M(delegate*<ref object, void>)""
  IL_0016:  ret
}
");
        }

        [Theory]
        [InlineData("ref", "out")]
        [InlineData("ref", "in")]
        [InlineData("out", "in")]
        public void Overloading_InvalidParameterRefness(string refKind1, string refKind2)
        {
            var comp = CreateCompilationWithFunctionPointers($@"
unsafe class C<T>
{{
    static void M1(delegate*<{refKind1} object, void> ptr) => throw null;
    static void M1(delegate*<{refKind2} object, void> ptr) => throw null;

    static void M2(C<delegate*<{refKind1} object, void>[]> c) => throw null;
    static void M2(C<delegate*<{refKind2} object, void>[]> c) => throw null;
}}
");

            comp.VerifyDiagnostics(
                // (5,17): error CS0111: Type 'C<T>' already defines a member called 'M1' with the same parameter types
                //     static void M1(delegate*<{refKind2} object, void> ptr) => throw null;
                Diagnostic(ErrorCode.ERR_MemberAlreadyExists, "M1").WithArguments("M1", "C<T>").WithLocation(5, 17),
                // (8,17): error CS0111: Type 'C<T>' already defines a member called 'M2' with the same parameter types
                //     static void M2(C<delegate*<{refKind2} object, void>[]> c) => throw null;
                Diagnostic(ErrorCode.ERR_MemberAlreadyExists, "M2").WithArguments("M2", "C<T>").WithLocation(8, 17)
            );
        }

        [Fact]
        public void Overloading_ParameterTypesNoBetterFunctionMember()
        {
            var comp = CreateCompilationWithFunctionPointers(@"
interface I1 {}
interface I2 {}
unsafe class C : I1, I2
{
    static void M1(delegate*<delegate*<I1, void>, void> ptr) => throw null;
    static void M1(delegate*<delegate*<I2, void>, void> ptr) => throw null;

    static void M2(delegate*<delegate*<C, void>, void> ptr)
    {
        M1(ptr);
    }
}
");

            comp.VerifyDiagnostics(
                // (11,9): error CS0121: The call is ambiguous between the following methods or properties: 'C.M1(delegate*<delegate*<I1, void>, void>)' and 'C.M1(delegate*<delegate*<I2, void>, void>)'
                //         M1(ptr);
                Diagnostic(ErrorCode.ERR_AmbigCall, "M1").WithArguments("C.M1(delegate*<delegate*<I1, void>, void>)", "C.M1(delegate*<delegate*<I2, void>, void>)").WithLocation(11, 9)
            );
        }

        [Fact]
        public void Override_CallingConventionMustMatch()
        {
            var comp = CreateCompilationWithFunctionPointers(@"
unsafe class Base
{
    protected virtual void M1(delegate*<void> ptr) {}
    protected virtual delegate*<void> M2() => throw null;
    protected virtual void M3(delegate* unmanaged[Stdcall, Thiscall]<void> ptr) {}
    protected virtual delegate* unmanaged[Stdcall, Thiscall]<void> M4() => throw null;
}
unsafe class Derived1 : Base
{
    protected override void M1(delegate* unmanaged[Cdecl]<void> ptr) {}
    protected override delegate* unmanaged[Cdecl]<void> M2() => throw null;
    protected override void M3(delegate* unmanaged[Fastcall, Thiscall]<void> ptr) {}
    protected override delegate* unmanaged[Fastcall, Thiscall]<void> M4() => throw null;
}
unsafe class Derived2 : Base
{
    protected override void M1(delegate*<void> ptr) {} // Implemented correctly
    protected override delegate*<void> M2() => throw null; // Implemented correctly
    protected override void M3(delegate* unmanaged[Stdcall, Fastcall]<void> ptr) {}
    protected override delegate* unmanaged[Stdcall, Fastcall]<void> M4() => throw null;
}
");

            comp.Assembly.SetOverrideRuntimeSupportsUnmanagedSignatureCallingConvention();

            comp.VerifyDiagnostics(
                // (11,29): error CS0115: 'Derived1.M1(delegate* unmanaged[Cdecl]<void>)': no suitable method found to override
                //     protected override void M1(delegate* unmanaged[Cdecl]<void> ptr) {}
                Diagnostic(ErrorCode.ERR_OverrideNotExpected, "M1").WithArguments("Derived1.M1(delegate* unmanaged[Cdecl]<void>)").WithLocation(11, 29),
                // (12,57): error CS0508: 'Derived1.M2()': return type must be 'delegate*<void>' to match overridden member 'Base.M2()'
                //     protected override delegate* unmanaged[Cdecl]<void> M2() => throw null;
                Diagnostic(ErrorCode.ERR_CantChangeReturnTypeOnOverride, "M2").WithArguments("Derived1.M2()", "Base.M2()", "delegate*<void>").WithLocation(12, 57),
                // (13,29): error CS0115: 'Derived1.M3(delegate* unmanaged[Fastcall, Thiscall]<void>)': no suitable method found to override
                //     protected override void M3(delegate* unmanaged[Fastcall, Thiscall]<void> ptr) {}
                Diagnostic(ErrorCode.ERR_OverrideNotExpected, "M3").WithArguments("Derived1.M3(delegate* unmanaged[Fastcall, Thiscall]<void>)").WithLocation(13, 29),
                // (14,70): error CS0508: 'Derived1.M4()': return type must be 'delegate* unmanaged[Stdcall, Thiscall]<void>' to match overridden member 'Base.M4()'
                //     protected override delegate* unmanaged[Fastcall, Thiscall]<void> M4() => throw null;
                Diagnostic(ErrorCode.ERR_CantChangeReturnTypeOnOverride, "M4").WithArguments("Derived1.M4()", "Base.M4()", "delegate* unmanaged[Stdcall, Thiscall]<void>").WithLocation(14, 70),
                // (20,29): error CS0115: 'Derived2.M3(delegate* unmanaged[Stdcall, Fastcall]<void>)': no suitable method found to override
                //     protected override void M3(delegate* unmanaged[Stdcall, Fastcall]<void> ptr) {}
                Diagnostic(ErrorCode.ERR_OverrideNotExpected, "M3").WithArguments("Derived2.M3(delegate* unmanaged[Stdcall, Fastcall]<void>)").WithLocation(20, 29),
                // (21,69): error CS0508: 'Derived2.M4()': return type must be 'delegate* unmanaged[Stdcall, Thiscall]<void>' to match overridden member 'Base.M4()'
                //     protected override delegate* unmanaged[Stdcall, Fastcall]<void> M4() => throw null;
                Diagnostic(ErrorCode.ERR_CantChangeReturnTypeOnOverride, "M4").WithArguments("Derived2.M4()", "Base.M4()", "delegate* unmanaged[Stdcall, Thiscall]<void>").WithLocation(21, 69)
            );
        }

        [Fact]
        public void Override_ConventionOrderingDoesNotMatter()
        {
            var source1 = @"
public unsafe class Base
{
    public virtual void M1(delegate* unmanaged[Thiscall, Stdcall]<void> param) => throw null;
    public virtual delegate* unmanaged[Thiscall, Stdcall]<void> M2() => throw null;
    public virtual void M3(delegate* unmanaged[Thiscall, Stdcall]<ref string> param) => throw null;
    public virtual delegate* unmanaged[Thiscall, Stdcall]<ref string> M4() => throw null;
}
";

            var source2 = @"
unsafe class Derived1 : Base
{
    public override void M1(delegate* unmanaged[Stdcall, Thiscall]<void> param) => throw null;
    public override delegate* unmanaged[Stdcall, Thiscall]<void> M2() => throw null;
    public override void M3(delegate* unmanaged[Stdcall, Thiscall]<ref string> param) => throw null;
    public override delegate* unmanaged[Stdcall, Thiscall]<ref string> M4() => throw null;
}
unsafe class Derived2 : Base
{
    public override void M1(delegate* unmanaged[Stdcall, Stdcall, Thiscall]<void> param) => throw null;
    public override delegate* unmanaged[Stdcall, Stdcall, Thiscall]<void> M2() => throw null;
    public override void M3(delegate* unmanaged[Stdcall, Stdcall, Thiscall]<ref string> param) => throw null;
    public override delegate* unmanaged[Stdcall, Stdcall, Thiscall]<ref string> M4() => throw null;
}
";
            // https://github.com/dotnet/roslyn/issues/46676: When we have a p8 runtime, verify output
            // on these, that the correct overload is called.

            var allSourceComp = CreateCompilationWithFunctionPointers(source1 + source2);

            allSourceComp.Assembly.SetOverrideRuntimeSupportsUnmanagedSignatureCallingConvention();
            CompileAndVerify(allSourceComp, symbolValidator: getSymbolValidator(separateAssembly: false));

            var baseComp = CreateCompilationWithFunctionPointers(source1);
            baseComp.Assembly.SetOverrideRuntimeSupportsUnmanagedSignatureCallingConvention();
            var metadataRef = baseComp.EmitToImageReference();

            var derivedComp = CreateCompilationWithFunctionPointers(source2, references: new[] { metadataRef });
            derivedComp.Assembly.SetOverrideRuntimeSupportsUnmanagedSignatureCallingConvention();
            CompileAndVerify(derivedComp, symbolValidator: getSymbolValidator(separateAssembly: true));

            static Action<ModuleSymbol> getSymbolValidator(bool separateAssembly)
            {
                return module =>
                {
                    var @base = (separateAssembly ? module.ReferencedAssemblySymbols[1].GlobalNamespace : module.GlobalNamespace).GetTypeMember("Base");
                    var baseM1 = @base.GetMethod("M1");
                    var baseM2 = @base.GetMethod("M2");
                    var baseM3 = @base.GetMethod("M3");
                    var baseM4 = @base.GetMethod("M4");

                    for (int derivedI = 1; derivedI <= 2; derivedI++)
                    {
                        var derived = module.GlobalNamespace.GetTypeMember($"Derived{derivedI}");
                        var derivedM1 = derived.GetMethod("M1");
                        var derivedM2 = derived.GetMethod("M2");
                        var derivedM3 = derived.GetMethod("M3");
                        var derivedM4 = derived.GetMethod("M4");

                        Assert.True(baseM1.Parameters.Single().Type.Equals(derivedM1.Parameters.Single().Type, TypeCompareKind.ConsiderEverything));
                        Assert.True(baseM2.ReturnType.Equals(derivedM2.ReturnType, TypeCompareKind.ConsiderEverything));
                        Assert.True(baseM3.Parameters.Single().Type.Equals(derivedM3.Parameters.Single().Type, TypeCompareKind.ConsiderEverything));
                        Assert.True(baseM4.ReturnType.Equals(derivedM4.ReturnType, TypeCompareKind.ConsiderEverything));
                    }
                };
            }
        }

        [Theory]
        [InlineData("", "ref ")]
        [InlineData("", "out ")]
        [InlineData("", "in ")]
        [InlineData("ref ", "")]
        [InlineData("ref ", "out ")]
        [InlineData("ref ", "in ")]
        [InlineData("out ", "")]
        [InlineData("out ", "ref ")]
        [InlineData("out ", "in ")]
        [InlineData("in ", "")]
        [InlineData("in ", "ref ")]
        [InlineData("in ", "out ")]
        public void Override_RefnessMustMatch_Parameters(string refKind1, string refKind2)
        {
            var comp = CreateCompilationWithFunctionPointers(@$"
unsafe class Base
{{
    protected virtual void M1(delegate*<{refKind1}string, void> ptr) {{}}
    protected virtual delegate*<{refKind1}string, void> M2() => throw null;
}}
unsafe class Derived : Base
{{
    protected override void M1(delegate*<{refKind2}string, void> ptr) {{}}
    protected override delegate*<{refKind2}string, void> M2() => throw null;
}}");

            comp.VerifyDiagnostics(
                // (9,29): error CS0115: 'Derived.M1(delegate*<{refKind2} string, void>)': no suitable method found to override
                //     protected override void M1(delegate*<{refKind2} string, void> ptr) {}
                Diagnostic(ErrorCode.ERR_OverrideNotExpected, "M1").WithArguments($"Derived.M1(delegate*<{refKind2}string, void>)").WithLocation(9, 29),
                // (10,49): error CS0508: 'Derived.M2()': return type must be 'delegate*<{refKind1} string, void>' to match overridden member 'Base.M2()'
                //     protected override delegate*<{refKind2} string, void> M2() => throw null;
                Diagnostic(ErrorCode.ERR_CantChangeReturnTypeOnOverride, "M2").WithArguments("Derived.M2()", "Base.M2()", $"delegate*<{refKind1}string, void>").WithLocation(10, 48 + refKind2.Length)
            );
        }

        [Theory]
        [InlineData(" ", "ref ")]
        [InlineData(" ", "ref readonly ")]
        [InlineData("ref ", " ")]
        [InlineData("ref ", "ref readonly ")]
        [InlineData("ref readonly ", " ")]
        [InlineData("ref readonly ", "ref ")]
        public void Override_RefnessMustMatch_Returns(string refKind1, string refKind2)
        {
            var comp = CreateCompilationWithFunctionPointers(@$"
unsafe class Base
{{
    protected virtual void M1(delegate*<{refKind1}string> ptr) {{}}
    protected virtual delegate*<{refKind1}string> M2() => throw null;
}}
unsafe class Derived : Base
{{
    protected override void M1(delegate*<{refKind2}string> ptr) {{}}
    protected override delegate*<{refKind2}string> M2() => throw null;
}}");

            comp.VerifyDiagnostics(
                // (9,29): error CS0115: 'Derived.M1(delegate*<{refKind2} string>)': no suitable method found to override
                //     protected override void M1(delegate*<{refKind2} string> ptr) {}
                Diagnostic(ErrorCode.ERR_OverrideNotExpected, "M1").WithArguments($"Derived.M1(delegate*<string>)").WithLocation(9, 29),
                // (10,49): error CS0508: 'Derived.M2()': return type must be 'delegate*<{refKind1} string>' to match overridden member 'Base.M2()'
                //     protected override delegate*<{refKind2} string> M2() => throw null;
                Diagnostic(ErrorCode.ERR_CantChangeReturnTypeOnOverride, "M2").WithArguments("Derived.M2()", "Base.M2()", $"delegate*<string>").WithLocation(10, 42 + refKind2.Length)
            );
        }

        [Fact]
        public void Override_ParameterTypesMustMatch()
        {
            var comp = CreateCompilationWithFunctionPointers(@"
unsafe class Base
{
    protected virtual void M1(delegate*<object, void> ptr) {{}}
    protected virtual delegate*<object, void> M2() => throw null;
}
unsafe class Derived : Base
{
    protected override void M1(delegate*<string, void> ptr) {{}}
    protected override delegate*<string, void> M2() => throw null;
}");

            comp.VerifyDiagnostics(
                // (9,29): error CS0115: 'Derived.M1(delegate*<string, void>)': no suitable method found to override
                //     protected override void M1(delegate*<string, void> ptr) {}
                Diagnostic(ErrorCode.ERR_OverrideNotExpected, "M1").WithArguments("Derived.M1(delegate*<string, void>)").WithLocation(9, 29),
                // (10,48): error CS0508: 'Derived.M2()': return type must be 'delegate*<object, void>' to match overridden member 'Base.M2()'
                //     protected override delegate*<string, void> M2() => throw null;
                Diagnostic(ErrorCode.ERR_CantChangeReturnTypeOnOverride, "M2").WithArguments("Derived.M2()", "Base.M2()", "delegate*<object, void>").WithLocation(10, 48)
            );
        }

        [Fact]
        public void Override_ReturnTypesMustMatch()
        {
            var comp = CreateCompilationWithFunctionPointers(@"
unsafe class Base
{
    protected virtual void M1(delegate*<object> ptr) {{}}
    protected virtual delegate*<object> M2() => throw null;
}
unsafe class Derived : Base
{
    protected override void M1(delegate*<string> ptr) {{}}
    protected override delegate*<string> M2() => throw null;
}");

            comp.VerifyDiagnostics(
                // (9,29): error CS0115: 'Derived.M1(delegate*<string>)': no suitable method found to override
                //     protected override void M1(delegate*<string> ptr) {}
                Diagnostic(ErrorCode.ERR_OverrideNotExpected, "M1").WithArguments("Derived.M1(delegate*<string>)").WithLocation(9, 29),
                // (10,42): error CS0508: 'Derived.M2()': return type must be 'delegate*<object>' to match overridden member 'Base.M2()'
                //     protected override delegate*<string> M2() => throw null;
                Diagnostic(ErrorCode.ERR_CantChangeReturnTypeOnOverride, "M2").WithArguments("Derived.M2()", "Base.M2()", "delegate*<object>").WithLocation(10, 42)
            );
        }

        [Fact(Skip = "https://github.com/dotnet/roslyn/issues/44358")]
        public void Override_NintIntPtrDifferences()
        {
            var comp = CreateCompilationWithFunctionPointers(@"
unsafe class Base
{
    protected virtual void M1(delegate*<nint> ptr) {}
    protected virtual delegate*<nint> M2() => throw null;
    protected virtual void M3(delegate*<nint, void> ptr) {}
    protected virtual delegate*<nint, void> M4() => throw null;
    protected virtual void M5(delegate*<System.IntPtr> ptr) {}
    protected virtual delegate*<System.IntPtr> M6() => throw null;
    protected virtual void M7(delegate*<System.IntPtr, void> ptr) {}
    protected virtual delegate*<System.IntPtr, void> M8() => throw null;
}
unsafe class Derived : Base
{
    protected override void M1(delegate*<System.IntPtr> ptr) {}
    protected override delegate*<System.IntPtr> M2() => throw null;
    protected override void M3(delegate*<System.IntPtr, void> ptr) {}
    protected override delegate*<System.IntPtr, void> M4() => throw null;
    protected override void M5(delegate*<nint> ptr) {}
    protected override delegate*<nint> M6() => throw null;
    protected override void M7(delegate*<nint, void> ptr) {}
    protected override delegate*<nint, void> M8() => throw null;
}");

            comp.VerifyDiagnostics(
            );

            assertMethods(comp.SourceModule);
            CompileAndVerify(comp, symbolValidator: assertMethods);

            static void assertMethods(ModuleSymbol module)
            {
                var derived = module.GlobalNamespace.GetMember<NamedTypeSymbol>("Derived");
                assertMethod(derived, "M1", "void Derived.M1(delegate*<System.IntPtr> ptr)");
                assertMethod(derived, "M2", "delegate*<System.IntPtr> Derived.M2()");
                assertMethod(derived, "M3", "void Derived.M3(delegate*<System.IntPtr, System.Void> ptr)");
                assertMethod(derived, "M4", "delegate*<System.IntPtr, System.Void> Derived.M4()");
                assertMethod(derived, "M5", "void Derived.M5(delegate*<nint> ptr)");
                assertMethod(derived, "M6", "delegate*<nint> Derived.M6()");
                assertMethod(derived, "M7", "void Derived.M7(delegate*<nint, System.Void> ptr)");
                assertMethod(derived, "M8", "delegate*<nint, System.Void> Derived.M8()");
            }

            static void assertMethod(NamedTypeSymbol derived, string methodName, string expectedSignature)
            {
                var m = derived.GetMember<MethodSymbol>(methodName);
                AssertEx.AssertEqualToleratingWhitespaceDifferences(expectedSignature, m.ToTestDisplayString(includeNonNullable: true));
            }
        }

        [Fact]
        public void Override_ObjectDynamicDifferences()
        {
            var comp = CreateCompilationWithFunctionPointers(@"
unsafe class Base
{
    protected virtual void M1(delegate*<dynamic> ptr) {}
    protected virtual delegate*<dynamic> M2() => throw null;
    protected virtual void M3(delegate*<dynamic, void> ptr) {}
    protected virtual delegate*<dynamic, void> M4() => throw null;
    protected virtual void M5(delegate*<object> ptr) {}
    protected virtual delegate*<object> M6() => throw null;
    protected virtual void M7(delegate*<object, void> ptr) {}
    protected virtual delegate*<object, void> M8() => throw null;
}
unsafe class Derived : Base
{
    protected override void M1(delegate*<object> ptr) {}
    protected override delegate*<object> M2() => throw null;
    protected override void M3(delegate*<object, void> ptr) {}
    protected override delegate*<object, void> M4() => throw null;
    protected override void M5(delegate*<dynamic> ptr) {}
    protected override delegate*<dynamic> M6() => throw null;
    protected override void M7(delegate*<dynamic, void> ptr) {}
    protected override delegate*<dynamic, void> M8() => throw null;
}");

            comp.VerifyDiagnostics(
            );

            assertMethods(comp.SourceModule);
            CompileAndVerify(comp, symbolValidator: assertMethods);

            static void assertMethods(ModuleSymbol module)
            {
                var derived = module.GlobalNamespace.GetMember<NamedTypeSymbol>("Derived");
                assertMethod(derived, "M1", "void Derived.M1(delegate*<System.Object> ptr)");
                assertMethod(derived, "M2", "delegate*<System.Object> Derived.M2()");
                assertMethod(derived, "M3", "void Derived.M3(delegate*<System.Object, System.Void> ptr)");
                assertMethod(derived, "M4", "delegate*<System.Object, System.Void> Derived.M4()");
                assertMethod(derived, "M5", "void Derived.M5(delegate*<dynamic> ptr)");
                assertMethod(derived, "M6", "delegate*<dynamic> Derived.M6()");
                assertMethod(derived, "M7", "void Derived.M7(delegate*<dynamic, System.Void> ptr)");
                assertMethod(derived, "M8", "delegate*<dynamic, System.Void> Derived.M8()");
            }

            static void assertMethod(NamedTypeSymbol derived, string methodName, string expectedSignature)
            {
                var m = derived.GetMember<MethodSymbol>(methodName);
                AssertEx.AssertEqualToleratingWhitespaceDifferences(expectedSignature, m.ToTestDisplayString(includeNonNullable: true));
            }
        }

        [Fact]
        public void Override_TupleNameChanges()
        {
            var comp = CreateCompilationWithFunctionPointers(@"
unsafe class Base
{
    protected virtual void M1(delegate*<(int, string)> ptr) {}
    protected virtual delegate*<(int, string)> M2() => throw null;
    protected virtual void M3(delegate*<(int, string), void> ptr) {}
    protected virtual delegate*<(int, string), void> M4() => throw null;
    protected virtual void M5(delegate*<(int i, string s)> ptr) {}
    protected virtual delegate*<(int i, string s)> M6() => throw null;
    protected virtual void M7(delegate*<(int i, string s), void> ptr) {}
    protected virtual delegate*<(int i, string s), void> M8() => throw null;
}
unsafe class Derived : Base
{
    protected override void M1(delegate*<(int i, string s)> ptr) {}
    protected override delegate*<(int i, string s)> M2() => throw null;
    protected override void M3(delegate*<(int i, string s), void> ptr) {}
    protected override delegate*<(int i, string s), void> M4() => throw null;
    protected override void M5(delegate*<(int, string)> ptr) {}
    protected override delegate*<(int, string)> M6() => throw null;
    protected override void M7(delegate*<(int, string), void> ptr) {}
    protected override delegate*<(int, string), void> M8() => throw null;
}");

            comp.VerifyDiagnostics(
                // (15,29): error CS8139: 'Derived.M1(delegate*<(int i, string s)>)': cannot change tuple element names when overriding inherited member 'Base.M1(delegate*<(int, string)>)'
                //     protected override void M1(delegate*<(int i, string s)> ptr) {}
                Diagnostic(ErrorCode.ERR_CantChangeTupleNamesOnOverride, "M1").WithArguments("Derived.M1(delegate*<(int i, string s)>)", "Base.M1(delegate*<(int, string)>)").WithLocation(15, 29),
                // (16,53): error CS8139: 'Derived.M2()': cannot change tuple element names when overriding inherited member 'Base.M2()'
                //     protected override delegate*<(int i, string s)> M2() => throw null;
                Diagnostic(ErrorCode.ERR_CantChangeTupleNamesOnOverride, "M2").WithArguments("Derived.M2()", "Base.M2()").WithLocation(16, 53),
                // (17,29): error CS8139: 'Derived.M3(delegate*<(int i, string s), void>)': cannot change tuple element names when overriding inherited member 'Base.M3(delegate*<(int, string), void>)'
                //     protected override void M3(delegate*<(int i, string s), void> ptr) {}
                Diagnostic(ErrorCode.ERR_CantChangeTupleNamesOnOverride, "M3").WithArguments("Derived.M3(delegate*<(int i, string s), void>)", "Base.M3(delegate*<(int, string), void>)").WithLocation(17, 29),
                // (18,59): error CS8139: 'Derived.M4()': cannot change tuple element names when overriding inherited member 'Base.M4()'
                //     protected override delegate*<(int i, string s), void> M4() => throw null;
                Diagnostic(ErrorCode.ERR_CantChangeTupleNamesOnOverride, "M4").WithArguments("Derived.M4()", "Base.M4()").WithLocation(18, 59)
            );

            assertMethod("M1", "void Derived.M1(delegate*<(System.Int32 i, System.String s)> ptr)");
            assertMethod("M2", "delegate*<(System.Int32 i, System.String s)> Derived.M2()");
            assertMethod("M3", "void Derived.M3(delegate*<(System.Int32 i, System.String s), System.Void> ptr)");
            assertMethod("M4", "delegate*<(System.Int32 i, System.String s), System.Void> Derived.M4()");
            assertMethod("M5", "void Derived.M5(delegate*<(System.Int32, System.String)> ptr)");
            assertMethod("M6", "delegate*<(System.Int32, System.String)> Derived.M6()");
            assertMethod("M7", "void Derived.M7(delegate*<(System.Int32, System.String), System.Void> ptr)");
            assertMethod("M8", "delegate*<(System.Int32, System.String), System.Void> Derived.M8()");

            void assertMethod(string methodName, string expectedSignature)
            {
                var m = comp.GetMember<MethodSymbol>($"Derived.{methodName}");
                AssertEx.AssertEqualToleratingWhitespaceDifferences(expectedSignature, m.ToTestDisplayString());
            }
        }

        [Fact]
        public void Override_NullabilityChanges_NoRefs()
        {
            var comp = CreateCompilationWithFunctionPointers(@"
#nullable enable
unsafe class Base
{
    protected virtual void M1(delegate*<string?> ptr) {}
    protected virtual delegate*<string?> M2() => throw null!;
    protected virtual void M3(delegate*<string?, void> ptr) {}
    protected virtual delegate*<string?, void> M4() => throw null!;
    protected virtual void M5(delegate*<string> ptr) {}
    protected virtual delegate*<string> M6() => throw null!;
    protected virtual void M7(delegate*<string, void> ptr) {}
    protected virtual delegate*<string, void> M8() => throw null!;
}
unsafe class Derived : Base
{
    protected override void M1(delegate*<string> ptr) {}
    protected override delegate*<string> M2() => throw null!;
    protected override void M3(delegate*<string, void> ptr) {}
    protected override delegate*<string, void> M4() => throw null!;
    protected override void M5(delegate*<string?> ptr) {}
    protected override delegate*<string?> M6() => throw null!;
    protected override void M7(delegate*<string?, void> ptr) {}
    protected override delegate*<string?, void> M8() => throw null!;
}");

            comp.VerifyDiagnostics(
                // (16,29): warning CS8610: Nullability of reference types in type of parameter 'ptr' doesn't match overridden member.
                //     protected override void M1(delegate*<string> ptr) {}
                Diagnostic(ErrorCode.WRN_NullabilityMismatchInParameterTypeOnOverride, "M1").WithArguments("ptr").WithLocation(16, 29),
                // (19,48): warning CS8609: Nullability of reference types in return type doesn't match overridden member.
                //     protected override delegate*<string, void> M4() => throw null!;
                Diagnostic(ErrorCode.WRN_NullabilityMismatchInReturnTypeOnOverride, "M4").WithLocation(19, 48),
                // (21,43): warning CS8609: Nullability of reference types in return type doesn't match overridden member.
                //     protected override delegate*<string?> M6() => throw null!;
                Diagnostic(ErrorCode.WRN_NullabilityMismatchInReturnTypeOnOverride, "M6").WithLocation(21, 43),
                // (22,29): warning CS8610: Nullability of reference types in type of parameter 'ptr' doesn't match overridden member.
                //     protected override void M7(delegate*<string?, void> ptr) {}
                Diagnostic(ErrorCode.WRN_NullabilityMismatchInParameterTypeOnOverride, "M7").WithArguments("ptr").WithLocation(22, 29)
            );

            assertMethods(comp.SourceModule);
            CompileAndVerify(comp, symbolValidator: assertMethods);

            static void assertMethods(ModuleSymbol module)
            {
                var derived = module.GlobalNamespace.GetMember<NamedTypeSymbol>("Derived");
                assertMethod(derived, "M1", "void Derived.M1(delegate*<System.String!> ptr)");
                assertMethod(derived, "M2", "delegate*<System.String!> Derived.M2()");
                assertMethod(derived, "M3", "void Derived.M3(delegate*<System.String!, System.Void> ptr)");
                assertMethod(derived, "M4", "delegate*<System.String!, System.Void> Derived.M4()");
                assertMethod(derived, "M5", "void Derived.M5(delegate*<System.String?> ptr)");
                assertMethod(derived, "M6", "delegate*<System.String?> Derived.M6()");
                assertMethod(derived, "M7", "void Derived.M7(delegate*<System.String?, System.Void> ptr)");
                assertMethod(derived, "M8", "delegate*<System.String?, System.Void> Derived.M8()");
            }

            static void assertMethod(NamedTypeSymbol derived, string methodName, string expectedSignature)
            {
                var m = derived.GetMember<MethodSymbol>(methodName);
                AssertEx.AssertEqualToleratingWhitespaceDifferences(expectedSignature, m.ToTestDisplayString(includeNonNullable: true));
            }
        }

        [Fact]
        public void Override_NullabilityChanges_RefsInParameterReturnTypes()
        {
            var comp = CreateCompilationWithFunctionPointers(@"
#nullable enable
unsafe class Base
{
    protected virtual void M1(delegate*<ref string?> ptr) {}
    protected virtual delegate*<ref string?> M2() => throw null!;
    protected virtual void M3(delegate*<ref string?, void> ptr) {}
    protected virtual delegate*<ref string?, void> M4() => throw null!;
    protected virtual void M5(delegate*<ref string> ptr) {}
    protected virtual delegate*<ref string> M6() => throw null!;
    protected virtual void M7(delegate*<ref string, void> ptr) {}
    protected virtual delegate*<ref string, void> M8() => throw null!;
}
unsafe class Derived : Base
{
    protected override void M1(delegate*<ref string> ptr) {}
    protected override delegate*<ref string> M2() => throw null!;
    protected override void M3(delegate*<ref string, void> ptr) {}
    protected override delegate*<ref string, void> M4() => throw null!;
    protected override void M5(delegate*<ref string?> ptr) {}
    protected override delegate*<ref string?> M6() => throw null!;
    protected override void M7(delegate*<ref string?, void> ptr) {}
    protected override delegate*<ref string?, void> M8() => throw null!;
}");

            comp.VerifyDiagnostics(
                // (16,29): warning CS8610: Nullability of reference types in type of parameter 'ptr' doesn't match overridden member.
                //     protected override void M1(delegate*<ref string> ptr) {}
                Diagnostic(ErrorCode.WRN_NullabilityMismatchInParameterTypeOnOverride, "M1").WithArguments("ptr").WithLocation(16, 29),
                // (17,46): warning CS8609: Nullability of reference types in return type doesn't match overridden member.
                //     protected override delegate*<ref string> M2() => throw null!;
                Diagnostic(ErrorCode.WRN_NullabilityMismatchInReturnTypeOnOverride, "M2").WithLocation(17, 46),
                // (18,29): warning CS8610: Nullability of reference types in type of parameter 'ptr' doesn't match overridden member.
                //     protected override void M3(delegate*<ref string, void> ptr) {}
                Diagnostic(ErrorCode.WRN_NullabilityMismatchInParameterTypeOnOverride, "M3").WithArguments("ptr").WithLocation(18, 29),
                // (19,52): warning CS8609: Nullability of reference types in return type doesn't match overridden member.
                //     protected override delegate*<ref string, void> M4() => throw null!;
                Diagnostic(ErrorCode.WRN_NullabilityMismatchInReturnTypeOnOverride, "M4").WithLocation(19, 52),
                // (20,29): warning CS8610: Nullability of reference types in type of parameter 'ptr' doesn't match overridden member.
                //     protected override void M5(delegate*<ref string?> ptr) {}
                Diagnostic(ErrorCode.WRN_NullabilityMismatchInParameterTypeOnOverride, "M5").WithArguments("ptr").WithLocation(20, 29),
                // (21,47): warning CS8609: Nullability of reference types in return type doesn't match overridden member.
                //     protected override delegate*<ref string?> M6() => throw null!;
                Diagnostic(ErrorCode.WRN_NullabilityMismatchInReturnTypeOnOverride, "M6").WithLocation(21, 47),
                // (22,29): warning CS8610: Nullability of reference types in type of parameter 'ptr' doesn't match overridden member.
                //     protected override void M7(delegate*<ref string?, void> ptr) {}
                Diagnostic(ErrorCode.WRN_NullabilityMismatchInParameterTypeOnOverride, "M7").WithArguments("ptr").WithLocation(22, 29),
                // (23,53): warning CS8609: Nullability of reference types in return type doesn't match overridden member.
                //     protected override delegate*<ref string?, void> M8() => throw null!;
                Diagnostic(ErrorCode.WRN_NullabilityMismatchInReturnTypeOnOverride, "M8").WithLocation(23, 53)
            );

            assertMethods(comp.SourceModule);
            CompileAndVerify(comp, symbolValidator: assertMethods);

            static void assertMethods(ModuleSymbol module)
            {
                var derived = module.GlobalNamespace.GetMember<NamedTypeSymbol>("Derived");
                assertMethod(derived, "M1", "void Derived.M1(delegate*<ref System.String!> ptr)");
                assertMethod(derived, "M2", "delegate*<ref System.String!> Derived.M2()");
                assertMethod(derived, "M3", "void Derived.M3(delegate*<ref System.String!, System.Void> ptr)");
                assertMethod(derived, "M4", "delegate*<ref System.String!, System.Void> Derived.M4()");
                assertMethod(derived, "M5", "void Derived.M5(delegate*<ref System.String?> ptr)");
                assertMethod(derived, "M6", "delegate*<ref System.String?> Derived.M6()");
                assertMethod(derived, "M7", "void Derived.M7(delegate*<ref System.String?, System.Void> ptr)");
                assertMethod(derived, "M8", "delegate*<ref System.String?, System.Void> Derived.M8()");
            }

            static void assertMethod(NamedTypeSymbol derived, string methodName, string expectedSignature)
            {
                var m = derived.GetMember<MethodSymbol>(methodName);
                AssertEx.AssertEqualToleratingWhitespaceDifferences(expectedSignature, m.ToTestDisplayString(includeNonNullable: true));
            }
        }

        [Fact]
        public void Override_NullabilityChanges_PointerByRef()
        {
            var comp = CreateCompilationWithFunctionPointers(@"
#nullable enable
public unsafe class Base
{
    public virtual void M1(ref delegate*<string?> ptr) {}
    public virtual ref delegate*<string?> M2() => throw null!;
    public virtual void M3(ref delegate*<string?, void> ptr) {}
    public virtual ref delegate*<string?, void> M4() => throw null!;
    public virtual void M5(ref delegate*<string> ptr) {}
    public virtual ref delegate*<string> M6() => throw null!;
    public virtual void M7(ref delegate*<string, void> ptr) {}
    public virtual ref delegate*<string, void> M8() => throw null!;
}
public unsafe class Derived : Base
{
    public override void M1(ref delegate*<string> ptr) {}
    public override ref delegate*<string> M2() => throw null!;
    public override void M3(ref delegate*<string, void> ptr) {}
    public override ref delegate*<string, void> M4() => throw null!;
    public override void M5(ref delegate*<string?> ptr) {}
    public override ref delegate*<string?> M6() => throw null!;
    public override void M7(ref delegate*<string?, void> ptr) {}
    public override ref delegate*<string?, void> M8() => throw null!;
}");

            comp.VerifyDiagnostics(
                // (16,26): warning CS8610: Nullability of reference types in type of parameter 'ptr' doesn't match overridden member.
                //     public override void M1(ref delegate*<string> ptr) {}
                Diagnostic(ErrorCode.WRN_NullabilityMismatchInParameterTypeOnOverride, "M1").WithArguments("ptr").WithLocation(16, 26),
                // (17,43): warning CS8609: Nullability of reference types in return type doesn't match overridden member.
                //     public override ref delegate*<string> M2() => throw null!;
                Diagnostic(ErrorCode.WRN_NullabilityMismatchInReturnTypeOnOverride, "M2").WithLocation(17, 43),
                // (18,26): warning CS8610: Nullability of reference types in type of parameter 'ptr' doesn't match overridden member.
                //     public override void M3(ref delegate*<string, void> ptr) {}
                Diagnostic(ErrorCode.WRN_NullabilityMismatchInParameterTypeOnOverride, "M3").WithArguments("ptr").WithLocation(18, 26),
                // (19,49): warning CS8609: Nullability of reference types in return type doesn't match overridden member.
                //     public override ref delegate*<string, void> M4() => throw null!;
                Diagnostic(ErrorCode.WRN_NullabilityMismatchInReturnTypeOnOverride, "M4").WithLocation(19, 49),
                // (20,26): warning CS8610: Nullability of reference types in type of parameter 'ptr' doesn't match overridden member.
                //     public override void M5(ref delegate*<string?> ptr) {}
                Diagnostic(ErrorCode.WRN_NullabilityMismatchInParameterTypeOnOverride, "M5").WithArguments("ptr").WithLocation(20, 26),
                // (21,44): warning CS8609: Nullability of reference types in return type doesn't match overridden member.
                //     public override ref delegate*<string?> M6() => throw null!;
                Diagnostic(ErrorCode.WRN_NullabilityMismatchInReturnTypeOnOverride, "M6").WithLocation(21, 44),
                // (22,26): warning CS8610: Nullability of reference types in type of parameter 'ptr' doesn't match overridden member.
                //     public override void M7(ref delegate*<string?, void> ptr) {}
                Diagnostic(ErrorCode.WRN_NullabilityMismatchInParameterTypeOnOverride, "M7").WithArguments("ptr").WithLocation(22, 26),
                // (23,50): warning CS8609: Nullability of reference types in return type doesn't match overridden member.
                //     public override ref delegate*<string?, void> M8() => throw null!;
                Diagnostic(ErrorCode.WRN_NullabilityMismatchInReturnTypeOnOverride, "M8").WithLocation(23, 50)
            );

            assertMethods(comp.SourceModule);
            CompileAndVerify(comp, symbolValidator: assertMethods);

            static void assertMethods(ModuleSymbol module)
            {
                var derived = module.GlobalNamespace.GetMember<NamedTypeSymbol>("Derived");
                assertMethod(derived, "M1", "void Derived.M1(ref delegate*<System.String!> ptr)");
                assertMethod(derived, "M2", "ref delegate*<System.String!> Derived.M2()");
                assertMethod(derived, "M3", "void Derived.M3(ref delegate*<System.String!, System.Void> ptr)");
                assertMethod(derived, "M4", "ref delegate*<System.String!, System.Void> Derived.M4()");
                assertMethod(derived, "M5", "void Derived.M5(ref delegate*<System.String?> ptr)");
                assertMethod(derived, "M6", "ref delegate*<System.String?> Derived.M6()");
                assertMethod(derived, "M7", "void Derived.M7(ref delegate*<System.String?, System.Void> ptr)");
                assertMethod(derived, "M8", "ref delegate*<System.String?, System.Void> Derived.M8()");

            }

            static void assertMethod(NamedTypeSymbol derived, string methodName, string expectedSignature)
            {
                var m = derived.GetMember<MethodSymbol>(methodName);
                AssertEx.AssertEqualToleratingWhitespaceDifferences(expectedSignature, m.ToTestDisplayString(includeNonNullable: true));
            }
        }

        [Fact]
        public void Override_SingleDimensionArraySizesInMetadata()
        {
            var il = @"
.class public auto ansi abstract beforefieldinit Base
    extends [mscorlib]System.Object
{
    // Methods
    .method public hidebysig newslot abstract virtual
        void M1 (method void *(int32[0...]) param) cil managed 
    {
    }

    .method public hidebysig newslot abstract virtual
        method void *(int32[0...]) M2 () cil managed 
    {
    }

    .method public hidebysig newslot abstract virtual
        void M3 (method int32[0...] *() param) cil managed 
    {
    }

    .method public hidebysig newslot abstract virtual
        method int32[0...] *() M4 () cil managed 
    {
    }

    .method family hidebysig specialname rtspecialname 
        instance void .ctor () cil managed 
    {
        ldarg.0
        call instance void [mscorlib]System.Object::.ctor()
        ret
    }
}";

            var source = @"
unsafe class Derived : Base
{
    public override void M1(delegate*<int[], void> param) => throw null;
    public override delegate*<int[], void> M2() => throw null;
    public override void M3(delegate*<int[]> param) => throw null;
    public override delegate*<int[]> M4() => throw null;
}";

            var comp = CreateCompilationWithFunctionPointersAndIl(source, il);
            comp.VerifyDiagnostics(
                // (2,14): error CS0534: 'Derived' does not implement inherited abstract member 'Base.M1(delegate*<int[*], void>)'
                // unsafe class Derived : Base
                Diagnostic(ErrorCode.ERR_UnimplementedAbstractMethod, "Derived").WithArguments("Derived", "Base.M1(delegate*<int[*], void>)").WithLocation(2, 14),
                // (2,14): error CS0534: 'Derived' does not implement inherited abstract member 'Base.M3(delegate*<int[*]>)'
                // unsafe class Derived : Base
                Diagnostic(ErrorCode.ERR_UnimplementedAbstractMethod, "Derived").WithArguments("Derived", "Base.M3(delegate*<int[*]>)").WithLocation(2, 14),
                // (4,26): error CS0115: 'Derived.M1(delegate*<int[], void>)': no suitable method found to override
                //     public override void M1(delegate*<int[], void> param) => throw null;
                Diagnostic(ErrorCode.ERR_OverrideNotExpected, "M1").WithArguments("Derived.M1(delegate*<int[], void>)").WithLocation(4, 26),
                // (5,44): error CS0508: 'Derived.M2()': return type must be 'delegate*<int[*], void>' to match overridden member 'Base.M2()'
                //     public override delegate*<int[], void> M2() => throw null;
                Diagnostic(ErrorCode.ERR_CantChangeReturnTypeOnOverride, "M2").WithArguments("Derived.M2()", "Base.M2()", "delegate*<int[*], void>").WithLocation(5, 44),
                // (6,26): error CS0115: 'Derived.M3(delegate*<int[]>)': no suitable method found to override
                //     public override void M3(delegate*<int[]> param) => throw null;
                Diagnostic(ErrorCode.ERR_OverrideNotExpected, "M3").WithArguments("Derived.M3(delegate*<int[]>)").WithLocation(6, 26),
                // (7,38): error CS0508: 'Derived.M4()': return type must be 'delegate*<int[*]>' to match overridden member 'Base.M4()'
                //     public override delegate*<int[]> M4() => throw null;
                Diagnostic(ErrorCode.ERR_CantChangeReturnTypeOnOverride, "M4").WithArguments("Derived.M4()", "Base.M4()", "delegate*<int[*]>").WithLocation(7, 38)
            );
        }

        [Fact]
        public void Override_ArraySizesInMetadata()
        {
            var il = @"
.class public auto ansi abstract beforefieldinit Base
    extends [mscorlib]System.Object
{
    // Methods
    .method public hidebysig newslot abstract virtual
        void M1 (method void *(int32[5...5,2...4]) param) cil managed 
    {
    }

    .method public hidebysig newslot abstract virtual
        method void *(int32[5...5,2...4]) M2 () cil managed 
    {
    }

    .method public hidebysig newslot abstract virtual
        void M3 (method int32[5...5,2...4] *() param) cil managed 
    {
    }

    .method public hidebysig newslot abstract virtual
        method int32[5...5,2...4] *() M4 () cil managed 
    {
    }

    .method family hidebysig specialname rtspecialname 
        instance void .ctor () cil managed 
    {
        ldarg.0
        call instance void [mscorlib]System.Object::.ctor()
        ret
    }
}";

            var source = @"
using System;
unsafe class Derived : Base
{
    private static void MultiDimensionParamFunc(int[,] param) { }
    private static int[,] MultiDimensionReturnFunc() => null;

    public override void M1(delegate*<int[,], void> param)
    {
        Console.WriteLine(""Multi-dimension array param as param"");
        param(null);
    }

    public override delegate*<int[,], void> M2()
    {
        Console.WriteLine(""Multi-dimension array param as return"");
        return &MultiDimensionParamFunc;
    }

    public override void M3(delegate*<int[,]> param)
    {
        Console.WriteLine(""Multi-dimension array return as param"");
        _ = param();
    }

    public override delegate*<int[,]> M4()
    {
        Console.WriteLine(""Multi-dimension array return as return"");
        return &MultiDimensionReturnFunc;
    }

    public static void Main()
    {
        var d = new Derived();
        d.M1(&MultiDimensionParamFunc);
        var ptr1 = d.M2();
        ptr1(null);
        d.M3(&MultiDimensionReturnFunc);
        var ptr2 = d.M4();
        _ = ptr2();
    }
}";

            var verifier = CompileAndVerifyFunctionPointersWithIl(source, il, expectedOutput: @"
Multi-dimension array param as param
Multi-dimension array param as return
Multi-dimension array return as param
Multi-dimension array return as return
");

            verifier.VerifyIL("Derived.M1", expectedIL: @"
{
  // Code size       20 (0x14)
  .maxstack  2
  .locals init (delegate*<int[,], void> V_0)
  IL_0000:  ldstr      ""Multi-dimension array param as param""
  IL_0005:  call       ""void System.Console.WriteLine(string)""
  IL_000a:  ldarg.1
  IL_000b:  stloc.0
  IL_000c:  ldnull
  IL_000d:  ldloc.0
  IL_000e:  calli      ""delegate*<int[,], void>""
  IL_0013:  ret
}
");

            verifier.VerifyIL("Derived.M2", expectedIL: @"
{
  // Code size       17 (0x11)
  .maxstack  1
  IL_0000:  ldstr      ""Multi-dimension array param as return""
  IL_0005:  call       ""void System.Console.WriteLine(string)""
  IL_000a:  ldftn      ""void Derived.MultiDimensionParamFunc(int[,])""
  IL_0010:  ret
}
");

            verifier.VerifyIL("Derived.M3", expectedIL: @"
{
  // Code size       18 (0x12)
  .maxstack  1
  IL_0000:  ldstr      ""Multi-dimension array return as param""
  IL_0005:  call       ""void System.Console.WriteLine(string)""
  IL_000a:  ldarg.1
  IL_000b:  calli      ""delegate*<int[,]>""
  IL_0010:  pop
  IL_0011:  ret
}
");

            verifier.VerifyIL("Derived.M4", expectedIL: @"
{
  // Code size       17 (0x11)
  .maxstack  1
  IL_0000:  ldstr      ""Multi-dimension array return as return""
  IL_0005:  call       ""void System.Console.WriteLine(string)""
  IL_000a:  ldftn      ""int[,] Derived.MultiDimensionReturnFunc()""
  IL_0010:  ret
}
");

            verifier.VerifyIL("Derived.Main", expectedIL: @"
{
  // Code size       55 (0x37)
  .maxstack  3
  .locals init (delegate*<int[,], void> V_0)
  IL_0000:  newobj     ""Derived..ctor()""
  IL_0005:  dup
  IL_0006:  ldftn      ""void Derived.MultiDimensionParamFunc(int[,])""
  IL_000c:  callvirt   ""void Base.M1(delegate*<int[,], void>)""
  IL_0011:  dup
  IL_0012:  callvirt   ""delegate*<int[,], void> Base.M2()""
  IL_0017:  stloc.0
  IL_0018:  ldnull
  IL_0019:  ldloc.0
  IL_001a:  calli      ""delegate*<int[,], void>""
  IL_001f:  dup
  IL_0020:  ldftn      ""int[,] Derived.MultiDimensionReturnFunc()""
  IL_0026:  callvirt   ""void Base.M3(delegate*<int[,]>)""
  IL_002b:  callvirt   ""delegate*<int[,]> Base.M4()""
  IL_0030:  calli      ""delegate*<int[,]>""
  IL_0035:  pop
  IL_0036:  ret
}
");

            var comp = (CSharpCompilation)verifier.Compilation;

            var m1 = comp.GetMember<MethodSymbol>("Derived.M1");
            var m2 = comp.GetMember<MethodSymbol>("Derived.M2");
            var m3 = comp.GetMember<MethodSymbol>("Derived.M3");
            var m4 = comp.GetMember<MethodSymbol>("Derived.M4");

            var funcPtr = (FunctionPointerTypeSymbol)m1.Parameters.Single().Type;
            CommonVerifyFunctionPointer(funcPtr);
            verifyArray(funcPtr.Signature.Parameters.Single().Type);

            funcPtr = (FunctionPointerTypeSymbol)m2.ReturnType;
            CommonVerifyFunctionPointer(funcPtr);
            verifyArray(funcPtr.Signature.Parameters.Single().Type);

            funcPtr = (FunctionPointerTypeSymbol)m3.Parameters.Single().Type;
            CommonVerifyFunctionPointer(funcPtr);
            verifyArray(funcPtr.Signature.ReturnType);

            funcPtr = (FunctionPointerTypeSymbol)m4.ReturnType;
            CommonVerifyFunctionPointer(funcPtr);
            verifyArray(funcPtr.Signature.ReturnType);

            static void verifyArray(TypeSymbol type)
            {
                var array = (ArrayTypeSymbol)type;
                Assert.False(array.IsSZArray);
                Assert.Equal(2, array.Rank);
                Assert.Equal(5, array.LowerBounds[0]);
                Assert.Equal(1, array.Sizes[0]);
                Assert.Equal(2, array.LowerBounds[1]);
                Assert.Equal(3, array.Sizes[1]);
            }
        }

        [Fact]
        public void NullableUsageWarnings()
        {
            var comp = CreateCompilationWithFunctionPointers(@"
#nullable enable
unsafe public class C
{
    static void M1(delegate*<string, string?, string?> ptr1)
    {
        _ = ptr1(null, null);
        _ = ptr1("""", null).ToString();
        delegate*<string?, string?, string?> ptr2 = ptr1;
        delegate*<string, string?, string> ptr3 = ptr1;
    }

    static void M2(delegate*<ref string, ref string> ptr1)
    {
        string? str1 = null;
        ptr1(ref str1);
        string str2 = """";
        ref string? str3 = ref ptr1(ref str2);
        delegate*<ref string?, ref string> ptr2 = ptr1;
        delegate*<ref string, ref string?> ptr3 = ptr1;
    }
}
");

            comp.VerifyDiagnostics(
                // (7,18): warning CS8625: Cannot convert null literal to non-nullable reference type.
                //         _ = ptr1(null, null);
                Diagnostic(ErrorCode.WRN_NullAsNonNullable, "null").WithLocation(7, 18),
                // (8,13): warning CS8602: Dereference of a possibly null reference.
                //         _ = ptr1("", null).ToString();
                Diagnostic(ErrorCode.WRN_NullReferenceReceiver, @"ptr1("""", null)").WithLocation(8, 13),
                // (9,53): warning CS8619: Nullability of reference types in value of type 'delegate*<string, string?, string?>' doesn't match target type 'delegate*<string?, string?, string?>'.
                //         delegate*<string?, string?, string?> ptr2 = ptr1;
                Diagnostic(ErrorCode.WRN_NullabilityMismatchInAssignment, "ptr1").WithArguments("delegate*<string, string?, string?>", "delegate*<string?, string?, string?>").WithLocation(9, 53),
                // (10,51): warning CS8619: Nullability of reference types in value of type 'delegate*<string, string?, string?>' doesn't match target type 'delegate*<string, string?, string>'.
                //         delegate*<string, string?, string> ptr3 = ptr1;
                Diagnostic(ErrorCode.WRN_NullabilityMismatchInAssignment, "ptr1").WithArguments("delegate*<string, string?, string?>", "delegate*<string, string?, string>").WithLocation(10, 51),
                // (16,18): warning CS8601: Possible null reference assignment.
                //         ptr1(ref str1);
                Diagnostic(ErrorCode.WRN_NullReferenceAssignment, "str1").WithLocation(16, 18),
                // (18,32): warning CS8619: Nullability of reference types in value of type 'string' doesn't match target type 'string?'.
                //         ref string? str3 = ref ptr1(ref str2);
                Diagnostic(ErrorCode.WRN_NullabilityMismatchInAssignment, "ptr1(ref str2)").WithArguments("string", "string?").WithLocation(18, 32),
                // (19,51): warning CS8619: Nullability of reference types in value of type 'delegate*<ref string, string>' doesn't match target type 'delegate*<ref string?, string>'.
                //         delegate*<ref string?, ref string> ptr2 = ptr1;
                Diagnostic(ErrorCode.WRN_NullabilityMismatchInAssignment, "ptr1").WithArguments("delegate*<ref string, string>", "delegate*<ref string?, string>").WithLocation(19, 51),
                // (20,51): warning CS8619: Nullability of reference types in value of type 'delegate*<ref string, string>' doesn't match target type 'delegate*<ref string, string?>'.
                //         delegate*<ref string, ref string?> ptr3 = ptr1;
                Diagnostic(ErrorCode.WRN_NullabilityMismatchInAssignment, "ptr1").WithArguments("delegate*<ref string, string>", "delegate*<ref string, string?>").WithLocation(20, 51)
            );
        }

        [ConditionalFact(typeof(CoreClrOnly))]
        public void SpanInArgumentAndReturn()
        {
            var comp = CompileAndVerifyFunctionPointers(@"
using System;
public class C
{
    static char[] chars = new[] { '1', '2', '3', '4' };

    static Span<char> ChopSpan(Span<char> span) => span[..^1];

    public static unsafe void Main()
    {
        delegate*<Span<char>, Span<char>> ptr = &ChopSpan;
        Console.Write(new string(ptr(chars)));
    }
}
", targetFramework: TargetFramework.NetCoreApp30, expectedOutput: "123");

            comp.VerifyIL("C.Main", @"
{
  // Code size       39 (0x27)
  .maxstack  2
  .locals init (delegate*<System.Span<char>, System.Span<char>> V_0)
  IL_0000:  ldftn      ""System.Span<char> C.ChopSpan(System.Span<char>)""
  IL_0006:  stloc.0
  IL_0007:  ldsfld     ""char[] C.chars""
  IL_000c:  call       ""System.Span<char> System.Span<char>.op_Implicit(char[])""
  IL_0011:  ldloc.0
  IL_0012:  calli      ""delegate*<System.Span<char>, System.Span<char>>""
  IL_0017:  call       ""System.ReadOnlySpan<char> System.Span<char>.op_Implicit(System.Span<char>)""
  IL_001c:  newobj     ""string..ctor(System.ReadOnlySpan<char>)""
  IL_0021:  call       ""void System.Console.Write(string)""
  IL_0026:  ret
}
");
        }

        [Fact, WorkItem(45447, "https://github.com/dotnet/roslyn/issues/45447")]
        public void LocalFunction_ValidStatic()
        {
            var verifier = CompileAndVerifyFunctionPointers(@"
unsafe class FunctionPointer
{
    public static void Main()
    {
        delegate*<void> a = &local;
        a();

        static void local() => System.Console.Write(""local"");
    }
}
", expectedOutput: "local");


            verifier.VerifyIL("FunctionPointer.Main", @"
{
  // Code size       12 (0xc)
  .maxstack  1
  IL_0000:  ldftn      ""void FunctionPointer.<Main>g__local|0_0()""
  IL_0006:  calli      ""delegate*<void>""
  IL_000b:  ret
}
");
        }

        [Fact, WorkItem(45447, "https://github.com/dotnet/roslyn/issues/45447")]
        public void LocalFunction_ValidStatic_NestedInLocalFunction()
        {
            var verifier = CompileAndVerifyFunctionPointers(@"
unsafe class FunctionPointer
{
    public static void Main()
    {
        local(true);

        static void local(bool invoke)
        {
            if (invoke)
            {
                delegate*<bool, void> ptr = &local;
                ptr(false);
            }
            else
            {
                System.Console.Write(""local"");
            }
        }
    }
}
", expectedOutput: "local");


            verifier.VerifyIL("FunctionPointer.<Main>g__local|0_0(bool)", @"
{
  // Code size       29 (0x1d)
  .maxstack  2
  .locals init (delegate*<bool, void> V_0)
  IL_0000:  ldarg.0
  IL_0001:  brfalse.s  IL_0012
  IL_0003:  ldftn      ""void FunctionPointer.<Main>g__local|0_0(bool)""
  IL_0009:  stloc.0
  IL_000a:  ldc.i4.0
  IL_000b:  ldloc.0
  IL_000c:  calli      ""delegate*<bool, void>""
  IL_0011:  ret
  IL_0012:  ldstr      ""local""
  IL_0017:  call       ""void System.Console.Write(string)""
  IL_001c:  ret
}
");
        }

        [Fact]
        public void LocalFunction_ValidStatic_NestedInLambda()
        {
            var verifier = CompileAndVerifyFunctionPointers(@"
unsafe class C
{
    public static void Main()
    {
        int capture = 1;
        System.Action _ = () =>
        {
            System.Console.Write(capture); // Just to ensure that this is emitted as a capture
            delegate*<void> ptr = &local;
            ptr();

            static void local() => System.Console.Write(""local"");
        };

        _();
    }
}
", expectedOutput: "1local");

            verifier.VerifyIL("C.<>c__DisplayClass0_0.<Main>b__0()", expectedIL: @"
{
  // Code size       23 (0x17)
  .maxstack  1
  IL_0000:  ldarg.0
  IL_0001:  ldfld      ""int C.<>c__DisplayClass0_0.capture""
  IL_0006:  call       ""void System.Console.Write(int)""
  IL_000b:  ldftn      ""void C.<Main>g__local|0_1()""
  IL_0011:  calli      ""delegate*<void>""
  IL_0016:  ret
}
");
        }

        [Fact, WorkItem(45447, "https://github.com/dotnet/roslyn/issues/45447")]
        public void LocalFunction_InvalidNonStatic()
        {
            var comp = CreateCompilationWithFunctionPointers(@"
unsafe class FunctionPointer
{
    public static void M()
    {
        int local = 1;

        delegate*<void> first = &noCaptures;
        delegate*<void> second = &capturesLocal;

        void noCaptures() { }
        void capturesLocal() { local++; }
    }
}");

            comp.VerifyDiagnostics(
                // (8,34): error CS8759: Cannot create a function pointer for 'noCaptures()' because it is not a static method
                //         delegate*<void> first = &noCaptures;
                Diagnostic(ErrorCode.ERR_FuncPtrMethMustBeStatic, "noCaptures").WithArguments("noCaptures()").WithLocation(8, 34),
                // (9,35): error CS8759: Cannot create a function pointer for 'capturesLocal()' because it is not a static method
                //         delegate*<void> second = &capturesLocal;
                Diagnostic(ErrorCode.ERR_FuncPtrMethMustBeStatic, "capturesLocal").WithArguments("capturesLocal()").WithLocation(9, 35)
            );
        }

        [Fact, WorkItem(45418, "https://github.com/dotnet/roslyn/issues/45418")]
        public void RefMismatchInCall()
        {
            var comp = CreateCompilationWithFunctionPointers(@"
unsafe class Test
{
    void M1(delegate*<ref string, void> param1)
    {
        param1(out var l);
        string s = null;
        param1(s);
        param1(in s);
    }

    void M2(delegate*<in string, void> param2)
    {
        param2(out var l);
        string s = null;
        param2(s);
        param2(ref s);
    }

    void M3(delegate*<out string, void> param3)
    {
        string s = null;
        param3(s);
        param3(ref s);
        param3(in s);
    }

    void M4(delegate*<string, void> param4)
    {
        param4(out var l);
        string s = null;
        param4(ref s);
        param4(in s);
    }
}");

            comp.VerifyDiagnostics(
                // (6,20): error CS1620: Argument 1 must be passed with the 'ref' keyword
                //         param1(out var l);
                Diagnostic(ErrorCode.ERR_BadArgRef, "var l").WithArguments("1", "ref").WithLocation(6, 20),
                // (8,16): error CS1620: Argument 1 must be passed with the 'ref' keyword
                //         param1(s);
                Diagnostic(ErrorCode.ERR_BadArgRef, "s").WithArguments("1", "ref").WithLocation(8, 16),
                // (9,19): error CS1620: Argument 1 must be passed with the 'ref' keyword
                //         param1(in s);
                Diagnostic(ErrorCode.ERR_BadArgRef, "s").WithArguments("1", "ref").WithLocation(9, 19),
                // (14,20): error CS1615: Argument 1 may not be passed with the 'out' keyword
                //         param2(out var l);
                Diagnostic(ErrorCode.ERR_BadArgExtraRef, "var l").WithArguments("1", "out").WithLocation(14, 20),
                // (17,20): error CS1615: Argument 1 may not be passed with the 'ref' keyword
                //         param2(ref s);
                Diagnostic(ErrorCode.ERR_BadArgExtraRef, "s").WithArguments("1", "ref").WithLocation(17, 20),
                // (23,16): error CS1620: Argument 1 must be passed with the 'out' keyword
                //         param3(s);
                Diagnostic(ErrorCode.ERR_BadArgRef, "s").WithArguments("1", "out").WithLocation(23, 16),
                // (24,20): error CS1620: Argument 1 must be passed with the 'out' keyword
                //         param3(ref s);
                Diagnostic(ErrorCode.ERR_BadArgRef, "s").WithArguments("1", "out").WithLocation(24, 20),
                // (25,19): error CS1620: Argument 1 must be passed with the 'out' keyword
                //         param3(in s);
                Diagnostic(ErrorCode.ERR_BadArgRef, "s").WithArguments("1", "out").WithLocation(25, 19),
                // (30,20): error CS1615: Argument 1 may not be passed with the 'out' keyword
                //         param4(out var l);
                Diagnostic(ErrorCode.ERR_BadArgExtraRef, "var l").WithArguments("1", "out").WithLocation(30, 20),
                // (32,20): error CS1615: Argument 1 may not be passed with the 'ref' keyword
                //         param4(ref s);
                Diagnostic(ErrorCode.ERR_BadArgExtraRef, "s").WithArguments("1", "ref").WithLocation(32, 20),
                // (33,19): error CS1615: Argument 1 may not be passed with the 'in' keyword
                //         param4(in s);
                Diagnostic(ErrorCode.ERR_BadArgExtraRef, "s").WithArguments("1", "in").WithLocation(33, 19)
            );
        }

        [Fact]
        public void MismatchedInferredLambdaReturn()
        {
            var comp = CreateCompilationWithFunctionPointers(@"
unsafe class C
{
    public void M(delegate*<System.Func<string>, void> param)
    {
        param(a => a);
    }
}");

            comp.VerifyDiagnostics(
                // (6,15): error CS1593: Delegate 'Func<string>' does not take 1 arguments
                //         param(a => a);
                Diagnostic(ErrorCode.ERR_BadDelArgCount, "a => a").WithArguments("System.Func<string>", "1").WithLocation(6, 15)
            );

            var tree = comp.SyntaxTrees[0];
            var model = comp.GetSemanticModel(tree);

            var lambda = tree.GetRoot().DescendantNodes().OfType<LambdaExpressionSyntax>().Single();

            Assert.Equal("a => a", lambda.ToString());

            var info = model.GetSymbolInfo(lambda);
            var lambdaSymbol = (IMethodSymbol)info.Symbol!;
            Assert.NotNull(lambdaSymbol);
            Assert.Equal("System.String", lambdaSymbol.ReturnType.ToTestDisplayString(includeNonNullable: false));
            Assert.True(lambdaSymbol.Parameters.Single().Type.IsErrorType());
        }

        [Fact, WorkItem(45418, "https://github.com/dotnet/roslyn/issues/45418")]
        public void OutDeconstructionMismatch()
        {
            var comp = CreateCompilationWithFunctionPointers(@"
unsafe class Test
{
    void M1(delegate*<string, void> param1, object o)
    {
        param1(o is var (a, b));
        param1(o is (var c, var d));
    }
}");

            comp.VerifyDiagnostics(
                // (6,25): error CS1061: 'object' does not contain a definition for 'Deconstruct' and no accessible extension method 'Deconstruct' accepting a first argument of type 'object' could be found (are you missing a using directive or an assembly reference?)
                //         param1(o is var (a, b));
                Diagnostic(ErrorCode.ERR_NoSuchMemberOrExtension, "(a, b)").WithArguments("object", "Deconstruct").WithLocation(6, 25),
                // (6,25): error CS8129: No suitable 'Deconstruct' instance or extension method was found for type 'object', with 2 out parameters and a void return type.
                //         param1(o is var (a, b));
                Diagnostic(ErrorCode.ERR_MissingDeconstruct, "(a, b)").WithArguments("object", "2").WithLocation(6, 25),
                // (7,21): error CS1061: 'object' does not contain a definition for 'Deconstruct' and no accessible extension method 'Deconstruct' accepting a first argument of type 'object' could be found (are you missing a using directive or an assembly reference?)
                //         param1(o is (var c, var d));
                Diagnostic(ErrorCode.ERR_NoSuchMemberOrExtension, "(var c, var d)").WithArguments("object", "Deconstruct").WithLocation(7, 21),
                // (7,21): error CS8129: No suitable 'Deconstruct' instance or extension method was found for type 'object', with 2 out parameters and a void return type.
                //         param1(o is (var c, var d));
                Diagnostic(ErrorCode.ERR_MissingDeconstruct, "(var c, var d)").WithArguments("object", "2").WithLocation(7, 21)
            );
        }

        [Fact]
        public void UnusedLoadNotLeftOnStack()
        {
            string source = @"
unsafe class FunctionPointer
{
    public static void Main()
    {
        delegate*<void> ptr = &Main;
    }
}
";
            var verifier = CompileAndVerifyFunctionPointers(source, expectedOutput: "", options: TestOptions.UnsafeReleaseExe);

            verifier.VerifyIL(@"FunctionPointer.Main", expectedIL: @"
{
  // Code size        1 (0x1)
  .maxstack  0
  IL_0000:  ret
}
");

            verifier = CompileAndVerifyFunctionPointers(source, expectedOutput: "", options: TestOptions.UnsafeDebugExe);
            verifier.VerifyIL("FunctionPointer.Main", @"
{
  // Code size        9 (0x9)
  .maxstack  1
  .locals init (delegate*<void> V_0) //ptr
  IL_0000:  nop
  IL_0001:  ldftn      ""void FunctionPointer.Main()""
  IL_0007:  stloc.0
  IL_0008:  ret
}
");
        }

        [Fact]
        public void UnmanagedOnUnsupportedRuntime()
        {
            var comp = CreateCompilationWithFunctionPointers(@"
#pragma warning disable CS0168 // Unused variable
class C
{
    unsafe void M()
    {
        delegate* unmanaged<void> ptr1;
        delegate* unmanaged[Stdcall, Thiscall]<void> ptr2;
    }
}");

            comp.VerifyDiagnostics(
                // (7,19): error CS8889: The target runtime doesn't support extensible or runtime-environment default calling conventions.
                //         delegate* unmanaged<void> ptr1;
                Diagnostic(ErrorCode.ERR_RuntimeDoesNotSupportUnmanagedDefaultCallConv, "unmanaged").WithLocation(7, 19),
                // (8,19): error CS8889: The target runtime doesn't support extensible or runtime-environment default calling conventions.
                //         delegate* unmanaged[Stdcall, Thiscall]<void> ptr2;
                Diagnostic(ErrorCode.ERR_RuntimeDoesNotSupportUnmanagedDefaultCallConv, "unmanaged").WithLocation(8, 19)
            );

            var tree = comp.SyntaxTrees[0];
            var model = comp.GetSemanticModel(tree);

            var functionPointerSyntaxes = tree.GetRoot().DescendantNodes().OfType<FunctionPointerTypeSyntax>().ToArray();

            Assert.Equal(2, functionPointerSyntaxes.Length);

            VerifyFunctionPointerSemanticInfo(model, functionPointerSyntaxes[0],
                expectedSyntax: "delegate* unmanaged<void>",
                expectedType: "delegate* unmanaged<System.Void>",
                expectedSymbol: "delegate* unmanaged<System.Void>");

            VerifyFunctionPointerSemanticInfo(model, functionPointerSyntaxes[1],
                expectedSyntax: "delegate* unmanaged[Stdcall, Thiscall]<void>",
                expectedType: "delegate* unmanaged[Stdcall, Thiscall]<System.Void modopt(System.Runtime.CompilerServices.CallConvStdcall) modopt(System.Runtime.CompilerServices.CallConvThiscall)>",
                expectedSymbol: "delegate* unmanaged[Stdcall, Thiscall]<System.Void modopt(System.Runtime.CompilerServices.CallConvStdcall) modopt(System.Runtime.CompilerServices.CallConvThiscall)>");
        }

        [Fact]
        public void NonPublicCallingConventionType()
        {
            string source1 = @"
namespace System
{
    public class Object { }
    public abstract class ValueType { }
    public struct Void { }
    public class String { }
    namespace Runtime.CompilerServices
    {
        internal class CallConvTest {}
        public static class RuntimeFeature
        {
            public const string UnmanagedSignatureCallingConvention = nameof(UnmanagedSignatureCallingConvention);
        }
    }
}
";

            string source2 = @"
#pragma warning disable CS0168 // Unused local
unsafe class C
{
    void M()
    {
        delegate* unmanaged[Test]<void> ptr = null;
    }
}
";
            var allInCoreLib = CreateEmptyCompilation(source1 + source2, parseOptions: TestOptions.Regular9, options: TestOptions.UnsafeReleaseDll);
            allInCoreLib.VerifyDiagnostics(
                // (23,29): error CS8891: Type 'CallConvTest' must be public to be used as a calling convention.
                //         delegate* unmanaged[Test]<void> ptr = null;
                Diagnostic(ErrorCode.ERR_TypeMustBePublic, "Test").WithArguments("System.Runtime.CompilerServices.CallConvTest").WithLocation(23, 29)
            );

            var tree = allInCoreLib.SyntaxTrees[0];
            var model = allInCoreLib.GetSemanticModel(tree);

            var functionPointerSyntax = tree.GetRoot().DescendantNodes().OfType<FunctionPointerTypeSyntax>().Single();

            VerifyFunctionPointerSemanticInfo(model, functionPointerSyntax,
                expectedSyntax: "delegate* unmanaged[Test]<void>",
                expectedType: "delegate* unmanaged[Test]<System.Void modopt(System.Runtime.CompilerServices.CallConvTest)>",
                expectedSymbol: "delegate* unmanaged[Test]<System.Void modopt(System.Runtime.CompilerServices.CallConvTest)>");

            var coreLib = CreateEmptyCompilation(source1);
            coreLib.VerifyDiagnostics();

            var comp1 = CreateEmptyCompilation(source2, references: new[] { coreLib.EmitToImageReference() }, parseOptions: TestOptions.Regular9, options: TestOptions.UnsafeReleaseDll);
            comp1.VerifyDiagnostics(
                // (7,29): error CS8891: Type 'CallConvTest' must be public to be used as a calling convention.
                //         delegate* unmanaged[Test]<void> ptr = null;
                Diagnostic(ErrorCode.ERR_TypeMustBePublic, "Test").WithArguments("System.Runtime.CompilerServices.CallConvTest").WithLocation(7, 29)
            );

            tree = comp1.SyntaxTrees[0];
            model = comp1.GetSemanticModel(tree);

            functionPointerSyntax = tree.GetRoot().DescendantNodes().OfType<FunctionPointerTypeSyntax>().Single();

            VerifyFunctionPointerSemanticInfo(model, functionPointerSyntax,
                expectedSyntax: "delegate* unmanaged[Test]<void>",
                expectedType: "delegate* unmanaged[Test]<System.Void modopt(System.Runtime.CompilerServices.CallConvTest)>",
                expectedSymbol: "delegate* unmanaged[Test]<System.Void modopt(System.Runtime.CompilerServices.CallConvTest)>");
        }

        [Fact]
        public void GenericCallingConventionType()
        {
            string source1 = @"
namespace System
{
    public class Object { }
    public abstract class ValueType { }
    public struct Void { }
    public class String { }
    namespace Runtime.CompilerServices
    {
        public class CallConvTest<T> {}
        public static class RuntimeFeature
        {
            public const string UnmanagedSignatureCallingConvention = nameof(UnmanagedSignatureCallingConvention);
        }
    }
}
";

            string source2 = @"
#pragma warning disable CS0168 // Unused local
unsafe class C
{
    void M()
    {
        delegate* unmanaged[Test]<void> ptr = null;
    }
}
";
            var allInCoreLib = CreateEmptyCompilation(source1 + source2, parseOptions: TestOptions.Regular9, options: TestOptions.UnsafeReleaseDll);
            allInCoreLib.VerifyDiagnostics(
                // (23,29): error CS8890: Type 'CallConvTest' is not defined.
                //         delegate* unmanaged[Test]<void> ptr = null;
                Diagnostic(ErrorCode.ERR_TypeNotFound, "Test").WithArguments("CallConvTest").WithLocation(23, 29)
            );

            var tree = allInCoreLib.SyntaxTrees[0];
            var model = allInCoreLib.GetSemanticModel(tree);

            var functionPointerSyntax = tree.GetRoot().DescendantNodes().OfType<FunctionPointerTypeSyntax>().Single();

            VerifyFunctionPointerSemanticInfo(model, functionPointerSyntax,
                expectedSyntax: "delegate* unmanaged[Test]<void>",
                expectedType: "delegate* unmanaged[Test]<System.Void modopt(System.Runtime.CompilerServices.CallConvTest[missing])>",
                expectedSymbol: "delegate* unmanaged[Test]<System.Void modopt(System.Runtime.CompilerServices.CallConvTest[missing])>");

            var coreLib = CreateEmptyCompilation(source1);
            coreLib.VerifyDiagnostics();

            var comp1 = CreateEmptyCompilation(source2, references: new[] { coreLib.EmitToImageReference() }, parseOptions: TestOptions.Regular9, options: TestOptions.UnsafeReleaseDll);
            comp1.VerifyDiagnostics(
                // (7,29): error CS8890: Type 'CallConvTest' is not defined.
                //         delegate* unmanaged[Test]<void> ptr = null;
                Diagnostic(ErrorCode.ERR_TypeNotFound, "Test").WithArguments("CallConvTest").WithLocation(7, 29)
            );

            tree = comp1.SyntaxTrees[0];
            model = comp1.GetSemanticModel(tree);

            functionPointerSyntax = tree.GetRoot().DescendantNodes().OfType<FunctionPointerTypeSyntax>().Single();

            VerifyFunctionPointerSemanticInfo(model, functionPointerSyntax,
                expectedSyntax: "delegate* unmanaged[Test]<void>",
                expectedType: "delegate* unmanaged[Test]<System.Void modopt(System.Runtime.CompilerServices.CallConvTest[missing])>",
                expectedSymbol: "delegate* unmanaged[Test]<System.Void modopt(System.Runtime.CompilerServices.CallConvTest[missing])>");

            var @string = comp1.GetSpecialType(SpecialType.System_String);
            var testMod = CSharpCustomModifier.CreateOptional(comp1.GetTypeByMetadataName("System.Runtime.CompilerServices.CallConvTest`1"));

            var funcPtr = FunctionPointerTypeSymbol.CreateFromPartsForTests(
                CallingConvention.Unmanaged, TypeWithAnnotations.Create(@string), refCustomModifiers: default,
                returnRefKind: RefKind.None, parameterTypes: ImmutableArray<TypeWithAnnotations>.Empty, parameterRefKinds: ImmutableArray<RefKind>.Empty,
                parameterRefCustomModifiers: default, compilation: comp1);
            var funcPtrRef = FunctionPointerTypeSymbol.CreateFromPartsForTests(
                CallingConvention.Unmanaged, TypeWithAnnotations.Create(@string), refCustomModifiers: default,
                parameterRefCustomModifiers: default, returnRefKind: RefKind.Ref, parameterTypes: ImmutableArray<TypeWithAnnotations>.Empty, parameterRefKinds: ImmutableArray<RefKind>.Empty,
                compilation: comp1);

            var funcPtrWithTestOnReturn = FunctionPointerTypeSymbol.CreateFromPartsForTests(
                CallingConvention.Unmanaged, TypeWithAnnotations.Create(@string, customModifiers: ImmutableArray.Create(testMod)), refCustomModifiers: default,
                parameterRefCustomModifiers: default, returnRefKind: RefKind.None, parameterTypes: ImmutableArray<TypeWithAnnotations>.Empty, parameterRefKinds: ImmutableArray<RefKind>.Empty,
                compilation: comp1);
            var funcPtrWithTestOnRef = FunctionPointerTypeSymbol.CreateFromPartsForTests(
                CallingConvention.Unmanaged, TypeWithAnnotations.Create(@string), refCustomModifiers: ImmutableArray.Create(testMod),
                parameterRefCustomModifiers: default, returnRefKind: RefKind.Ref, parameterTypes: ImmutableArray<TypeWithAnnotations>.Empty, parameterRefKinds: ImmutableArray<RefKind>.Empty,
                compilation: comp1);

            Assert.Empty(funcPtrWithTestOnReturn.Signature.GetCallingConventionModifiers());
            Assert.Empty(funcPtrWithTestOnRef.Signature.GetCallingConventionModifiers());
            Assert.True(funcPtr.Equals(funcPtrWithTestOnReturn, TypeCompareKind.IgnoreCustomModifiersAndArraySizesAndLowerBounds));
            Assert.False(funcPtr.Equals(funcPtrWithTestOnReturn, TypeCompareKind.ConsiderEverything));
            Assert.True(funcPtrRef.Equals(funcPtrWithTestOnRef, TypeCompareKind.IgnoreCustomModifiersAndArraySizesAndLowerBounds));
            Assert.False(funcPtrRef.Equals(funcPtrWithTestOnRef, TypeCompareKind.ConsiderEverything));
        }

        [Fact]
        public void ConventionDefinedInWrongAssembly()
        {
            var source1 = @"
namespace System.Runtime.CompilerServices
{
    public class CallConvTest { }
}
";

            var source2 = @"
#pragma warning disable CS0168 // Unused local
unsafe class C
{
    static void M()
    {
        delegate* unmanaged[Test]<void> ptr;
    }
}
";

            var comp1 = CreateCompilationWithFunctionPointers(source1 + source2);
            comp1.Assembly.SetOverrideRuntimeSupportsUnmanagedSignatureCallingConvention();
            comp1.VerifyDiagnostics(
                // (12,29): error CS8890: Type 'CallConvTest' is not defined.
                //         delegate* unmanaged[Test]<void> ptr;
                Diagnostic(ErrorCode.ERR_TypeNotFound, "Test").WithArguments("CallConvTest").WithLocation(12, 29)
            );

            var tree = comp1.SyntaxTrees[0];
            var model = comp1.GetSemanticModel(tree);

            var functionPointerSyntax = tree.GetRoot().DescendantNodes().OfType<FunctionPointerTypeSyntax>().Single();

            VerifyFunctionPointerSemanticInfo(model, functionPointerSyntax,
                expectedSyntax: "delegate* unmanaged[Test]<void>",
                expectedType: "delegate* unmanaged[Test]<System.Void modopt(System.Runtime.CompilerServices.CallConvTest[missing])>",
                expectedSymbol: "delegate* unmanaged[Test]<System.Void modopt(System.Runtime.CompilerServices.CallConvTest[missing])>");

            var reference = CreateCompilation(source1);
            var comp2 = CreateCompilationWithFunctionPointers(source2, new[] { reference.EmitToImageReference() });
            comp2.Assembly.SetOverrideRuntimeSupportsUnmanagedSignatureCallingConvention();
            comp2.VerifyDiagnostics(
                // (7,29): error CS8890: Type 'CallConvTest' is not defined.
                //         delegate* unmanaged[Test]<void> ptr;
                Diagnostic(ErrorCode.ERR_TypeNotFound, "Test").WithArguments("CallConvTest").WithLocation(7, 29)
            );

            tree = comp2.SyntaxTrees[0];
            model = comp2.GetSemanticModel(tree);

            functionPointerSyntax = tree.GetRoot().DescendantNodes().OfType<FunctionPointerTypeSyntax>().Single();

            VerifyFunctionPointerSemanticInfo(model, functionPointerSyntax,
                expectedSyntax: "delegate* unmanaged[Test]<void>",
                expectedType: "delegate* unmanaged[Test]<System.Void modopt(System.Runtime.CompilerServices.CallConvTest[missing])>",
                expectedSymbol: "delegate* unmanaged[Test]<System.Void modopt(System.Runtime.CompilerServices.CallConvTest[missing])>");

            var @string = comp2.GetSpecialType(SpecialType.System_String);
            var testMod = CSharpCustomModifier.CreateOptional(comp2.GetTypeByMetadataName("System.Runtime.CompilerServices.CallConvTest"));

            var funcPtr = FunctionPointerTypeSymbol.CreateFromPartsForTests(
                CallingConvention.Unmanaged, TypeWithAnnotations.Create(@string), refCustomModifiers: default,
                returnRefKind: RefKind.None, parameterTypes: ImmutableArray<TypeWithAnnotations>.Empty, parameterRefKinds: ImmutableArray<RefKind>.Empty,
                parameterRefCustomModifiers: default, compilation: comp2);
            var funcPtrRef = FunctionPointerTypeSymbol.CreateFromPartsForTests(
                CallingConvention.Unmanaged, TypeWithAnnotations.Create(@string), refCustomModifiers: default,
                returnRefKind: RefKind.Ref, parameterTypes: ImmutableArray<TypeWithAnnotations>.Empty, parameterRefKinds: ImmutableArray<RefKind>.Empty,
                parameterRefCustomModifiers: default, compilation: comp2);

            var funcPtrWithTestOnReturn = FunctionPointerTypeSymbol.CreateFromPartsForTests(
                CallingConvention.Unmanaged, TypeWithAnnotations.Create(@string, customModifiers: ImmutableArray.Create(testMod)), refCustomModifiers: default,
                returnRefKind: RefKind.None, parameterTypes: ImmutableArray<TypeWithAnnotations>.Empty, parameterRefKinds: ImmutableArray<RefKind>.Empty,
                parameterRefCustomModifiers: default, compilation: comp2);
            var funcPtrWithTestOnRef = FunctionPointerTypeSymbol.CreateFromPartsForTests(
                CallingConvention.Unmanaged, TypeWithAnnotations.Create(@string), refCustomModifiers: ImmutableArray.Create(testMod),
                returnRefKind: RefKind.Ref, parameterTypes: ImmutableArray<TypeWithAnnotations>.Empty, parameterRefKinds: ImmutableArray<RefKind>.Empty,
                parameterRefCustomModifiers: default, compilation: comp2);

            Assert.Empty(funcPtrWithTestOnReturn.Signature.GetCallingConventionModifiers());
            Assert.Empty(funcPtrWithTestOnRef.Signature.GetCallingConventionModifiers());
            Assert.True(funcPtr.Equals(funcPtrWithTestOnReturn, TypeCompareKind.IgnoreCustomModifiersAndArraySizesAndLowerBounds));
            Assert.False(funcPtr.Equals(funcPtrWithTestOnReturn, TypeCompareKind.ConsiderEverything));
            Assert.True(funcPtrRef.Equals(funcPtrWithTestOnRef, TypeCompareKind.IgnoreCustomModifiersAndArraySizesAndLowerBounds));
            Assert.False(funcPtrRef.Equals(funcPtrWithTestOnRef, TypeCompareKind.ConsiderEverything));
        }

        private const string UnmanagedCallersOnlyAttribute = @"
namespace System.Runtime.InteropServices
{
    [AttributeUsage(AttributeTargets.Method, Inherited = false)]
    public sealed class UnmanagedCallersOnlyAttribute : Attribute
    {
        public UnmanagedCallersOnlyAttribute()
        {
        }

        public Type[] CallConvs;
        public string EntryPoint;
    }
}
";

        private const string UnmanagedCallersOnlyAttributeIl = @"
.class public auto ansi sealed beforefieldinit System.Runtime.InteropServices.UnmanagedCallersOnlyAttribute
    extends [mscorlib]System.Attribute
{
    .custom instance void [mscorlib]System.AttributeUsageAttribute::.ctor(valuetype [mscorlib]System.AttributeTargets) = (
        01 00 40 00 00 00 01 00 54 02 09 49 6e 68 65 72
        69 74 65 64 00
    )
    .field public class [mscorlib]System.Type[] CallConvs
    .field public string EntryPoint

    .method public hidebysig specialname rtspecialname 
        instance void .ctor () cil managed 
    {
        ldarg.0
        call instance void [mscorlib]System.Attribute::.ctor()
        ret
    }
}
";

        [Fact]
        public void UnmanagedCallersOnlyRequiresStatic()
        {
            var comp = CreateCompilation(new[] { @"
#pragma warning disable 8321 // Unreferenced local function
using System.Runtime.InteropServices;
class C
{
    [UnmanagedCallersOnly]
    void M1() {}

    public void M2()
    {
        [UnmanagedCallersOnly]
        void local() {}
    }
}
", UnmanagedCallersOnlyAttribute });

            comp.VerifyDiagnostics(
                // (6,6): error CS8896: 'UnmanagedCallersOnly' can only be applied to ordinary static methods or static local functions.
                //     [UnmanagedCallersOnly]
                Diagnostic(ErrorCode.ERR_UnmanagedCallersOnlyRequiresStatic, "UnmanagedCallersOnly").WithLocation(6, 6),
                // (11,10): error CS8896: 'UnmanagedCallersOnly' can only be applied to ordinary static methods or static local functions.
                //         [UnmanagedCallersOnly]
                Diagnostic(ErrorCode.ERR_UnmanagedCallersOnlyRequiresStatic, "UnmanagedCallersOnly").WithLocation(11, 10)
            );
        }

        [Fact]
        public void UnmanagedCallersOnlyAllowedOnStatics()
        {
            var comp = CreateCompilation(new[] { @"
#pragma warning disable 8321 // Unreferenced local function
using System.Runtime.InteropServices;
class C
{
    [UnmanagedCallersOnly]
    static void M1() {}

    public void M2()
    {
        [UnmanagedCallersOnly]
        static void local() {}
    }
}
", UnmanagedCallersOnlyAttribute });

            comp.VerifyDiagnostics();
        }

        [Fact]
        public void UnmanagedCallersOnlyCallConvsMustComeFromCorrectNamespace()
        {
            var comp = CreateEmptyCompilation(new[] { @"
using System.Runtime.InteropServices;
namespace System
{
    public class Object { }
    public abstract class ValueType { }
    public struct Void { }
    public abstract partial class Enum : ValueType {}
    public class String { }
    public struct Boolean { }
    public struct Int32 { }
    public class Type { }
    public class Attribute { }
    public class AttributeUsageAttribute : Attribute
    {
        public AttributeUsageAttribute(AttributeTargets validOn) {}
        public bool Inherited { get; set; }
    }
    public enum AttributeTargets { Method = 0x0040, }
}
class CallConvTest
{
}
class C
{
    [UnmanagedCallersOnly(CallConvs = new[] { typeof(CallConvTest) })]
    static void M() {}
}
", UnmanagedCallersOnlyAttribute });

            comp.VerifyDiagnostics(
                // (26,6): error CS8893: 'CallConvTest' is not a valid calling convention type for 'UnmanagedCallersOnly'.
                //     [UnmanagedCallersOnly(CallConvs = new[] { typeof(CallConvTest) })]
                Diagnostic(ErrorCode.ERR_InvalidUnmanagedCallersOnlyCallConv, "UnmanagedCallersOnly(CallConvs = new[] { typeof(CallConvTest) })").WithArguments("CallConvTest").WithLocation(26, 6)
            );
        }

        [Fact]
        public void UnmanagedCallersOnlyCallConvsMustNotBeNestedType()
        {
            var comp = CreateEmptyCompilation(new[] { @"
using System.Runtime.CompilerServices;
using System.Runtime.InteropServices;
namespace System
{
    public class Object { }
    public abstract class ValueType { }
    public struct Void { }
    public abstract partial class Enum : ValueType {}
    public class String { }
    public struct Boolean { }
    public struct Int32 { }
    public class Type { }
    public class Attribute { }
    public class AttributeUsageAttribute : Attribute
    {
        public AttributeUsageAttribute(AttributeTargets validOn) {}
        public bool Inherited { get; set; }
    }
    public enum AttributeTargets { Method = 0x0040, }
    namespace Runtime.CompilerServices
    {
        public class CallConvTestA
        {
            public class CallConvTestB { }
        }
    }
}
class C
{
    [UnmanagedCallersOnly(CallConvs = new[] { typeof(CallConvTestA.CallConvTestB) })]
    static void M() {}
}
", UnmanagedCallersOnlyAttribute });

            comp.VerifyDiagnostics(
                // (31,6): error CS8893: 'CallConvTestA.CallConvTestB' is not a valid calling convention type for 'UnmanagedCallersOnly'.
                //     [UnmanagedCallersOnly(CallConvs = new[] { typeof(CallConvTestA.CallConvTestB) })]
                Diagnostic(ErrorCode.ERR_InvalidUnmanagedCallersOnlyCallConv, "UnmanagedCallersOnly(CallConvs = new[] { typeof(CallConvTestA.CallConvTestB) })").WithArguments("System.Runtime.CompilerServices.CallConvTestA.CallConvTestB").WithLocation(31, 6)
            );
        }

        [Fact]
        public void UnmanagedCallersOnlyCallConvsMustComeFromCorelib()
        {
            var comp = CreateCompilation(new[] { @"
using System.Runtime.CompilerServices;
using System.Runtime.InteropServices;
namespace System.Runtime.CompilerServices
{
    class CallConvTest
    {
    }
}
class C
{
    [UnmanagedCallersOnly(CallConvs = new[] { typeof(CallConvTest) })]
    static void M() {}
}
", UnmanagedCallersOnlyAttribute });

            comp.VerifyDiagnostics(
                // (12,6): error CS8893: 'CallConvTest' is not a valid calling convention type for 'UnmanagedCallersOnly'.
                //     [UnmanagedCallersOnly(CallConvs = new[] { typeof(CallConvTest) })]
                Diagnostic(ErrorCode.ERR_InvalidUnmanagedCallersOnlyCallConv, "UnmanagedCallersOnly(CallConvs = new[] { typeof(CallConvTest) })").WithArguments("System.Runtime.CompilerServices.CallConvTest").WithLocation(12, 6)
            );
        }

        [Fact]
        public void UnmanagedCallersOnlyCallConvsMustStartWithCallConv()
        {
            var comp = CreateCompilation(new[] { @"
using System.Runtime.CompilerServices;
using System.Runtime.InteropServices;
class C
{
    [UnmanagedCallersOnly(CallConvs = new[] { typeof(ExtensionAttribute) })]
    static void M() {}
}
", UnmanagedCallersOnlyAttribute });

            comp.VerifyDiagnostics(
                // (6,6): error CS8893: 'ExtensionAttribute' is not a valid calling convention type for 'UnmanagedCallersOnly'.
                //     [UnmanagedCallersOnly(CallConvs = new[] { typeof(System.Runtime.CompilerServices.ExtensionAttribute) })]
                Diagnostic(ErrorCode.ERR_InvalidUnmanagedCallersOnlyCallConv, "UnmanagedCallersOnly(CallConvs = new[] { typeof(ExtensionAttribute) })").WithArguments("System.Runtime.CompilerServices.ExtensionAttribute").WithLocation(6, 6)
            );
        }

        [Fact]
        public void UnmanagedCallersOnlyCallConvNull_InSource()
        {
            var comp = CreateCompilationWithFunctionPointers(new[] { @"
using System.Runtime.InteropServices;
class C
{
    [UnmanagedCallersOnly(CallConvs = new System.Type[] { null })]
    static void M() {}

    unsafe static void M1()
    {
        delegate* unmanaged<void> ptr = &M;
    }
}
", UnmanagedCallersOnlyAttribute });

            comp.Assembly.SetOverrideRuntimeSupportsUnmanagedSignatureCallingConvention();
            comp.VerifyDiagnostics(
                // (5,6): error CS8893: 'null' is not a valid calling convention type for 'UnmanagedCallersOnly'.
                //     [UnmanagedCallersOnly(CallConvs = new System.Type[] { null })]
                Diagnostic(ErrorCode.ERR_InvalidUnmanagedCallersOnlyCallConv, "UnmanagedCallersOnly(CallConvs = new System.Type[] { null })").WithArguments("null").WithLocation(5, 6)
            );
        }

        [Fact]
        public void UnmanagedCallersOnlyCallConvNull_InMetadata()
        {
            var il = UnmanagedCallersOnlyAttributeIl + @"
.class public auto ansi beforefieldinit C
    extends [mscorlib]System.Object
{
    // Methods
    .method public hidebysig static void M () cil managed 
    {
        // [UnmanagedCallersOnly(CallConvs = new Type[] { null })]
        .custom instance void System.Runtime.InteropServices.UnmanagedCallersOnlyAttribute::.ctor() = (
            01 00 01 00 53 1d 50 09 43 61 6c 6c 43 6f 6e 76
            73 01 00 00 00 ff
        )

        ret
    }
} 
";

            var comp = CreateCompilationWithFunctionPointersAndIl(@"
class D
{
    unsafe static void M1()
    {
        C.M();
        delegate* unmanaged<void> ptr = &C.M;
    }
}
", il);

            comp.Assembly.SetOverrideRuntimeSupportsUnmanagedSignatureCallingConvention();
            comp.VerifyDiagnostics(
                // (6,9): error CS8901: 'C.M()' is attributed with 'UnmanagedCallersOnly' and cannot be called directly. Obtain a function pointer to this method.
                //         C.M();
                Diagnostic(ErrorCode.ERR_UnmanagedCallersOnlyMethodsCannotBeCalledDirectly, "C.M()").WithArguments("C.M()").WithLocation(6, 9)
            );

            var c = comp.GetTypeByMetadataName("C");
            var m1 = c.GetMethod("M");
            var unmanagedData = m1.GetUnmanagedCallersOnlyAttributeData(forceComplete: true);
            Assert.NotSame(unmanagedData, UnmanagedCallersOnlyAttributeData.Uninitialized);
            Assert.NotSame(unmanagedData, UnmanagedCallersOnlyAttributeData.AttributePresentDataNotBound);
            Assert.Empty(unmanagedData!.CallingConventionTypes);
        }

        [Fact]
        public void UnmanagedCallersOnlyCallConvDefault()
        {
            var comp = CreateCompilation(new[] { @"
using System.Runtime.InteropServices;
class C
{
    [UnmanagedCallersOnly(CallConvs = new System.Type[] { default })]
    static void M() {}
}
", UnmanagedCallersOnlyAttribute });

            comp.VerifyDiagnostics(
                // (5,6): error CS8893: 'null' is not a valid calling convention type for 'UnmanagedCallersOnly'.
                //     [UnmanagedCallersOnly(CallConvs = new System.Type[] { default })]
                Diagnostic(ErrorCode.ERR_InvalidUnmanagedCallersOnlyCallConv, "UnmanagedCallersOnly(CallConvs = new System.Type[] { default })").WithArguments("null").WithLocation(5, 6)
            );
        }

        [Fact]
        public void UnmanagedCallersOnlyRequiresUnmanagedTypes_Errors()
        {
            var comp = CreateCompilation(new[] { @"
using System.Runtime.InteropServices;
class C
{
    [UnmanagedCallersOnly]
    static string M1() => throw null;

    [UnmanagedCallersOnly]
    static void M2(object o) {}

    [UnmanagedCallersOnly]
    static T M3<T>() => throw null;

    [UnmanagedCallersOnly]
    static void M4<T>(T t) {}

    [UnmanagedCallersOnly]
    static T M5<T>() where T : struct => throw null;

    [UnmanagedCallersOnly]
    static void M6<T>(T t) where T : struct {}

    [UnmanagedCallersOnly]
    static T M7<T>() where T : unmanaged => throw null;

    [UnmanagedCallersOnly]
    static void M8<T>(T t) where T : unmanaged {}
}
", UnmanagedCallersOnlyAttribute });

            comp.VerifyDiagnostics(
                // (6,12): error CS8894: Cannot use 'string' as a return type on a method attributed with 'UnmanagedCallersOnly'.
                //     static string M1() => throw null;
                Diagnostic(ErrorCode.ERR_CannotUseManagedTypeInUnmanagedCallersOnly, "string").WithArguments("string", "return").WithLocation(6, 12),
                // (9,20): error CS8894: Cannot use 'object' as a parameter type on a method attributed with 'UnmanagedCallersOnly'.
                //     static void M2(object o) {}
                Diagnostic(ErrorCode.ERR_CannotUseManagedTypeInUnmanagedCallersOnly, "object o").WithArguments("object", "parameter").WithLocation(9, 20),
                // (11,6): error CS8895: Methods attributed with 'UnmanagedCallersOnly' cannot have generic type parameters and cannot be declared in a generic type.
                //     [UnmanagedCallersOnly]
                Diagnostic(ErrorCode.ERR_UnmanagedCallersOnlyMethodOrTypeCannotBeGeneric, "UnmanagedCallersOnly").WithLocation(11, 6),
                // (12,12): error CS8894: Cannot use 'T' as a return type on a method attributed with 'UnmanagedCallersOnly'.
                //     static T M3<T>() => throw null;
                Diagnostic(ErrorCode.ERR_CannotUseManagedTypeInUnmanagedCallersOnly, "T").WithArguments("T", "return").WithLocation(12, 12),
                // (14,6): error CS8895: Methods attributed with 'UnmanagedCallersOnly' cannot have generic type parameters and cannot be declared in a generic type.
                //     [UnmanagedCallersOnly]
                Diagnostic(ErrorCode.ERR_UnmanagedCallersOnlyMethodOrTypeCannotBeGeneric, "UnmanagedCallersOnly").WithLocation(14, 6),
                // (15,23): error CS8894: Cannot use 'T' as a parameter type on a method attributed with 'UnmanagedCallersOnly'.
                //     static void M4<T>(T t) {}
                Diagnostic(ErrorCode.ERR_CannotUseManagedTypeInUnmanagedCallersOnly, "T t").WithArguments("T", "parameter").WithLocation(15, 23),
                // (17,6): error CS8895: Methods attributed with 'UnmanagedCallersOnly' cannot have generic type parameters and cannot be declared in a generic type.
                //     [UnmanagedCallersOnly]
                Diagnostic(ErrorCode.ERR_UnmanagedCallersOnlyMethodOrTypeCannotBeGeneric, "UnmanagedCallersOnly").WithLocation(17, 6),
                // (18,12): error CS8894: Cannot use 'T' as a return type on a method attributed with 'UnmanagedCallersOnly'.
                //     static T M5<T>() where T : struct => throw null;
                Diagnostic(ErrorCode.ERR_CannotUseManagedTypeInUnmanagedCallersOnly, "T").WithArguments("T", "return").WithLocation(18, 12),
                // (20,6): error CS8895: Methods attributed with 'UnmanagedCallersOnly' cannot have generic type parameters and cannot be declared in a generic type.
                //     [UnmanagedCallersOnly]
                Diagnostic(ErrorCode.ERR_UnmanagedCallersOnlyMethodOrTypeCannotBeGeneric, "UnmanagedCallersOnly").WithLocation(20, 6),
                // (21,23): error CS8894: Cannot use 'T' as a parameter type on a method attributed with 'UnmanagedCallersOnly'.
                //     static void M6<T>(T t) where T : struct {}
                Diagnostic(ErrorCode.ERR_CannotUseManagedTypeInUnmanagedCallersOnly, "T t").WithArguments("T", "parameter").WithLocation(21, 23),
                // (23,6): error CS8895: Methods attributed with 'UnmanagedCallersOnly' cannot have generic type parameters and cannot be declared in a generic type.
                //     [UnmanagedCallersOnly]
                Diagnostic(ErrorCode.ERR_UnmanagedCallersOnlyMethodOrTypeCannotBeGeneric, "UnmanagedCallersOnly").WithLocation(23, 6),
                // (26,6): error CS8895: Methods attributed with 'UnmanagedCallersOnly' cannot have generic type parameters and cannot be declared in a generic type.
                //     [UnmanagedCallersOnly]
                Diagnostic(ErrorCode.ERR_UnmanagedCallersOnlyMethodOrTypeCannotBeGeneric, "UnmanagedCallersOnly").WithLocation(26, 6)
            );
        }

        [Fact]
        public void UnmanagedCallersOnlyRequiresUnmanagedTypes_Valid()
        {
            var comp = CreateCompilation(new[] { @"
using System.Runtime.InteropServices;
#pragma warning disable CS0169 // unused private field
struct S
{
    private int _field;
}
class C
{
    [UnmanagedCallersOnly]
    static int M1() => throw null;

    [UnmanagedCallersOnly]
    static void M2(int o) {}

    [UnmanagedCallersOnly]
    static S M3() => throw null;

    [UnmanagedCallersOnly]
    public static void M4(S s) {}

    [UnmanagedCallersOnly]
    static int? M5() => throw null;

    [UnmanagedCallersOnly]
    static void M6(int? o) {}
}
", UnmanagedCallersOnlyAttribute });

            comp.VerifyDiagnostics();
        }

        [Fact]
        public void UnmanagedCallersOnlyRequiresUnmanagedTypes_MethodWithGenericParameter()
        {
            var comp = CreateCompilation(new[] { @"
#pragma warning disable CS8321 // Unused local function
using System.Runtime.InteropServices;
public struct S<T> where T : unmanaged
{
    public T t;
}
class C
{
    [UnmanagedCallersOnly] // 1
    static S<T> M1<T>() where T : unmanaged => throw null;

    [UnmanagedCallersOnly] // 2
    static void M2<T>(S<T> o) where T : unmanaged {}

    static void M3<T>()
    {
        [UnmanagedCallersOnly] // 3
        static void local1() {}

        static void local2()
        {
            [UnmanagedCallersOnly] // 4
            static void local3() { }
        }

        System.Action a = () =>
        {
            [UnmanagedCallersOnly] // 5
            static void local4() { }
        };
    }

    static void M4()
    {
        [UnmanagedCallersOnly] // 6
        static void local2<T>() {}
    }
}
", UnmanagedCallersOnlyAttribute });

            comp.VerifyDiagnostics(
                // (10,6): error CS8895: Methods attributed with 'UnmanagedCallersOnly' cannot have generic type parameters and cannot be declared in a generic type.
                //     [UnmanagedCallersOnly] // 1
                Diagnostic(ErrorCode.ERR_UnmanagedCallersOnlyMethodOrTypeCannotBeGeneric, "UnmanagedCallersOnly").WithLocation(10, 6),
                // (13,6): error CS8895: Methods attributed with 'UnmanagedCallersOnly' cannot have generic type parameters and cannot be declared in a generic type.
                //     [UnmanagedCallersOnly] // 2
                Diagnostic(ErrorCode.ERR_UnmanagedCallersOnlyMethodOrTypeCannotBeGeneric, "UnmanagedCallersOnly").WithLocation(13, 6),
                // (18,10): error CS8895: Methods attributed with 'UnmanagedCallersOnly' cannot have generic type parameters and cannot be declared in a generic type.
                //         [UnmanagedCallersOnly] // 3
                Diagnostic(ErrorCode.ERR_UnmanagedCallersOnlyMethodOrTypeCannotBeGeneric, "UnmanagedCallersOnly").WithLocation(18, 10),
                // (23,14): error CS8895: Methods attributed with 'UnmanagedCallersOnly' cannot have generic type parameters and cannot be declared in a generic type.
                //             [UnmanagedCallersOnly] // 4
                Diagnostic(ErrorCode.ERR_UnmanagedCallersOnlyMethodOrTypeCannotBeGeneric, "UnmanagedCallersOnly").WithLocation(23, 14),
                // (29,14): error CS8895: Methods attributed with 'UnmanagedCallersOnly' cannot have generic type parameters and cannot be declared in a generic type.
                //             [UnmanagedCallersOnly] // 5
                Diagnostic(ErrorCode.ERR_UnmanagedCallersOnlyMethodOrTypeCannotBeGeneric, "UnmanagedCallersOnly").WithLocation(29, 14),
                // (36,10): error CS8895: Methods attributed with 'UnmanagedCallersOnly' cannot have generic type parameters and cannot be declared in a generic type.
                //         [UnmanagedCallersOnly] // 6
                Diagnostic(ErrorCode.ERR_UnmanagedCallersOnlyMethodOrTypeCannotBeGeneric, "UnmanagedCallersOnly").WithLocation(36, 10)
            );
        }

        [Fact]
        public void UnmanagedCallersOnlyRequiredUnmanagedTypes_MethodWithGenericParameter_InIl()
        {
            var il = UnmanagedCallersOnlyAttributeIl + @"
.class public auto ansi beforefieldinit C extends [mscorlib]System.Object
{
    .method public hidebysig static void M<T> () cil managed 
    {
        .custom instance void System.Runtime.InteropServices.UnmanagedCallersOnlyAttribute::.ctor() = (
            01 00 00 00
        )
        ret
    }
}
";

            var comp = CreateCompilationWithFunctionPointersAndIl(@"
unsafe
{
    delegate* unmanaged<void> ptr = C.M<int>;
}", il, options: TestOptions.UnsafeReleaseExe);

            comp.Assembly.SetOverrideRuntimeSupportsUnmanagedSignatureCallingConvention();
            comp.VerifyDiagnostics(
                // (4,37): error CS0570: 'C.M<T>()' is not supported by the language
                //     delegate* unmanaged<void> ptr = C.M<int>;
                Diagnostic(ErrorCode.ERR_BindToBogus, "C.M<int>").WithArguments("C.M<T>()").WithLocation(4, 37)
            );
        }

        [Fact]
        public void UnmanagedCallersOnlyRequiresUnmanagedTypes_TypeWithGenericParameter()
        {
            var comp = CreateCompilation(new[] { @"
using System.Runtime.InteropServices;
public struct S<T> where T : unmanaged
{
    public T t;
}
class C<T> where T : unmanaged
{
    [UnmanagedCallersOnly] // 1
    static S<T> M1() => throw null;

    [UnmanagedCallersOnly] // 2
    static void M2(S<T> o) {}

    [UnmanagedCallersOnly] // 3
    static S<int> M3() => throw null;

    [UnmanagedCallersOnly] // 4
    static void M4(S<int> o) {}

    class C2
    {
        [UnmanagedCallersOnly] // 5
        static void M5() {}
    }

    struct S2
    {
        [UnmanagedCallersOnly] // 6
        static void M6() {}
    }

#pragma warning disable CS8321 // Unused local function
    static void M7()
    {
        [UnmanagedCallersOnly] // 7
        static void local1() { }
    }
}
", UnmanagedCallersOnlyAttribute });

            comp.VerifyDiagnostics(
                // (9,6): error CS8895: Methods attributed with 'UnmanagedCallersOnly' cannot have generic type parameters and cannot be declared in a generic type.
                //     [UnmanagedCallersOnly] // 1
                Diagnostic(ErrorCode.ERR_UnmanagedCallersOnlyMethodOrTypeCannotBeGeneric, "UnmanagedCallersOnly").WithLocation(9, 6),
                // (12,6): error CS8895: Methods attributed with 'UnmanagedCallersOnly' cannot have generic type parameters and cannot be declared in a generic type.
                //     [UnmanagedCallersOnly] // 2
                Diagnostic(ErrorCode.ERR_UnmanagedCallersOnlyMethodOrTypeCannotBeGeneric, "UnmanagedCallersOnly").WithLocation(12, 6),
                // (15,6): error CS8895: Methods attributed with 'UnmanagedCallersOnly' cannot have generic type parameters and cannot be declared in a generic type.
                //     [UnmanagedCallersOnly] // 3
                Diagnostic(ErrorCode.ERR_UnmanagedCallersOnlyMethodOrTypeCannotBeGeneric, "UnmanagedCallersOnly").WithLocation(15, 6),
                // (18,6): error CS8895: Methods attributed with 'UnmanagedCallersOnly' cannot have generic type parameters and cannot be declared in a generic type.
                //     [UnmanagedCallersOnly] // 4
                Diagnostic(ErrorCode.ERR_UnmanagedCallersOnlyMethodOrTypeCannotBeGeneric, "UnmanagedCallersOnly").WithLocation(18, 6),
                // (23,10): error CS8895: Methods attributed with 'UnmanagedCallersOnly' cannot have generic type parameters and cannot be declared in a generic type.
                //         [UnmanagedCallersOnly] // 5
                Diagnostic(ErrorCode.ERR_UnmanagedCallersOnlyMethodOrTypeCannotBeGeneric, "UnmanagedCallersOnly").WithLocation(23, 10),
                // (29,10): error CS8895: Methods attributed with 'UnmanagedCallersOnly' cannot have generic type parameters and cannot be declared in a generic type.
                //         [UnmanagedCallersOnly] // 6
                Diagnostic(ErrorCode.ERR_UnmanagedCallersOnlyMethodOrTypeCannotBeGeneric, "UnmanagedCallersOnly").WithLocation(29, 10),
                // (36,10): error CS8895: Methods attributed with 'UnmanagedCallersOnly' cannot have generic type parameters and cannot be declared in a generic type.
                //         [UnmanagedCallersOnly] // 7
                Diagnostic(ErrorCode.ERR_UnmanagedCallersOnlyMethodOrTypeCannotBeGeneric, "UnmanagedCallersOnly").WithLocation(36, 10)
            );
        }

        [Fact]
        public void UnmanagedCallersOnlyRequiresUnmanagedTypes_TypeWithGenericParameter_InMetadata()
        {
            var il = UnmanagedCallersOnlyAttributeIl + @"
.class public auto ansi beforefieldinit C`1<T> extends [mscorlib]System.Object
{
    // Nested Types
    .class nested public auto ansi beforefieldinit NestedClass<T> extends [mscorlib]System.Object
    {
        .method public hidebysig static void M2 () cil managed 
        {
            .custom instance void System.Runtime.InteropServices.UnmanagedCallersOnlyAttribute::.ctor() = (
                01 00 00 00
            )
            ret
        }
    }

    .class nested public sequential ansi sealed beforefieldinit NestedStruct<T> extends [mscorlib]System.ValueType
    {
        .pack 0
        .size 1

        // Methods
        .method public hidebysig static void M3 () cil managed 
        {
            .custom instance void System.Runtime.InteropServices.UnmanagedCallersOnlyAttribute::.ctor() = (
                01 00 00 00
            )
            ret
        }
    }

    .method public hidebysig static void M1 () cil managed 
    {
        .custom instance void System.Runtime.InteropServices.UnmanagedCallersOnlyAttribute::.ctor() = (
            01 00 00 00
        )
        ret
    }
}
";

            var comp = CreateCompilationWithFunctionPointersAndIl(@"
unsafe
{
    delegate* unmanaged<void> ptr1 = &C<int>.M1;
    delegate* unmanaged<void> ptr2 = &C<int>.NestedClass.M2;
    delegate* unmanaged<void> ptr3 = &C<int>.NestedStruct.M3;
}
", il, options: TestOptions.UnsafeReleaseExe);

            comp.Assembly.SetOverrideRuntimeSupportsUnmanagedSignatureCallingConvention();
            comp.VerifyDiagnostics(
                // (4,39): error CS0570: 'C<T>.M1()' is not supported by the language
                //     delegate* unmanaged<void> ptr1 = &C<int>.M1;
                Diagnostic(ErrorCode.ERR_BindToBogus, "C<int>.M1").WithArguments("C<T>.M1()").WithLocation(4, 39),
                // (5,39): error CS0570: 'C<T>.NestedClass.M2()' is not supported by the language
                //     delegate* unmanaged<void> ptr2 = &C<int>.NestedClass.M2;
                Diagnostic(ErrorCode.ERR_BindToBogus, "C<int>.NestedClass.M2").WithArguments("C<T>.NestedClass.M2()").WithLocation(5, 39),
                // (6,39): error CS0570: 'C<T>.NestedStruct.M3()' is not supported by the language
                //     delegate* unmanaged<void> ptr3 = &C<int>.NestedStruct.M3;
                Diagnostic(ErrorCode.ERR_BindToBogus, "C<int>.NestedStruct.M3").WithArguments("C<T>.NestedStruct.M3()").WithLocation(6, 39)
            );
        }

        [Fact]
        public void UnmanagedCallersOnlyRequiresUnmanagedTypes_TypeAndMethodWithGenericParameter()
        {
            var comp = CreateCompilation(new[] { @"
using System.Runtime.InteropServices;
class C<T1>
{
    [UnmanagedCallersOnly]
    static void M<T2>() {}
}
", UnmanagedCallersOnlyAttribute });

            comp.VerifyDiagnostics(
                // (5,6): error CS8895: Methods attributed with 'UnmanagedCallersOnly' cannot have generic type parameters and cannot be declared in a generic type.
                //     [UnmanagedCallersOnly]
                Diagnostic(ErrorCode.ERR_UnmanagedCallersOnlyMethodOrTypeCannotBeGeneric, "UnmanagedCallersOnly").WithLocation(5, 6)
            );
        }

        [Fact]
        public void UnmanagedCallersOnlyRequiresUnmanagedTypes_StructWithGenericParameters_1()
        {
            var comp = CreateCompilation(new[] { @"
using System.Runtime.InteropServices;
public struct S<T>
{
    public T t;
}
class C
{
    [UnmanagedCallersOnly]
    static S<int> M1() => throw null;

    [UnmanagedCallersOnly]
    static void M2(S<int> o) {}

    [UnmanagedCallersOnly]
    static S<S<int>> M2() => throw null;

    [UnmanagedCallersOnly]
    static void M3(S<S<int>> o) {}
}
", UnmanagedCallersOnlyAttribute });

            comp.VerifyDiagnostics();
        }

        [Fact]
        public void UnmanagedCallersOnlyRequiresUnmanagedTypes_StructWithGenericParameters_2()
        {
            var comp = CreateCompilation(new[] { @"
using System.Runtime.InteropServices;
public struct S<T>
{
    public T t;
}
class C
{
    [UnmanagedCallersOnly]
    static S<object> M1() => throw null;

    [UnmanagedCallersOnly]
    static void M2(S<object> o) {}

    [UnmanagedCallersOnly]
    static S<S<object>> M2() => throw null;

    [UnmanagedCallersOnly]
    static void M3(S<S<object>> o) {}
}
", UnmanagedCallersOnlyAttribute });

            comp.VerifyDiagnostics(
                // (10,12): error CS8894: Cannot use 'S<object>' as a return type on a method attributed with 'UnmanagedCallersOnly'.
                //     static S<object> M1() => throw null;
                Diagnostic(ErrorCode.ERR_CannotUseManagedTypeInUnmanagedCallersOnly, "S<object>").WithArguments("S<object>", "return").WithLocation(10, 12),
                // (13,20): error CS8894: Cannot use 'S<object>' as a parameter type on a method attributed with 'UnmanagedCallersOnly'.
                //     static void M2(S<object> o) {}
                Diagnostic(ErrorCode.ERR_CannotUseManagedTypeInUnmanagedCallersOnly, "S<object> o").WithArguments("S<object>", "parameter").WithLocation(13, 20),
                // (16,12): error CS8894: Cannot use 'S<S<object>>' as a return type on a method attributed with 'UnmanagedCallersOnly'.
                //     static S<S<object>> M2() => throw null;
                Diagnostic(ErrorCode.ERR_CannotUseManagedTypeInUnmanagedCallersOnly, "S<S<object>>").WithArguments("S<S<object>>", "return").WithLocation(16, 12),
                // (19,20): error CS8894: Cannot use 'S<S<object>>' as a parameter type on a method attributed with 'UnmanagedCallersOnly'.
                //     static void M3(S<S<object>> o) {}
                Diagnostic(ErrorCode.ERR_CannotUseManagedTypeInUnmanagedCallersOnly, "S<S<object>> o").WithArguments("S<S<object>>", "parameter").WithLocation(19, 20)
            );
        }

        [Fact]
        public void UnmanagedCallersOnlyCannotCallMethodDirectly()
        {
            var comp = CreateCompilationWithFunctionPointers(new[] { @"
using System.Runtime.InteropServices;
public class C
{
    [UnmanagedCallersOnly]
    public static void M1() { }

    public static unsafe void M2()
    {
        M1();
        delegate*<void> p1 = &M1;
        delegate* unmanaged<void> p2 = &M1;
    }
}
", UnmanagedCallersOnlyAttribute });

            comp.Assembly.SetOverrideRuntimeSupportsUnmanagedSignatureCallingConvention();
            comp.VerifyDiagnostics(
                // (10,9): error CS8901: 'C.M1()' is attributed with 'UnmanagedCallersOnly' and cannot be called directly. Obtain a function pointer to this method.
                //         M1();
                Diagnostic(ErrorCode.ERR_UnmanagedCallersOnlyMethodsCannotBeCalledDirectly, "M1()", isSuppressed: false).WithArguments("C.M1()").WithLocation(10, 9),
                // (11,31): error CS8786: Calling convention of 'C.M1()' is not compatible with 'Default'.
                //         delegate*<void> p1 = &M1;
                Diagnostic(ErrorCode.ERR_WrongFuncPtrCallingConvention, "M1", isSuppressed: false).WithArguments("C.M1()", "Default").WithLocation(11, 31)
            );
        }

        [Fact]
        public void UnmanagedCallersOnlyCannotCallMethodDirectlyWithAlias()
        {
            var comp = CreateCompilationWithFunctionPointers(new[] { @"
using System.Runtime.InteropServices;
using E = D;
public class C
{
    public static unsafe void M2()
    {
        E.M1();
        delegate*<void> p1 = &E.M1;
        delegate* unmanaged<void> p2 = &E.M1;
    }
}
public class D
{
    [UnmanagedCallersOnly]
    public static void M1() { }

}
", UnmanagedCallersOnlyAttribute });

            comp.Assembly.SetOverrideRuntimeSupportsUnmanagedSignatureCallingConvention();
            comp.VerifyDiagnostics(
                // (8,9): error CS8901: 'D.M1()' is attributed with 'UnmanagedCallersOnly' and cannot be called directly. Obtain a function pointer to this method.
                //         E.M1();
                Diagnostic(ErrorCode.ERR_UnmanagedCallersOnlyMethodsCannotBeCalledDirectly, "E.M1()", isSuppressed: false).WithArguments("D.M1()").WithLocation(8, 9),
                // (9,31): error CS8786: Calling convention of 'D.M1()' is not compatible with 'Default'.
                //         delegate*<void> p1 = &E.M1;
                Diagnostic(ErrorCode.ERR_WrongFuncPtrCallingConvention, "E.M1", isSuppressed: false).WithArguments("D.M1()", "Default").WithLocation(9, 31)
            );
        }

        [Fact]
        public void UnmanagedCallersOnlyCannotCallMethodDirectlyWithUsingStatic()
        {
            var comp = CreateCompilationWithFunctionPointers(new[] { @"
using System.Runtime.InteropServices;
using static D;
public class C
{
    public static unsafe void M2()
    {
        M1();
        delegate*<void> p1 = &M1;
        delegate* unmanaged<void> p2 = &M1;
    }
}
public class D
{
    [UnmanagedCallersOnly]
    public static void M1() { }

}
", UnmanagedCallersOnlyAttribute });

            comp.Assembly.SetOverrideRuntimeSupportsUnmanagedSignatureCallingConvention();
            comp.VerifyDiagnostics(
                // (8,9): error CS8901: 'D.M1()' is attributed with 'UnmanagedCallersOnly' and cannot be called directly. Obtain a function pointer to this method.
                //         M1();
                Diagnostic(ErrorCode.ERR_UnmanagedCallersOnlyMethodsCannotBeCalledDirectly, "M1()", isSuppressed: false).WithArguments("D.M1()").WithLocation(8, 9),
                // (9,31): error CS8786: Calling convention of 'D.M1()' is not compatible with 'Default'.
                //         delegate*<void> p1 = &M1;
                Diagnostic(ErrorCode.ERR_WrongFuncPtrCallingConvention, "M1", isSuppressed: false).WithArguments("D.M1()", "Default").WithLocation(9, 31)
            );
        }

        [Fact]
        public void UnmanagedCallersOnlyReferencedFromMetadata()
        {
            var comp0 = CreateCompilation(new[] { @"
using System.Runtime.InteropServices;
public class C
{
    [UnmanagedCallersOnly]
    public static void M1() { }
}
", UnmanagedCallersOnlyAttribute });

            validate(comp0.ToMetadataReference());
            validate(comp0.EmitToImageReference());

            static void validate(MetadataReference reference)
            {
                var comp1 = CreateCompilationWithFunctionPointers(@"
class D
{
    public static unsafe void M2()
    {
        C.M1();
        delegate*<void> p1 = &C.M1;
        delegate* unmanaged<void> p2 = &C.M1;
    }
}
", references: new[] { reference });

                comp1.Assembly.SetOverrideRuntimeSupportsUnmanagedSignatureCallingConvention();
                comp1.VerifyDiagnostics(
                    // (6,9): error CS8901: 'C.M1()' is attributed with 'UnmanagedCallersOnly' and cannot be called directly. Obtain a function pointer to this method.
                    //         C.M1();
                    Diagnostic(ErrorCode.ERR_UnmanagedCallersOnlyMethodsCannotBeCalledDirectly, "C.M1()").WithArguments("C.M1()").WithLocation(6, 9),
                    // (7,31): error CS8786: Calling convention of 'C.M1()' is not compatible with 'Default'.
                    //         delegate*<void> p1 = &C.M1;
                    Diagnostic(ErrorCode.ERR_WrongFuncPtrCallingConvention, "C.M1", isSuppressed: false).WithArguments("C.M1()", "Default").WithLocation(7, 31)
                );
            }
        }

        [Fact]
        public void UnmanagedCallersOnlyReferencedFromMetadata_BadTypeInList()
        {
            var il = UnmanagedCallersOnlyAttributeIl + @"
.class public auto ansi beforefieldinit C
    extends [mscorlib]System.Object
{
    // Methods
    .method public hidebysig static 
        void M1 () cil managed 
    {
        // [System.Runtime.InteropServices.UnmanagedCallersOnly(CallConvs = new[] { typeof(object) })]
        .custom instance void System.Runtime.InteropServices.UnmanagedCallersOnlyAttribute::.ctor() = (
            01 00 01 00 53 1d 50 09 43 61 6c 6c 43 6f 6e 76
            73 01 00 00 00 68 53 79 73 74 65 6d 2e 4f 62 6a
            65 63 74 2c 20 53 79 73 74 65 6d 2e 50 72 69 76
            61 74 65 2e 43 6f 72 65 4c 69 62 2c 20 56 65 72
            73 69 6f 6e 3d 34 2e 30 2e 30 2e 30 2c 20 43 75
            6c 74 75 72 65 3d 6e 65 75 74 72 61 6c 2c 20 50
            75 62 6c 69 63 4b 65 79 54 6f 6b 65 6e 3d 37 63
            65 63 38 35 64 37 62 65 61 37 37 39 38 65
        )
        ret
    }
}";

            var comp = CreateCompilationWithFunctionPointersAndIl(@"
class D
{
    public unsafe static void M2()
    {
        C.M1();
        delegate* unmanaged<void> ptr = &C.M1;
    }
}
", il);

            comp.Assembly.SetOverrideRuntimeSupportsUnmanagedSignatureCallingConvention();
            comp.VerifyDiagnostics(
                // (6,9): error CS8901: 'C.M1()' is attributed with 'UnmanagedCallersOnly' and cannot be called directly. Obtain a function pointer to this method.
                //         C.M1();
                Diagnostic(ErrorCode.ERR_UnmanagedCallersOnlyMethodsCannotBeCalledDirectly, "C.M1()").WithArguments("C.M1()").WithLocation(6, 9)
            );

            var c = comp.GetTypeByMetadataName("C");
            var m1 = c.GetMethod("M1");
            var unmanagedData = m1.GetUnmanagedCallersOnlyAttributeData(forceComplete: true);
            Assert.NotSame(unmanagedData, UnmanagedCallersOnlyAttributeData.Uninitialized);
            Assert.NotSame(unmanagedData, UnmanagedCallersOnlyAttributeData.AttributePresentDataNotBound);
            Assert.Empty(unmanagedData!.CallingConventionTypes);
        }

        [Fact]
        public void UnmanagedCallersOnlyDefinedOnInstanceMethod()
        {
            var il = UnmanagedCallersOnlyAttributeIl + @"
.class public auto ansi beforefieldinit C
    extends [mscorlib]System.Object
{
    .method public hidebysig 
        instance void M1 () cil managed 
    {
        // [System.Runtime.InteropServices.UnmanagedCallersOnly]
        .custom instance void System.Runtime.InteropServices.UnmanagedCallersOnlyAttribute::.ctor() = (
            01 00 00 00
        )
        ret
    }
}
";
            var comp = CreateCompilationWithIL(@"
class D
{
    public static void M2(C c)
    {
        c.M1();
    }
}
", il);

            comp.VerifyDiagnostics(
                // (6,11): error CS0570: 'C.M1()' is not supported by the language
                //         c.M1();
                Diagnostic(ErrorCode.ERR_BindToBogus, "M1").WithArguments("C.M1()").WithLocation(6, 11)
            );
        }

        [Fact]
        public void UnmanagedCallersOnlyDefinedOnProperty_InSource()
        {
            var comp = CreateCompilation(new[] { @"
using System.Runtime.InteropServices;
class C
{
    static int Prop
    {
        [UnmanagedCallersOnly] get => throw null;
        [UnmanagedCallersOnly] set => throw null;
    }
    static void M()
    {
        Prop = 1;
        _ = Prop;
    }
}
", UnmanagedCallersOnlyAttribute });

            comp.VerifyDiagnostics(
                // (7,10): error CS8896: 'UnmanagedCallersOnly' can only be applied to ordinary static methods or static local functions.
                //         [UnmanagedCallersOnly] get => throw null;
                Diagnostic(ErrorCode.ERR_UnmanagedCallersOnlyRequiresStatic, "UnmanagedCallersOnly").WithLocation(7, 10),
                // (8,10): error CS8896: 'UnmanagedCallersOnly' can only be applied to ordinary static methods or static local functions.
                //         [UnmanagedCallersOnly] set => throw null;
                Diagnostic(ErrorCode.ERR_UnmanagedCallersOnlyRequiresStatic, "UnmanagedCallersOnly").WithLocation(8, 10)
            );
        }

        [Fact]
        public void UnmanagedCallersOnlyDefinedOnProperty_InMetadata()
        {
            var il = UnmanagedCallersOnlyAttributeIl + @"
.class public auto ansi beforefieldinit C
    extends [mscorlib]System.Object
{
    // Methods
    .method public hidebysig specialname static 
        int32 get_Prop () cil managed 
    {
        // [System.Runtime.InteropServices.UnmanagedCallersOnly]
        .custom instance void System.Runtime.InteropServices.UnmanagedCallersOnlyAttribute::.ctor() = (
            01 00 00 00
        )
        ldnull
        throw
    }

    .method public hidebysig specialname static 
        void set_Prop (
            int32 'value'
        ) cil managed 
    {
        // [System.Runtime.InteropServices.UnmanagedCallersOnly]
        .custom instance void System.Runtime.InteropServices.UnmanagedCallersOnlyAttribute::.ctor() = (
            01 00 00 00
        )
        ldnull
        throw
    }

    .property int32 Prop()
    {
        .get int32 C::get_Prop()
        .set void C::set_Prop(int32)
    }
}
";
            var comp = CreateCompilationWithIL(@"
class D
{
    public static void M2()
    {
        C.Prop = 1;
        _ = C.Prop;
    }
}
", il);

            comp.VerifyDiagnostics(
                // (6,11): error CS0570: 'C.Prop.set' is not supported by the language
                //         C.Prop = 1;
                Diagnostic(ErrorCode.ERR_BindToBogus, "Prop").WithArguments("C.Prop.set").WithLocation(6, 11),
                // (7,15): error CS0570: 'C.Prop.get' is not supported by the language
                //         _ = C.Prop;
                Diagnostic(ErrorCode.ERR_BindToBogus, "Prop").WithArguments("C.Prop.get").WithLocation(7, 15)
            );
        }

        [Fact]
        public void UnmanagedCallersOnlyDefinedOnPropertyRefReadonlyGetterAsLvalue_InSource()
        {
            var comp = CreateCompilation(new[] { @"
using System.Runtime.InteropServices;
class C
{
    static ref int Prop { [UnmanagedCallersOnly] get => throw null; }
    static void M()
    {
        Prop = 1;
    }
}
", UnmanagedCallersOnlyAttribute });

            comp.VerifyDiagnostics(
                // (5,28): error CS8896: 'UnmanagedCallersOnly' can only be applied to ordinary static methods or static local functions.
                //     static int Prop { [UnmanagedCallersOnly] get {} }
                Diagnostic(ErrorCode.ERR_UnmanagedCallersOnlyRequiresStatic, "UnmanagedCallersOnly").WithLocation(5, 28)
            );
        }

        [Fact]
        public void UnmanagedCallersOnlyDefinedOnPropertyRefReadonlyGetterAsLvalue_InMetadata()
        {
            var il = UnmanagedCallersOnlyAttributeIl + @"
.class public auto ansi beforefieldinit C
    extends [mscorlib]System.Object
{
    // Methods
    .method public hidebysig specialname static 
        int32& get_Prop () cil managed 
    {
        // [System.Runtime.InteropServices.UnmanagedCallersOnly]
        .custom instance void System.Runtime.InteropServices.UnmanagedCallersOnlyAttribute::.ctor() = (
            01 00 00 00
        )

        ldnull
        throw
    } // end of method C::get_Prop

    // Properties
    .property int32& Prop()
    {
        .get int32& C::get_Prop()
    }
}
";
            var comp = CreateCompilationWithIL(@"
class D
{
    public static void M2()
    {
        C.Prop = 1;
    }
}
", il);

            comp.VerifyDiagnostics(
                // (6,11): error CS0570: 'C.Prop.get' is not supported by the language
                //         C.Prop = 1;
                Diagnostic(ErrorCode.ERR_BindToBogus, "Prop").WithArguments("C.Prop.get").WithLocation(6, 11)
            );
        }

        [Fact]
        public void UnmanagedCallersOnlyDefinedOnIndexer_InMetadata()
        {
            var il = UnmanagedCallersOnlyAttributeIl + @"
.class public auto ansi beforefieldinit C
    extends [mscorlib]System.Object
{
    .custom instance void [mscorlib]System.Reflection.DefaultMemberAttribute::.ctor(string) = (
        01 00 04 49 74 65 6d 00 00
    )
    // Methods
    .method public hidebysig specialname 
        instance void set_Item (
            int32 i,
            int32 'value'
        ) cil managed 
    {
        // [System.Runtime.InteropServices.UnmanagedCallersOnly]
        .custom instance void System.Runtime.InteropServices.UnmanagedCallersOnlyAttribute::.ctor() = (
            01 00 00 00
        )
        nop
        ret
    } // end of method C::set_Item

    .method public hidebysig specialname 
        instance int32 get_Item (
            int32 i
        ) cil managed 
    {
        // [System.Runtime.InteropServices.UnmanagedCallersOnly]
        .custom instance void System.Runtime.InteropServices.UnmanagedCallersOnlyAttribute::.ctor() = (
            01 00 00 00
        )
        ldnull
        throw
    } // end of method C::get_Item

    // Properties
    .property instance int32 Item(
        int32 i
    )
    {
        .get instance int32 C::get_Item(int32)
        .set instance void C::set_Item(int32, int32)
    }
}
";
            var comp = CreateCompilationWithIL(@"
class D
{
    public static void M2(C c)
    {
        c[1] = 1;
        _ = c[0];
    }
}
", il);

            comp.VerifyDiagnostics(
                // (6,10): error CS0570: 'C.this[int].set' is not supported by the language
                //         c[1] = 1;
                Diagnostic(ErrorCode.ERR_BindToBogus, "[1]").WithArguments("C.this[int].set").WithLocation(6, 10),
                // (7,14): error CS0570: 'C.this[int].get' is not supported by the language
                //         _ = c[0];
                Diagnostic(ErrorCode.ERR_BindToBogus, "[0]").WithArguments("C.this[int].get").WithLocation(7, 14)
            );
        }

        [Fact]
        public void UnmanagedCallersOnlyDefinedOnIndexer_InSource()
        {
            var comp = CreateCompilation(new[] { @"
using System.Runtime.InteropServices;
class C
{
    public int this[int i]
    { 
        [UnmanagedCallersOnly] set => throw null;
        [UnmanagedCallersOnly] get => throw null;
    }
    static void M(C c)
    {
        c[1] = 1;
        _ = c[0];
    }
}
", UnmanagedCallersOnlyAttribute });

            comp.VerifyDiagnostics(
                // (7,10): error CS8896: 'UnmanagedCallersOnly' can only be applied to ordinary static methods or static local functions.
                //         [UnmanagedCallersOnly] set => throw null;
                Diagnostic(ErrorCode.ERR_UnmanagedCallersOnlyRequiresStatic, "UnmanagedCallersOnly").WithLocation(7, 10),
                // (8,10): error CS8896: 'UnmanagedCallersOnly' can only be applied to ordinary static methods or static local functions.
                //         [UnmanagedCallersOnly] get => throw null;
                Diagnostic(ErrorCode.ERR_UnmanagedCallersOnlyRequiresStatic, "UnmanagedCallersOnly").WithLocation(8, 10)
            );
        }

        [Fact]
        public void UnmanagedCallersOnlyDefinedOnIndexerRefReturnAsLvalue_InMetadata()
        {
            var il = UnmanagedCallersOnlyAttributeIl + @"
.class public auto ansi beforefieldinit C
    extends [mscorlib]System.Object
{
    .custom instance void [mscorlib]System.Reflection.DefaultMemberAttribute::.ctor(string) = (
        01 00 04 49 74 65 6d 00 00
    )
    // Methods
    .method public hidebysig specialname 
        instance int32& get_Item (
            int32 i
        ) cil managed 
    {
        // [System.Runtime.InteropServices.UnmanagedCallersOnly]
        .custom instance void System.Runtime.InteropServices.UnmanagedCallersOnlyAttribute::.ctor() = (
            01 00 00 00
        )
        ldnull
        throw
    } // end of method C::get_Item

    // Properties
    .property instance int32& Item(
        int32 i
    )
    {
        .get instance int32& C::get_Item(int32)
    }

} 
";
            var comp = CreateCompilationWithIL(@"
class D
{
    public static void M2(C c)
    {
        c[1] = 1;
        _ = c[0];
    }
}
", il);

            comp.VerifyDiagnostics(
                // (6,10): error CS0570: 'C.this[int].get' is not supported by the language
                //         c[1] = 1;
                Diagnostic(ErrorCode.ERR_BindToBogus, "[1]").WithArguments("C.this[int].get").WithLocation(6, 10),
                // (7,14): error CS0570: 'C.this[int].get' is not supported by the language
                //         _ = c[0];
                Diagnostic(ErrorCode.ERR_BindToBogus, "[0]").WithArguments("C.this[int].get").WithLocation(7, 14)
            );
        }

        [Fact]
        public void UnmanagedCallersOnlyDefinedOnBinaryOperator_InSource()
        {
            var comp = CreateCompilation(new[] { @"
using System.Runtime.InteropServices;
class C
{
    [UnmanagedCallersOnly]
    public static C operator +(C c1, C c2) => null;
    static void M(C c1, C c2)
    {
        _ = c1 + c2;
    }
}
", UnmanagedCallersOnlyAttribute });

            comp.VerifyDiagnostics(
                // (5,6): error CS8896: 'UnmanagedCallersOnly' can only be applied to ordinary static methods or static local functions.
                //     [UnmanagedCallersOnly]
                Diagnostic(ErrorCode.ERR_UnmanagedCallersOnlyRequiresStatic, "UnmanagedCallersOnly").WithLocation(5, 6)
            );
        }

        [Fact]
        public void UnmanagedCallersOnlyDefinedOnBinaryOperator_InMetadata()
        {
            var il = UnmanagedCallersOnlyAttributeIl + @"
.class public auto ansi beforefieldinit C
    extends [mscorlib]System.Object
{
    .method public hidebysig specialname static 
        class C op_Addition (
            class C c1,
            class C c2
        ) cil managed 
    {
        // [System.Runtime.InteropServices.UnmanagedCallersOnly]
        .custom instance void System.Runtime.InteropServices.UnmanagedCallersOnlyAttribute::.ctor() = (
            01 00 00 00
        )
        ldnull
        ret
    }
}
";
            var comp = CreateCompilationWithIL(@"
class D
{
    public static void M2(C c1, C c2)
    {
        _ = c1 + c2;
    }
}
", il);

            comp.VerifyDiagnostics(
                // (6,13): error CS0570: 'C.operator +(C, C)' is not supported by the language
                //         _ = c1 + c2;
                Diagnostic(ErrorCode.ERR_BindToBogus, "c1 + c2").WithArguments("C.operator +(C, C)").WithLocation(6, 13)
            );
        }

        [Fact]
        public void UnmanagedCallersOnlyDefinedOnUnaryOperator_InSource()
        {
            var comp = CreateCompilation(new[] { @"
using System.Runtime.InteropServices;
class C
{
    [UnmanagedCallersOnly]
    public static C operator +(C c) => null;
    static void M(C c)
    {
        _ = +c;
    }
}
", UnmanagedCallersOnlyAttribute });

            comp.VerifyDiagnostics(
                // (5,6): error CS8896: 'UnmanagedCallersOnly' can only be applied to ordinary static methods or static local functions.
                //     [UnmanagedCallersOnly]
                Diagnostic(ErrorCode.ERR_UnmanagedCallersOnlyRequiresStatic, "UnmanagedCallersOnly").WithLocation(5, 6)
            );
        }

        [Fact]
        public void UnmanagedCallersOnlyDefinedOnUnaryOperator_InMetadata()
        {
            var il = UnmanagedCallersOnlyAttributeIl + @"
.class public auto ansi beforefieldinit C
    extends [mscorlib]System.Object
{
    .method public hidebysig specialname static 
        class C op_UnaryPlus (
            class C c1
        ) cil managed 
    {
        // [System.Runtime.InteropServices.UnmanagedCallersOnly]
        .custom instance void System.Runtime.InteropServices.UnmanagedCallersOnlyAttribute::.ctor() = (
            01 00 00 00
        )
        ldnull
        ret
    }
}
";
            var comp = CreateCompilationWithIL(@"
class D
{
    public static void M2(C c1, C c2)
    {
        _ = +c1;
    }
}
", il);

            comp.VerifyDiagnostics(
                // (6,13): error CS0570: 'C.operator +(C)' is not supported by the language
                //         _ = +c1;
                Diagnostic(ErrorCode.ERR_BindToBogus, "+c1").WithArguments("C.operator +(C)").WithLocation(6, 13)
            );
        }

        [Fact]
        public void UnmanagedCallersOnlyDeclaredOnGetEnumerator_InMetadata()
        {
            var il = UnmanagedCallersOnlyAttributeIl + @"
.class public auto ansi beforefieldinit C
    extends [mscorlib]System.Object
{
    // Methods
    .method public hidebysig 
        instance class [mscorlib]System.Collections.Generic.IEnumerator`1<int32> GetEnumerator () cil managed 
    {
        // [System.Runtime.InteropServices.UnmanagedCallersOnly]
        .custom instance void System.Runtime.InteropServices.UnmanagedCallersOnlyAttribute::.ctor() = (
            01 00 00 00
        )
        ldnull
        throw
    }
}
";

            var comp = CreateCompilationWithIL(@"
class D
{
    public static void M2(C c)
    {
        foreach (var i in c) {}
    }
}
", il);

            comp.VerifyDiagnostics(
                // (6,27): error CS1579: foreach statement cannot operate on variables of type 'C' because 'C' does not contain a public instance or extension definition for 'GetEnumerator'
                //         foreach (var i in c) {}
                Diagnostic(ErrorCode.ERR_ForEachMissingMember, "c").WithArguments("C", "GetEnumerator").WithLocation(6, 27)
            );
        }

        [Fact]
        public void UnmanagedCallersOnlyDeclaredOnGetEnumeratorExtension()
        {
            var comp = CreateCompilation(new[] { @"
using System.Runtime.InteropServices;
public struct S
{
    public static void M2(S s)
    {
        foreach (var i in s) {}
    }
}
public struct SEnumerator
{
    public bool MoveNext() => throw null;
    public int Current => throw null;
}
public static class CExt
{
    [UnmanagedCallersOnly]
    public static SEnumerator GetEnumerator(this S s) => throw null;
}
", UnmanagedCallersOnlyAttribute });

            comp.VerifyDiagnostics(
                // (7,9): error CS8901: 'CExt.GetEnumerator(S)' is attributed with 'UnmanagedCallersOnly' and cannot be called directly. Obtain a function pointer to this method.
                //         foreach (var i in s) {}
                Diagnostic(ErrorCode.ERR_UnmanagedCallersOnlyMethodsCannotBeCalledDirectly, "foreach").WithArguments("CExt.GetEnumerator(S)").WithLocation(7, 9)
            );
        }

        [Fact]
        public void UnmanagedCallersOnlyDeclaredOnMoveNext()
        {
            var comp = CreateCompilation(new[] { @"
using System.Runtime.InteropServices;
public struct S
{
    public static void M2(S s)
    {
        foreach (var i in s) {}
    }
}
public struct SEnumerator
{
    [UnmanagedCallersOnly]
    public bool MoveNext() => throw null;
    public int Current => throw null;
}
public static class CExt
{
    public static SEnumerator GetEnumerator(this S s) => throw null;
}
", UnmanagedCallersOnlyAttribute });

            comp.VerifyDiagnostics(
                // (12,6): error CS8896: 'UnmanagedCallersOnly' can only be applied to ordinary static methods or static local functions.
                //     [UnmanagedCallersOnly]
                Diagnostic(ErrorCode.ERR_UnmanagedCallersOnlyRequiresStatic, "UnmanagedCallersOnly").WithLocation(12, 6)
            );
        }

        [Fact]
        public void UnmanagedCallersOnlyDeclaredOnPatternDispose()
        {
            var comp = CreateCompilation(new[] { @"
using System.Runtime.InteropServices;
public struct S
{
    public static void M2(S s)
    {
        foreach (var i in s) {}
    }
}
public ref struct SEnumerator
{
    public bool MoveNext() => throw null;
    public int Current => throw null;
    [UnmanagedCallersOnly]
    public void Dispose() => throw null;
}
public static class CExt
{
    public static SEnumerator GetEnumerator(this S s) => throw null;
}
", UnmanagedCallersOnlyAttribute });

            comp.VerifyDiagnostics(
                // (14,6): error CS8896: 'UnmanagedCallersOnly' can only be applied to ordinary static methods or static local functions.
                //     [UnmanagedCallersOnly]
                Diagnostic(ErrorCode.ERR_UnmanagedCallersOnlyRequiresStatic, "UnmanagedCallersOnly").WithLocation(14, 6)
            );
        }

        [Fact]
        public void UnmanagedCallersOnlyCannotCaptureToDelegate()
        {
            var comp = CreateCompilation(new[] { @"
using System;
using System.Runtime.InteropServices;
public class C
{
    [UnmanagedCallersOnly]
    public static void M1() { }

    public static void M2()
    {
        Action a = M1;
        a = local;
        a = new Action(M1);
        a = new Action(local);

        [UnmanagedCallersOnly]
        static void local() {}
    }
}
", UnmanagedCallersOnlyAttribute });

            comp.VerifyDiagnostics(
                // (11,20): error CS8902: 'C.M1()' is attributed with 'UnmanagedCallersOnly' and cannot be converted to a delegate type. Obtain a function pointer to this method.
                //         Action a = M1;
                Diagnostic(ErrorCode.ERR_UnmanagedCallersOnlyMethodsCannotBeConvertedToDelegate, "M1").WithArguments("C.M1()").WithLocation(11, 20),
                // (12,13): error CS8902: 'local()' is attributed with 'UnmanagedCallersOnly' and cannot be converted to a delegate type. Obtain a function pointer to this method.
                //         a = local;
                Diagnostic(ErrorCode.ERR_UnmanagedCallersOnlyMethodsCannotBeConvertedToDelegate, "local").WithArguments("local()").WithLocation(12, 13),
                // (13,24): error CS8902: 'C.M1()' is attributed with 'UnmanagedCallersOnly' and cannot be converted to a delegate type. Obtain a function pointer to this method.
                //         a = new Action(M1);
                Diagnostic(ErrorCode.ERR_UnmanagedCallersOnlyMethodsCannotBeConvertedToDelegate, "M1").WithArguments("C.M1()").WithLocation(13, 24),
                // (14,24): error CS8902: 'local()' is attributed with 'UnmanagedCallersOnly' and cannot be converted to a delegate type. Obtain a function pointer to this method.
                //         a = new Action(local);
                Diagnostic(ErrorCode.ERR_UnmanagedCallersOnlyMethodsCannotBeConvertedToDelegate, "local").WithArguments("local()").WithLocation(14, 24)
            );
        }

        [Fact]
        public void UnmanagedCallersOnlyCannotCaptureToDelegate_OverloadStillPicked()
        {
            var comp = CreateCompilation(new[] { @"
using System;
using System.Runtime.InteropServices;
public class C 
{
    [UnmanagedCallersOnly]
    public static void M(int s) { }

    public static void M(object o) { }

    void N()
    {
        Action<int> a = M;
    }
}
", UnmanagedCallersOnlyAttribute });

            comp.VerifyDiagnostics(
                // (13,25): error CS8902: 'C.M(int)' is attributed with 'UnmanagedCallersOnly' and cannot be converted to a delegate type. Obtain a function pointer to this method.
                //         Action<int> a = M;
                Diagnostic(ErrorCode.ERR_UnmanagedCallersOnlyMethodsCannotBeConvertedToDelegate, "M").WithArguments("C.M(int)").WithLocation(13, 25)
            );
        }

        [Fact]
        public void UnmanagedCallersOnlyOnExtensionsCannotBeUsedDirectly()
        {
            var comp = CreateCompilation(new[] { @"
using System.Runtime.InteropServices;

struct S
{
    static void M(S s)
    {
        s.Extension();
        CExt.Extension(s);
    }
}
static class CExt
{
    [UnmanagedCallersOnly]
    public static void Extension(this S s) => throw null;
}
", UnmanagedCallersOnlyAttribute });

            comp.VerifyDiagnostics(
                // (8,9): error CS8901: 'CExt.Extension(S)' is attributed with 'UnmanagedCallersOnly' and cannot be called directly. Obtain a function pointer to this method.
                //         s.Extension();
                Diagnostic(ErrorCode.ERR_UnmanagedCallersOnlyMethodsCannotBeCalledDirectly, "s.Extension()").WithArguments("CExt.Extension(S)").WithLocation(8, 9),
                // (9,9): error CS8901: 'CExt.Extension(S)' is attributed with 'UnmanagedCallersOnly' and cannot be called directly. Obtain a function pointer to this method.
                //         CExt.Extension(s);
                Diagnostic(ErrorCode.ERR_UnmanagedCallersOnlyMethodsCannotBeCalledDirectly, "CExt.Extension(s)").WithArguments("CExt.Extension(S)").WithLocation(9, 9)
            );
        }

        [Fact]
        public void UnmanagedCallersOnlyExtensionDeconstructCannotBeUsedDirectly()
        {
            var comp = CreateCompilation(new[] { @"
using System.Collections.Generic;
using System.Runtime.InteropServices;

struct S
{
    static void M(S s, List<S> ls)
    {
        var (i1, i2) = s;
        (i1, i2) = s;
        foreach (var (_, _) in ls) { }
        _ = s is (int _, int _);
    }
}
static class CExt
{
    [UnmanagedCallersOnly]
    public static void Deconstruct(this S s, out int i1, out int i2) => throw null;
}
", UnmanagedCallersOnlyAttribute });

            comp.VerifyDiagnostics(
                // (9,24): error CS8901: 'CExt.Deconstruct(S, out int, out int)' is attributed with 'UnmanagedCallersOnly' and cannot be called directly. Obtain a function pointer to this method.
                //         var (i1, i2) = s;
                Diagnostic(ErrorCode.ERR_UnmanagedCallersOnlyMethodsCannotBeCalledDirectly, "s").WithArguments("CExt.Deconstruct(S, out int, out int)").WithLocation(9, 24),
                // (10,20): error CS8901: 'CExt.Deconstruct(S, out int, out int)' is attributed with 'UnmanagedCallersOnly' and cannot be called directly. Obtain a function pointer to this method.
                //         (i1, i2) = s;
                Diagnostic(ErrorCode.ERR_UnmanagedCallersOnlyMethodsCannotBeCalledDirectly, "s").WithArguments("CExt.Deconstruct(S, out int, out int)").WithLocation(10, 20),
                // (11,32): error CS8901: 'CExt.Deconstruct(S, out int, out int)' is attributed with 'UnmanagedCallersOnly' and cannot be called directly. Obtain a function pointer to this method.
                //         foreach (var (_, _) in ls) { }
                Diagnostic(ErrorCode.ERR_UnmanagedCallersOnlyMethodsCannotBeCalledDirectly, "ls").WithArguments("CExt.Deconstruct(S, out int, out int)").WithLocation(11, 32),
                // (12,18): error CS8901: 'CExt.Deconstruct(S, out int, out int)' is attributed with 'UnmanagedCallersOnly' and cannot be called directly. Obtain a function pointer to this method.
                //         _ = s is (int _, int _);
                Diagnostic(ErrorCode.ERR_UnmanagedCallersOnlyMethodsCannotBeCalledDirectly, "(int _, int _)").WithArguments("CExt.Deconstruct(S, out int, out int)").WithLocation(12, 18)
            );
        }

        [Fact]
        public void UnmanagedCallersOnlyExtensionAddCannotBeUsedDirectly()
        {
            var comp = CreateCompilation(new[] { @"
using System.Collections;
using System.Collections.Generic;
using System.Runtime.InteropServices;

struct S : IEnumerable
{
    static void M(S s, List<S> ls)
    {
        _ = new S() { 1, 2, 3 };
    }

    public IEnumerator GetEnumerator() => throw null;
}
static class CExt
{
    [UnmanagedCallersOnly]
    public static void Add(this S s, int i) => throw null;
}
", UnmanagedCallersOnlyAttribute });

            comp.VerifyDiagnostics(
                // (10,23): error CS8901: 'CExt.Add(S, int)' is attributed with 'UnmanagedCallersOnly' and cannot be called directly. Obtain a function pointer to this method.
                //         _ = new S() { 1, 2, 3 };
                Diagnostic(ErrorCode.ERR_UnmanagedCallersOnlyMethodsCannotBeCalledDirectly, "1").WithArguments("CExt.Add(S, int)").WithLocation(10, 23),
                // (10,26): error CS8901: 'CExt.Add(S, int)' is attributed with 'UnmanagedCallersOnly' and cannot be called directly. Obtain a function pointer to this method.
                //         _ = new S() { 1, 2, 3 };
                Diagnostic(ErrorCode.ERR_UnmanagedCallersOnlyMethodsCannotBeCalledDirectly, "2").WithArguments("CExt.Add(S, int)").WithLocation(10, 26),
                // (10,29): error CS8901: 'CExt.Add(S, int)' is attributed with 'UnmanagedCallersOnly' and cannot be called directly. Obtain a function pointer to this method.
                //         _ = new S() { 1, 2, 3 };
                Diagnostic(ErrorCode.ERR_UnmanagedCallersOnlyMethodsCannotBeCalledDirectly, "3").WithArguments("CExt.Add(S, int)").WithLocation(10, 29)
            );
        }

        [Fact]
        public void UnmanagedCallersOnlyExtensionGetAwaiterCannotBeUsedDirectly()
        {
            var comp = CreateCompilation(new[] { @"
using System.Runtime.InteropServices;

struct S
{
    static async void M(S s)
    {
        await s;
    }
}
public struct Result : System.Runtime.CompilerServices.INotifyCompletion
{
    public int GetResult() => throw null;
    public void OnCompleted(System.Action continuation) => throw null;
    public bool IsCompleted => throw null;
}
static class CExt
{
    [UnmanagedCallersOnly]
    public static Result GetAwaiter(this S s) => throw null;
}
", UnmanagedCallersOnlyAttribute });

            comp.VerifyDiagnostics(
                // (8,9): error CS8901: 'CExt.GetAwaiter(S)' is attributed with 'UnmanagedCallersOnly' and cannot be called directly. Obtain a function pointer to this method.
                //         await s;
                Diagnostic(ErrorCode.ERR_UnmanagedCallersOnlyMethodsCannotBeCalledDirectly, "await s").WithArguments("CExt.GetAwaiter(S)").WithLocation(8, 9)
            );
        }

        [Fact]
        public void UnmanagedCallersOnlyExtensionGetPinnableReferenceCannotBeUsedDirectly()
        {
            var comp = CreateCompilation(new[] { @"
using System.Runtime.InteropServices;

struct S
{
    static void M(S s)
    {
        unsafe
        {
            fixed (int* i = s)
            {

            }
        }
    }
}
static class CExt
{
    [UnmanagedCallersOnly]
    public static ref int GetPinnableReference(this S s) => throw null;
}
", UnmanagedCallersOnlyAttribute }, options: TestOptions.UnsafeReleaseDll);

            comp.VerifyDiagnostics(
                // (10,29): error CS8901: 'CExt.GetPinnableReference(S)' is attributed with 'UnmanagedCallersOnly' and cannot be called directly. Obtain a function pointer to this method.
                //             fixed (int* i = s)
                Diagnostic(ErrorCode.ERR_UnmanagedCallersOnlyMethodsCannotBeCalledDirectly, "s").WithArguments("CExt.GetPinnableReference(S)").WithLocation(10, 29)
            );
        }

        [Fact]
        public void UnmanagedCallersOnlyOnMain_1()
        {
            var comp = CreateCompilation(new[] { @"
using System.Runtime.InteropServices;
class C
{
    [UnmanagedCallersOnly]
    public static void Main() {}
}
", UnmanagedCallersOnlyAttribute }, options: TestOptions.ReleaseExe);

            comp.VerifyDiagnostics(
                // (6,24): error CS8899: Application entry points cannot be attributed with 'UnmanagedCallersOnly'.
                //     public static void Main() {}
                Diagnostic(ErrorCode.ERR_EntryPointCannotBeUnmanagedCallersOnly, "Main").WithLocation(6, 24)
            );
        }

        [Fact]
        public void UnmanagedCallersOnlyOnMain_2()
        {
            var comp = CreateCompilation(new[] { @"
using System.Runtime.InteropServices;
class C
{
    public static void Main() {}
}
class D
{
    [UnmanagedCallersOnly]
    public static void Main() {}
}
", UnmanagedCallersOnlyAttribute }, options: TestOptions.ReleaseExe);

            comp.VerifyDiagnostics(
                // (5,24): error CS0017: Program has more than one entry point defined. Compile with /main to specify the type that contains the entry point.
                //     public static void Main() {}
                Diagnostic(ErrorCode.ERR_MultipleEntryPoints, "Main").WithLocation(5, 24),
                // (10,24): error CS8899: Application entry points cannot be attributed with 'UnmanagedCallersOnly'.
                //     public static void Main() {}
                Diagnostic(ErrorCode.ERR_EntryPointCannotBeUnmanagedCallersOnly, "Main").WithLocation(10, 24)
            );
        }

        [Fact]
        public void UnmanagedCallersOnlyOnMain_3()
        {
            var comp = CreateCompilation(new[] { @"
using System.Runtime.InteropServices;
class C
{
    public static void Main() {}
}
class D
{
    [UnmanagedCallersOnly]
    public static void Main() {}
}
", UnmanagedCallersOnlyAttribute }, options: TestOptions.ReleaseDll);

            comp.VerifyDiagnostics();
        }

        [Fact]
        public void UnmanagedCallersOnlyOnMain_4()
        {
            var comp = CreateCompilation(new[] { @"
using System.Threading.Tasks;
using System.Runtime.InteropServices;
class C
{
    public static async Task Main() {}
}
class D
{
    [UnmanagedCallersOnly]
    public static async Task Main() {}
}
", UnmanagedCallersOnlyAttribute }, options: TestOptions.ReleaseExe);

            comp.VerifyDiagnostics(
                // (6,30): error CS0017: Program has more than one entry point defined. Compile with /main to specify the type that contains the entry point.
                //     public static async Task Main() {}
                Diagnostic(ErrorCode.ERR_MultipleEntryPoints, "Main").WithLocation(6, 30),
                // (6,30): warning CS1998: This async method lacks 'await' operators and will run synchronously. Consider using the 'await' operator to await non-blocking API calls, or 'await Task.Run(...)' to do CPU-bound work on a background thread.
                //     public static async Task Main() {}
                Diagnostic(ErrorCode.WRN_AsyncLacksAwaits, "Main").WithLocation(6, 30),
                // (11,25): error CS8894: Cannot use 'Task' as a return type on a method attributed with 'UnmanagedCallersOnly'.
                //     public static async Task Main() {}
                Diagnostic(ErrorCode.ERR_CannotUseManagedTypeInUnmanagedCallersOnly, "Task").WithArguments("System.Threading.Tasks.Task", "return").WithLocation(11, 25),
                // (11,30): error CS8899: Application entry points cannot be attributed with 'UnmanagedCallersOnly'.
                //     public static async Task Main() {}
                Diagnostic(ErrorCode.ERR_EntryPointCannotBeUnmanagedCallersOnly, "Main").WithLocation(11, 30),
                // (11,30): warning CS1998: This async method lacks 'await' operators and will run synchronously. Consider using the 'await' operator to await non-blocking API calls, or 'await Task.Run(...)' to do CPU-bound work on a background thread.
                //     public static async Task Main() {}
                Diagnostic(ErrorCode.WRN_AsyncLacksAwaits, "Main").WithLocation(11, 30)
            );
        }

        [Fact]
        public void UnmanagedCallersOnlyOnMain_5()
        {
            var comp = CreateCompilation(new[] { @"
using System.Threading.Tasks;
using System.Runtime.InteropServices;
class C
{
    public static void Main() {}
}
class D
{
    [UnmanagedCallersOnly]
    public static async Task Main() {}
}
", UnmanagedCallersOnlyAttribute }, options: TestOptions.ReleaseExe);

            comp.VerifyDiagnostics(
                // (11,25): error CS8894: Cannot use 'Task' as a return type on a method attributed with 'UnmanagedCallersOnly'.
                //     public static async Task Main() {}
                Diagnostic(ErrorCode.ERR_CannotUseManagedTypeInUnmanagedCallersOnly, "Task").WithArguments("System.Threading.Tasks.Task", "return").WithLocation(11, 25),
                // (11,30): warning CS1998: This async method lacks 'await' operators and will run synchronously. Consider using the 'await' operator to await non-blocking API calls, or 'await Task.Run(...)' to do CPU-bound work on a background thread.
                //     public static async Task Main() {}
                Diagnostic(ErrorCode.WRN_AsyncLacksAwaits, "Main").WithLocation(11, 30)
            );
        }

        [Fact, WorkItem(47858, "https://github.com/dotnet/roslyn/issues/47858")]
        public void UnmanagedCallersOnlyOnMain_GetEntryPoint()
        {
            var comp = CreateCompilation(new[] { @"
using System.Runtime.InteropServices;
class C
{
    [UnmanagedCallersOnly]
    public static void Main()
    {
    }
}
", UnmanagedCallersOnlyAttribute }, options: TestOptions.ReleaseExe);

            var method = comp.GetEntryPoint(System.Threading.CancellationToken.None);
            Assert.Equal("void C.Main()", method.ToTestDisplayString());

            comp.VerifyDiagnostics(
                // (6,24): error CS8899: Application entry points cannot be attributed with 'UnmanagedCallersOnly'.
                //     public static void Main()
                Diagnostic(ErrorCode.ERR_EntryPointCannotBeUnmanagedCallersOnly, "Main", isSuppressed: false).WithLocation(6, 24)
            );
        }

        [Fact]
        public void UnmanagedCallersOnlyOnModuleInitializer()
        {
            var comp = CreateCompilation(new[] { @"
using System.Runtime.CompilerServices;
using System.Runtime.InteropServices;

namespace System.Runtime.CompilerServices { class ModuleInitializerAttribute : System.Attribute { } }

public class C
{
    [UnmanagedCallersOnly, ModuleInitializer]
    public static void M1() {}

    [ModuleInitializer, UnmanagedCallersOnly]
    public static void M2() {}
}
", UnmanagedCallersOnlyAttribute });

            comp.VerifyDiagnostics(
                // (9,28): error CS8900: Module initializer cannot be attributed with 'UnmanagedCallersOnly'.
                //     [UnmanagedCallersOnly, ModuleInitializer]
                Diagnostic(ErrorCode.ERR_ModuleInitializerCannotBeUnmanagedCallersOnly, "ModuleInitializer").WithLocation(9, 28),
                // (12,6): error CS8900: Module initializer cannot be attributed with 'UnmanagedCallersOnly'.
                //     [ModuleInitializer, UnmanagedCallersOnly]
                Diagnostic(ErrorCode.ERR_ModuleInitializerCannotBeUnmanagedCallersOnly, "ModuleInitializer").WithLocation(12, 6)
            );
        }

        [Fact]
        public void UnmanagedCallersOnlyMultipleApplications()
        {
            var comp = CreateCompilation(new[] { @"
using System.Runtime.InteropServices;
public class C
{
    [UnmanagedCallersOnly(CallConvs = new[] { typeof(string) })]
    [UnmanagedCallersOnly(CallConvs = new[] { typeof(object) })]
    public static void M1() {}
}
", UnmanagedCallersOnlyAttribute });

            comp.VerifyDiagnostics(
                // (5,6): error CS8893: 'string' is not a valid calling convention type for 'UnmanagedCallersOnly'.
                //     [UnmanagedCallersOnly(CallConvs = new[] { typeof(string) })]
                Diagnostic(ErrorCode.ERR_InvalidUnmanagedCallersOnlyCallConv, "UnmanagedCallersOnly(CallConvs = new[] { typeof(string) })").WithArguments("string").WithLocation(5, 6),
                // (6,6): error CS0579: Duplicate 'UnmanagedCallersOnly' attribute
                //     [UnmanagedCallersOnly(CallConvs = new[] { typeof(object) })]
                Diagnostic(ErrorCode.ERR_DuplicateAttribute, "UnmanagedCallersOnly").WithArguments("UnmanagedCallersOnly").WithLocation(6, 6)
            );
        }

        [Fact]
        public void UnmanagedCallersOnlyWithLoopInDefinition_1()
        {
            var comp = CreateCompilation(@"
#nullable enable
namespace System.Runtime.InteropServices
{
    [AttributeUsage(AttributeTargets.Method, Inherited = false)]
    public sealed class UnmanagedCallersOnlyAttribute : Attribute
    {
        public UnmanagedCallersOnlyAttribute()
        {
        }

        public Type[]? CallConvs;
        public string? EntryPoint;

        [UnmanagedCallersOnly]
        static void M() {}
    }
}
");

            comp.VerifyDiagnostics();
        }

        [Fact]
        public void UnmanagedCallersOnlyWithLoopInDefinition_2()
        {
            var comp = CreateCompilation(@"
namespace System.Runtime.InteropServices
{
    [AttributeUsage(AttributeTargets.Method | AttributeTargets.Constructor, Inherited = false)]
    public sealed class UnmanagedCallersOnlyAttribute : Attribute
    {
        [UnmanagedCallersOnly(CallConvs = new[] { typeof(UnmanagedCallersOnlyAttribute) })]
        public UnmanagedCallersOnlyAttribute() { }
        public Type[] CallConvs;
    }
}
");

            comp.VerifyDiagnostics(
                // (7,10): error CS8893: 'UnmanagedCallersOnlyAttribute' is not a valid calling convention type for 'UnmanagedCallersOnly'.
                //         [UnmanagedCallersOnly(CallConvs = new[] { typeof(UnmanagedCallersOnlyAttribute) })]
                Diagnostic(ErrorCode.ERR_InvalidUnmanagedCallersOnlyCallConv, "UnmanagedCallersOnly(CallConvs = new[] { typeof(UnmanagedCallersOnlyAttribute) })").WithArguments("System.Runtime.InteropServices.UnmanagedCallersOnlyAttribute").WithLocation(7, 10),
                // (7,10): error CS8896: 'UnmanagedCallersOnly' can only be applied to ordinary static methods or static local functions.
                //         [UnmanagedCallersOnly(CallConvs = new[] { typeof(UnmanagedCallersOnlyAttribute) })]
                Diagnostic(ErrorCode.ERR_UnmanagedCallersOnlyRequiresStatic, "UnmanagedCallersOnly").WithLocation(7, 10)
            );
        }

        [Fact]
        public void UnmanagedCallersOnlyWithLoopInUsage_1()
        {
            var comp = CreateCompilation(new[] { @"
using System.Runtime.InteropServices;
class C
{
    [UnmanagedCallersOnly(CallConvs = new[] { typeof(C) })]
    public static void Func() {}
}
", UnmanagedCallersOnlyAttribute });

            comp.VerifyDiagnostics(
                // (5,6): error CS8893: 'C' is not a valid calling convention type for 'UnmanagedCallersOnly'.
                //     [UnmanagedCallersOnly(CallConvs = new[] { typeof(C) })]
                Diagnostic(ErrorCode.ERR_InvalidUnmanagedCallersOnlyCallConv, "UnmanagedCallersOnly(CallConvs = new[] { typeof(C) })").WithArguments("C").WithLocation(5, 6)
            );
        }

        [Fact]
        public void UnmanagedCallersOnlyWithLoopInUsage_2()
        {
            var comp = CreateCompilation(new[] { @"
using System.Runtime.InteropServices;
class A
{
    struct B { }
    [UnmanagedCallersOnly(CallConvs = new[] { typeof(B) })]
    static void F() { }
}
", UnmanagedCallersOnlyAttribute });

            comp.VerifyDiagnostics(
                // (6,6): error CS8893: 'A.B' is not a valid calling convention type for 'UnmanagedCallersOnly'.
                //     [UnmanagedCallersOnly(CallConvs = new[] { typeof(B) })]
                Diagnostic(ErrorCode.ERR_InvalidUnmanagedCallersOnlyCallConv, "UnmanagedCallersOnly(CallConvs = new[] { typeof(B) })").WithArguments("A.B").WithLocation(6, 6)
            );
        }

        [Fact(Skip = "https://github.com/dotnet/roslyn/issues/47125")]
        public void UnmanagedCallersOnlyWithLoopInUsage_3()
        {
            // Remove UnmanagedCallersOnlyWithLoopInUsage_3_Release when
            // this is unskipped.

            var comp = CreateCompilation(new[] { @"
#nullable enable
using System.Runtime.InteropServices;
class C
{
    [UnmanagedCallersOnly(CallConvs = F())]
    static Type[] F() { }
}
", UnmanagedCallersOnlyAttribute });

            comp.VerifyDiagnostics(
            );
        }

        [ConditionalFact(typeof(IsRelease))]
        public void UnmanagedCallersOnlyWithLoopInUsage_3_Release()
        {
            // The bug in UnmanagedCallersOnlyWithLoopInUsage_3 is only
            // triggered by the nullablewalker, which is unconditionally
            // run in debug mode. We also want to verify the use-site
            // diagnostic for unmanagedcallersonly does not cause a loop,
            // so we have a separate version that does not have nullable
            // enabled and only runs in release to verify. When
            // https://github.com/dotnet/roslyn/issues/47125 is fixed, this
            // test can be removed

            var comp = CreateCompilation(new[] { @"
using System;
using System.Runtime.InteropServices;
class C
{
    [UnmanagedCallersOnly(CallConvs = F())]
    static Type[] F() => null;
}
", UnmanagedCallersOnlyAttribute });

            comp.VerifyDiagnostics(
                // (6,39): error CS8901: 'C.F()' is attributed with 'UnmanagedCallersOnly' and cannot be called directly. Obtain a function pointer to this method.
                //     [UnmanagedCallersOnly(CallConvs = F())]
                Diagnostic(ErrorCode.ERR_UnmanagedCallersOnlyMethodsCannotBeCalledDirectly, "F()").WithArguments("C.F()").WithLocation(6, 39),
                // (6,39): error CS0182: An attribute argument must be a constant expression, typeof expression or array creation expression of an attribute parameter type
                //     [UnmanagedCallersOnly(CallConvs = F())]
                Diagnostic(ErrorCode.ERR_BadAttributeArgument, "F()").WithLocation(6, 39)
            );
        }

        [Fact]
        public void UnmanagedCallersOnlyWithLoopInUsage_4()
        {
            var comp = CreateCompilationWithFunctionPointers(new[] { @"
using System;
using System.Runtime.InteropServices;
[AttributeUsage(AttributeTargets.Method, AllowMultiple = true)]
unsafe class Attr : Attribute
{
    public Attr(delegate*<void> d) {}
}
unsafe class C
{
    [UnmanagedCallersOnly]
    [Attr(&M1)]
    static void M1()
    {
    }
}
", UnmanagedCallersOnlyAttribute });

            comp.VerifyDiagnostics(
                // (12,6): error CS0181: Attribute constructor parameter 'd' has type 'delegate*<void>', which is not a valid attribute parameter type
                //     [Attr(&M1)]
                Diagnostic(ErrorCode.ERR_BadAttributeParamType, "Attr", isSuppressed: false).WithArguments("d", "delegate*<void>").WithLocation(12, 6)
            );
        }

        [Fact(Skip = "https://github.com/dotnet/roslyn/issues/47125")]
        public void UnmanagedCallersOnlyWithLoopInUsage_5()
        {
            var comp = CreateCompilationWithFunctionPointers(new[] { @"
using System;
using System.Runtime.InteropServices;
[AttributeUsage(AttributeTargets.Method, AllowMultiple = true)]
class Attr : Attribute
{
    public Attr(int i) {}
}
unsafe class C
{
    [UnmanagedCallersOnly]
    [Attr(F())]
    static int F()
    {
        return 0;
    }
}
", UnmanagedCallersOnlyAttribute });

            comp.VerifyDiagnostics(
                // (12,11): error CS8901: 'C.F()' is attributed with 'UnmanagedCallersOnly' and cannot be called directly. Obtain a function pointer to this method.
                //     [Attr(F())]
                Diagnostic(ErrorCode.ERR_UnmanagedCallersOnlyMethodsCannotBeCalledDirectly, "F()", isSuppressed: false).WithArguments("C.F()").WithLocation(12, 11),
                // (12,11): error CS0182: An attribute argument must be a constant expression, typeof expression or array creation expression of an attribute parameter type
                //     [Attr(F())]
                Diagnostic(ErrorCode.ERR_BadAttributeArgument, "F()", isSuppressed: false).WithLocation(12, 11)
            );
        }

        [ConditionalFact(typeof(IsRelease))]
        public void UnmanagedCallersOnlyWithLoopInUsage_5_Release()
        {
            // The bug in UnmanagedCallersOnlyWithLoopInUsage_5 is only
            // triggered by the nullablewalker, which is unconditionally
            // run in debug mode. We also want to verify the use-site
            // diagnostic for unmanagedcallersonly does not cause a loop,
            // so we have a separate version that does not have nullable
            // enabled and only runs in release to verify. When
            // https://github.com/dotnet/roslyn/issues/47125 is fixed, this
            // test can be removed

            var comp = CreateCompilationWithFunctionPointers(new[] { @"
using System;
using System.Runtime.InteropServices;
[AttributeUsage(AttributeTargets.Method, AllowMultiple = true)]
class Attr : Attribute
{
    public Attr(int i) {}
}
unsafe class C
{
    [UnmanagedCallersOnly]
    [Attr(F())]
    static int F()
    {
        return 0;
    }
}
", UnmanagedCallersOnlyAttribute });

            comp.VerifyDiagnostics(
                // (12,11): error CS8901: 'C.F()' is attributed with 'UnmanagedCallersOnly' and cannot be called directly. Obtain a function pointer to this method.
                //     [Attr(F())]
                Diagnostic(ErrorCode.ERR_UnmanagedCallersOnlyMethodsCannotBeCalledDirectly, "F()", isSuppressed: false).WithArguments("C.F()").WithLocation(12, 11),
                // (12,11): error CS0182: An attribute argument must be a constant expression, typeof expression or array creation expression of an attribute parameter type
                //     [Attr(F())]
                Diagnostic(ErrorCode.ERR_BadAttributeArgument, "F()", isSuppressed: false).WithLocation(12, 11)
            );
        }

        [Fact]
        public void UnmanagedCallersOnlyWithLoopInUsage_6()
        {
            var comp = CreateCompilationWithFunctionPointers(new[] { @"
using System.Runtime.CompilerServices;
using System.Runtime.InteropServices;
public unsafe class C
{
    [UnmanagedCallersOnly(CallConvs = new[] { typeof(CallConvFastcall) })]
    static void F(int i = G(&F)) { }
    static int G(delegate*unmanaged[Fastcall]<int, void> d) => 0;
}
", UnmanagedCallersOnlyAttribute });

            comp.VerifyDiagnostics(
                // (7,27): error CS1736: Default parameter value for 'i' must be a compile-time constant
                //     static void F(int i = G(&F)) { }
                Diagnostic(ErrorCode.ERR_DefaultValueMustBeConstant, "G(&F)", isSuppressed: false).WithArguments("i").WithLocation(7, 27)
            );
        }

        [Fact]
        public void UnmanagedCallersOnlyWithLoopInUsage_7()
        {
            var comp = CreateCompilationWithFunctionPointers(new[] { @"
using System.Runtime.CompilerServices;
using System.Runtime.InteropServices;
public unsafe class C
{
    [UnmanagedCallersOnly(CallConvs = new[] { typeof(CallConvFastcall) })]
    static int F(int i = F()) => 0;
}
", UnmanagedCallersOnlyAttribute });

            comp.VerifyDiagnostics(
                // (7,26): error CS8901: 'C.F(int)' is attributed with 'UnmanagedCallersOnly' and cannot be called directly. Obtain a function pointer to this method.
                //     static int F(int i = F()) => 0;
                Diagnostic(ErrorCode.ERR_UnmanagedCallersOnlyMethodsCannotBeCalledDirectly, "F()", isSuppressed: false).WithArguments("C.F(int)").WithLocation(7, 26),
                // (7,26): error CS1736: Default parameter value for 'i' must be a compile-time constant
                //     static int F(int i = F()) => 0;
                Diagnostic(ErrorCode.ERR_DefaultValueMustBeConstant, "F()", isSuppressed: false).WithArguments("i").WithLocation(7, 26)
            );
        }

        [Fact]
        public void UnmanagedCallersOnlyUnrecognizedConstructor()
        {
            var comp = CreateCompilation(@"
using System.Runtime.InteropServices;
public class C
{
    // Invalid typeof for the regular constructor, non-static method
    [UnmanagedCallersOnly(CallConvs: new[] { typeof(string) })]
    public void M() {}
}

#nullable enable
namespace System.Runtime.InteropServices
{
    [AttributeUsage(AttributeTargets.Method, Inherited = false)]
    public sealed class UnmanagedCallersOnlyAttribute : Attribute
    {
        public UnmanagedCallersOnlyAttribute(Type[]? CallConvs)
        {
        }

        public string? EntryPoint;
    }
}
");

            comp.VerifyDiagnostics();
        }

        [Fact]
        public void UnmanagedCallersOnlyCallConvsWithADifferentType()
        {
            var definition = @"
using System.Runtime.CompilerServices;
using System.Runtime.InteropServices;
public class C
{
    [UnmanagedCallersOnly(CallConvs = new[] { typeof(CallConvStdcall) })]
    public static void M1() {}
}
namespace System.Runtime.InteropServices
{
    [AttributeUsage(AttributeTargets.Method, Inherited = false)]
    public sealed class UnmanagedCallersOnlyAttribute : Attribute
    {
        public UnmanagedCallersOnlyAttribute()
        {
        }

        public string EntryPoint;
        public object CallConvs;
    }
}
";

            var usage = @"
class D
{
    unsafe void M2()
    {
        delegate* unmanaged[Stdcall]<void> ptr = &C.M1;
    }
}
";

            var allInOne = CreateCompilationWithFunctionPointers(definition + usage);

            allInOne.VerifyDiagnostics(
                // (27,51): error CS8786: Calling convention of 'C.M1()' is not compatible with 'Standard'.
                //         delegate* unmanaged[Stdcall]<void> ptr = &C.M1;
                Diagnostic(ErrorCode.ERR_WrongFuncPtrCallingConvention, "C.M1").WithArguments("C.M1()", "Standard").WithLocation(27, 51)
            );

            var definitionComp = CreateCompilation(definition);

            var usageComp = CreateCompilationWithFunctionPointers(usage, new[] { definitionComp.EmitToImageReference() });
            usageComp.VerifyDiagnostics(
                // (6,51): error CS8786: Calling convention of 'C.M1()' is not compatible with 'Standard'.
                //         delegate* unmanaged[Stdcall]<void> ptr = &C.M1;
                Diagnostic(ErrorCode.ERR_WrongFuncPtrCallingConvention, "C.M1").WithArguments("C.M1()", "Standard").WithLocation(6, 51)
            );
        }

        [Fact]
        public void UnmanagedCallersOnlyCallConvsWithADifferentType_2()
        {
            var definition = @"
using System.Runtime.CompilerServices;
using System.Runtime.InteropServices;
public class C
{
    [UnmanagedCallersOnly(CallConvs = new[] { typeof(CallConvStdcall) })]
    public static void M1() {}
}
namespace System.Runtime.InteropServices
{
    [AttributeUsage(AttributeTargets.Method, Inherited = false)]
    public sealed class UnmanagedCallersOnlyAttribute : Attribute
    {
        public UnmanagedCallersOnlyAttribute()
        {
        }

        public string EntryPoint;
        public object[] CallConvs;
    }
}
";

            var usage = @"
class D
{
    unsafe void M2()
    {
        delegate* unmanaged[Stdcall]<void> ptr = &C.M1;
    }
}
";

            var allInOne = CreateCompilationWithFunctionPointers(definition + usage);

            allInOne.VerifyDiagnostics(
                // (27,51): error CS8786: Calling convention of 'C.M1()' is not compatible with 'Standard'.
                //         delegate* unmanaged[Stdcall]<void> ptr = &C.M1;
                Diagnostic(ErrorCode.ERR_WrongFuncPtrCallingConvention, "C.M1").WithArguments("C.M1()", "Standard").WithLocation(27, 51)
            );

            var definitionComp = CreateCompilation(definition);

            var usageComp = CreateCompilationWithFunctionPointers(usage, new[] { definitionComp.EmitToImageReference() });
            usageComp.VerifyDiagnostics(
                // (6,51): error CS8786: Calling convention of 'C.M1()' is not compatible with 'Standard'.
                //         delegate* unmanaged[Stdcall]<void> ptr = &C.M1;
                Diagnostic(ErrorCode.ERR_WrongFuncPtrCallingConvention, "C.M1").WithArguments("C.M1()", "Standard").WithLocation(6, 51)
            );
        }

        [Fact]
        public void UnmanagedCallersOnly_CallConvsAsProperty()
        {
            string source1 = @"
using System.Runtime.CompilerServices;
using System.Runtime.InteropServices;
namespace System.Runtime.InteropServices
{
    [AttributeUsage(AttributeTargets.Method, Inherited = false)]
    public sealed class UnmanagedCallersOnlyAttribute : Attribute
    {
        public UnmanagedCallersOnlyAttribute()
        {
        }

        public Type[] CallConvs { get; set; }
        public string EntryPoint;
    }
}

public class C
{
    [UnmanagedCallersOnly(CallConvs = new[] { typeof(CallConvCdecl) })]
    public static void M() {}
}";
            string source2 = @"
class D
{
    unsafe void M2()
    {
        delegate* unmanaged<void> ptr1 = &C.M;
        delegate* unmanaged[Cdecl]<void> ptr2 = &C.M;
    }
}";
            var sameComp = CreateCompilationWithFunctionPointers(source1 + source2);
            sameComp.Assembly.SetOverrideRuntimeSupportsUnmanagedSignatureCallingConvention();
            sameComp.VerifyDiagnostics(
                // (28,50): error CS8786: Calling convention of 'C.M()' is not compatible with 'CDecl'.
                //         delegate* unmanaged[Cdecl]<void> ptr2 = &C.M;
                Diagnostic(ErrorCode.ERR_WrongFuncPtrCallingConvention, "C.M").WithArguments("C.M()", "CDecl").WithLocation(28, 50)
            );

            verifyUnmanagedData(sameComp);

            var refComp = CreateCompilation(source1);

            var differentComp = CreateCompilationWithFunctionPointers(source2, new[] { refComp.EmitToImageReference() });
            differentComp.Assembly.SetOverrideRuntimeSupportsUnmanagedSignatureCallingConvention();
            differentComp.VerifyDiagnostics(
                // (7,50): error CS8786: Calling convention of 'C.M()' is not compatible with 'CDecl'.
                //         delegate* unmanaged[Cdecl]<void> ptr2 = &C.M;
                Diagnostic(ErrorCode.ERR_WrongFuncPtrCallingConvention, "C.M").WithArguments("C.M()", "CDecl").WithLocation(7, 50)
            );

            verifyUnmanagedData(differentComp);

            static void verifyUnmanagedData(CSharpCompilation compilation)
            {
                var c = compilation.GetTypeByMetadataName("C");
                var m = c.GetMethod("M");
                Assert.Empty(m.GetUnmanagedCallersOnlyAttributeData(forceComplete: true)!.CallingConventionTypes);
            }
        }

        [Fact]
        public void UnmanagedCallersOnly_UnrecognizedSignature()
        {
            string source1 = @"
using System.Runtime.CompilerServices;
using System.Runtime.InteropServices;
namespace System.Runtime.InteropServices
{
    [AttributeUsage(AttributeTargets.Method, Inherited = false)]
    public sealed class UnmanagedCallersOnlyAttribute : Attribute
    {
        public UnmanagedCallersOnlyAttribute(Type[] CallConvs)
        {
        }

        public string EntryPoint;
    }
}

public class C
{
    [UnmanagedCallersOnly(CallConvs: new[] { typeof(CallConvCdecl) })]
    public static void M() {}
}";
            string source2 = @"
class D
{
    unsafe void M2()
    {
        delegate* unmanaged<void> ptr1 = &C.M;
        delegate* unmanaged[Cdecl]<void> ptr2 = &C.M;
        delegate*<void> ptr3 = &C.M;
    }
}";
            var sameComp = CreateCompilationWithFunctionPointers(source1 + source2);
            sameComp.Assembly.SetOverrideRuntimeSupportsUnmanagedSignatureCallingConvention();
            sameComp.VerifyDiagnostics(
                // (26,43): error CS8786: Calling convention of 'C.M()' is not compatible with 'Unmanaged'.
                //         delegate* unmanaged<void> ptr1 = &C.M;
                Diagnostic(ErrorCode.ERR_WrongFuncPtrCallingConvention, "C.M").WithArguments("C.M()", "Unmanaged").WithLocation(26, 43),
                // (27,50): error CS8786: Calling convention of 'C.M()' is not compatible with 'CDecl'.
                //         delegate* unmanaged[Cdecl]<void> ptr2 = &C.M;
                Diagnostic(ErrorCode.ERR_WrongFuncPtrCallingConvention, "C.M").WithArguments("C.M()", "CDecl").WithLocation(27, 50)
            );

            verifyUnmanagedData(sameComp);

            var refComp = CreateCompilation(source1);

            var differentComp = CreateCompilationWithFunctionPointers(source2, new[] { refComp.EmitToImageReference() });
            differentComp.Assembly.SetOverrideRuntimeSupportsUnmanagedSignatureCallingConvention();
            differentComp.VerifyDiagnostics(
                // (6,43): error CS8786: Calling convention of 'C.M()' is not compatible with 'Unmanaged'.
                //         delegate* unmanaged<void> ptr1 = &C.M;
                Diagnostic(ErrorCode.ERR_WrongFuncPtrCallingConvention, "C.M").WithArguments("C.M()", "Unmanaged").WithLocation(6, 43),
                // (7,50): error CS8786: Calling convention of 'C.M()' is not compatible with 'CDecl'.
                //         delegate* unmanaged[Cdecl]<void> ptr2 = &C.M;
                Diagnostic(ErrorCode.ERR_WrongFuncPtrCallingConvention, "C.M").WithArguments("C.M()", "CDecl").WithLocation(7, 50)
            );

            verifyUnmanagedData(differentComp);

            static void verifyUnmanagedData(CSharpCompilation compilation)
            {
                var c = compilation.GetTypeByMetadataName("C");
                var m = c.GetMethod("M");
                Assert.Null(m.GetUnmanagedCallersOnlyAttributeData(forceComplete: true));
            }
        }

        [Fact]
        public void UnmanagedCallersOnly_PropertyAndFieldNamedCallConvs()
        {
            var il = @"
.class public auto ansi sealed beforefieldinit System.Runtime.InteropServices.UnmanagedCallersOnlyAttribute
    extends [mscorlib]System.Attribute
{
    .custom instance void [mscorlib]System.AttributeUsageAttribute::.ctor(valuetype [mscorlib]System.AttributeTargets) = (
        01 00 40 00 00 00 01 00 54 02 09 49 6e 68 65 72
        69 74 65 64 00
    )
    // Fields
    .field public class [mscorlib]System.Type[] CallConvs
    .field public string EntryPoint

    // Methods
    .method public hidebysig specialname rtspecialname instance void .ctor () cil managed 
    {
        ldarg.0
        call instance void [mscorlib]System.Attribute::.ctor()
        ret
    } // end of method UnmanagedCallersOnlyAttribute::.ctor

    .method public hidebysig specialname instance class [mscorlib]System.Type[] get_CallConvs () cil managed
    {
        ldnull
        ret
    } // end of method UnmanagedCallersOnlyAttribute::get_CallConvs

    .method public hidebysig specialname instance void set_CallConvs (
            class [mscorlib]System.Type[] 'value'
        ) cil managed 
    {
        ret
    } // end of method UnmanagedCallersOnlyAttribute::set_CallConvs

    // Properties
    .property instance class [mscorlib]System.Type[] CallConvs()
    {
        .get instance class [mscorlib]System.Type[] System.Runtime.InteropServices.UnmanagedCallersOnlyAttribute::get_CallConvs()
        .set instance void System.Runtime.InteropServices.UnmanagedCallersOnlyAttribute::set_CallConvs(class [mscorlib]System.Type[])
    }

}
.class public auto ansi beforefieldinit C
    extends [mscorlib]System.Object
{
    // Methods
    .method public hidebysig static void M () cil managed
    {
        // As separate field/property assignments. Property is first.
        // [UnmanagedCallersOnly(CallConvs = new[] { typeof(CallConvStdcall) }, CallConvs = new[] { typeof(CallConvCdecl) })]
        .custom instance void System.Runtime.InteropServices.UnmanagedCallersOnlyAttribute::.ctor() = (
            01 00 02 00 54 1d 50 09 43 61 6c 6c 43 6f 6e 76
            73 01 00 00 00 7c 53 79 73 74 65 6d 2e 52 75 6e
            74 69 6d 65 2e 43 6f 6d 70 69 6c 65 72 53 65 72
            76 69 63 65 73 2e 43 61 6c 6c 43 6f 6e 76 53 74
            64 63 61 6c 6c 2c 20 6d 73 63 6f 72 6c 69 62 2c
            20 56 65 72 73 69 6f 6e 3d 34 2e 30 2e 30 2e 30
            2c 20 43 75 6c 74 75 72 65 3d 6e 65 75 74 72 61
            6c 2c 20 50 75 62 6c 69 63 4b 65 79 54 6f 6b 65
            6e 3d 62 37 37 61 35 63 35 36 31 39 33 34 65 30
            38 39 53 1d 50 09 43 61 6c 6c 43 6f 6e 76 73 01
            00 00 00 7a 53 79 73 74 65 6d 2e 52 75 6e 74 69
            6d 65 2e 43 6f 6d 70 69 6c 65 72 53 65 72 76 69
            63 65 73 2e 43 61 6c 6c 43 6f 6e 76 43 64 65 63
            6c 2c 20 6d 73 63 6f 72 6c 69 62 2c 20 56 65 72
            73 69 6f 6e 3d 34 2e 30 2e 30 2e 30 2c 20 43 75
            6c 74 75 72 65 3d 6e 65 75 74 72 61 6c 2c 20 50
            75 62 6c 69 63 4b 65 79 54 6f 6b 65 6e 3d 62 37
            37 61 35 63 35 36 31 39 33 34 65 30 38 39
        )

        ret
    } // end of method C::M
}
";

            var comp = CreateCompilationWithFunctionPointersAndIl(@"
using System.Runtime.CompilerServices;
using System.Runtime.InteropServices;
unsafe class D
{
    static void M1()
    {
        delegate* unmanaged[Cdecl]<void> ptr1 = &C.M;
        delegate* unmanaged[Stdcall]<void> ptr2 = &C.M; // Error
        M2();
    }

    [UnmanagedCallersOnly(CallConvs = new[] { typeof(CallConvCdecl) })]
    static void M2() {}
}
", il);

            comp.Assembly.SetOverrideRuntimeSupportsUnmanagedSignatureCallingConvention();
            comp.VerifyDiagnostics(
                // (9,52): error CS8786: Calling convention of 'C.M()' is not compatible with 'Standard'.
                //         delegate* unmanaged[Stdcall]<void> ptr2 = &C.M; // Error
                Diagnostic(ErrorCode.ERR_WrongFuncPtrCallingConvention, "C.M").WithArguments("C.M()", "Standard").WithLocation(9, 52),
                // (13,27): error CS0229: Ambiguity between 'UnmanagedCallersOnlyAttribute.CallConvs' and 'UnmanagedCallersOnlyAttribute.CallConvs'
                //     [UnmanagedCallersOnly(CallConvs = new[] { typeof(CallConvCdecl) })]
                Diagnostic(ErrorCode.ERR_AmbigMember, "CallConvs").WithArguments("System.Runtime.InteropServices.UnmanagedCallersOnlyAttribute.CallConvs", "System.Runtime.InteropServices.UnmanagedCallersOnlyAttribute.CallConvs").WithLocation(13, 27)
            );

            var c = comp.GetTypeByMetadataName("C");
            var m = c.GetMethod("M");
            var callConvCdecl = comp.GetTypeByMetadataName("System.Runtime.CompilerServices.CallConvCdecl");

            Assert.True(callConvCdecl!.Equals((NamedTypeSymbol)m.GetUnmanagedCallersOnlyAttributeData(forceComplete: true)!.CallingConventionTypes.Single(), TypeCompareKind.ConsiderEverything));
        }

        [Fact]
        public void UnmanagedCallersOnly_BadExpressionInArguments()
        {

            var comp = CreateCompilationWithFunctionPointers(new[] { @"
using System.Runtime.InteropServices;
class A
{
    [UnmanagedCallersOnly(CallConvs = new[] { typeof(Bad, Expression) })]
    static unsafe void F()
    {
        delegate*<void> ptr1 = &F;
        delegate* unmanaged<void> ptr2 = &F;
    }
}
", UnmanagedCallersOnlyAttribute });

            comp.Assembly.SetOverrideRuntimeSupportsUnmanagedSignatureCallingConvention();
            comp.VerifyDiagnostics(
                // (5,54): error CS0246: The type or namespace name 'Bad' could not be found (are you missing a using directive or an assembly reference?)
                //     [UnmanagedCallersOnly(CallConvs = new[] { typeof(Bad, Expression) })]
                Diagnostic(ErrorCode.ERR_SingleTypeNameNotFound, "Bad", isSuppressed: false).WithArguments("Bad").WithLocation(5, 54),
                // (5,57): error CS1026: ) expected
                //     [UnmanagedCallersOnly(CallConvs = new[] { typeof(Bad, Expression) })]
                Diagnostic(ErrorCode.ERR_CloseParenExpected, ",", isSuppressed: false).WithLocation(5, 57),
                // (5,59): error CS0103: The name 'Expression' does not exist in the current context
                //     [UnmanagedCallersOnly(CallConvs = new[] { typeof(Bad, Expression) })]
                Diagnostic(ErrorCode.ERR_NameNotInContext, "Expression", isSuppressed: false).WithArguments("Expression").WithLocation(5, 59),
                // (5,69): error CS1003: Syntax error, ',' expected
                //     [UnmanagedCallersOnly(CallConvs = new[] { typeof(Bad, Expression) })]
                Diagnostic(ErrorCode.ERR_SyntaxError, ")", isSuppressed: false).WithArguments(",", ")").WithLocation(5, 69),
                // (9,43): error CS8786: Calling convention of 'A.F()' is not compatible with 'Unmanaged'.
                //         delegate* unmanaged<void> ptr2 = &F;
                Diagnostic(ErrorCode.ERR_WrongFuncPtrCallingConvention, "F", isSuppressed: false).WithArguments("A.F()", "Unmanaged").WithLocation(9, 43)
            );
        }

        [Theory]
        [InlineData("", 1)]
        [InlineData("CallConvs = null", 1)]
        [InlineData("CallConvs = new System.Type[0]", 1)]
        [InlineData("CallConvs = new[] { typeof(CallConvCdecl) }", 2)]
        [InlineData("CallConvs = new[] { typeof(CallConvCdecl), typeof(CallConvCdecl) }", 2)]
        [InlineData("CallConvs = new[] { typeof(CallConvThiscall) }", 3)]
        [InlineData("CallConvs = new[] { typeof(CallConvStdcall) }", 4)]
        [InlineData("CallConvs = new[] { typeof(CallConvFastcall) }", 5)]
        [InlineData("CallConvs = new[] { typeof(CallConvCdecl), typeof(CallConvThiscall) }", 6)]
        [InlineData("CallConvs = new[] { typeof(CallConvThiscall), typeof(CallConvCdecl) }", 6)]
        [InlineData("CallConvs = new[] { typeof(CallConvThiscall), typeof(CallConvCdecl), typeof(CallConvCdecl) }", 6)]
        [InlineData("CallConvs = new[] { typeof(CallConvFastcall), typeof(CallConvCdecl) }", -1)]
        [InlineData("CallConvs = new[] { typeof(CallConvThiscall), typeof(CallConvCdecl), typeof(CallConvStdcall) }", -1)]
        public void UnmanagedCallersOnlyAttribute_ConversionsToPointerType(string unmanagedCallersOnlyConventions, int diagnosticToSkip)
        {
            var comp = CreateCompilationWithFunctionPointers(new[] { $@"
#pragma warning disable CS8019 // Unused using
using System.Runtime.CompilerServices;
using System.Runtime.InteropServices;
public unsafe class C
{{
    [UnmanagedCallersOnly({unmanagedCallersOnlyConventions})]
    public static void M()
    {{
        delegate*<void> ptrManaged = &M;
        delegate* unmanaged<void> ptrUnmanaged = &M;
        delegate* unmanaged[Cdecl]<void> ptrCdecl = &M;
        delegate* unmanaged[Thiscall]<void> ptrThiscall = &M;
        delegate* unmanaged[Stdcall]<void> ptrStdcall = &M;
        delegate* unmanaged[Fastcall]<void> ptrFastcall = &M;
        delegate* unmanaged[Cdecl, Thiscall]<void> ptrCdeclThiscall = &M;
    }}
}}
", UnmanagedCallersOnlyAttribute });

            List<DiagnosticDescription> diagnostics = new()
            {
                // (10,39): error CS8786: Calling convention of 'C.M()' is not compatible with 'Default'.
                //         delegate*<void> ptrManaged = &M;
                Diagnostic(ErrorCode.ERR_WrongFuncPtrCallingConvention, "M", isSuppressed: false).WithArguments("C.M()", "Default").WithLocation(10, 39)
            };

            if (diagnosticToSkip != 1)
            {
                diagnostics.Add(
                    // (11,25): error CS8786: Calling convention of 'C.M()' is not compatible with 'Unmanaged'.
                    //         ptrUnmanaged = &M;
                    Diagnostic(ErrorCode.ERR_WrongFuncPtrCallingConvention, "M", isSuppressed: false).WithArguments("C.M()", "Unmanaged").WithLocation(11, 51)
                    );
            }

            if (diagnosticToSkip != 2)
            {
                diagnostics.Add(
                    // (12,54): error CS8786: Calling convention of 'C.M()' is not compatible with 'CDecl'.
                    //         delegate* unmanaged[Cdecl]<void> ptrCdecl = &M;
                    Diagnostic(ErrorCode.ERR_WrongFuncPtrCallingConvention, "M", isSuppressed: false).WithArguments("C.M()", "CDecl").WithLocation(12, 54)
                    );
            }

            if (diagnosticToSkip != 3)
            {
                diagnostics.Add(
                    // (13,60): error CS8786: Calling convention of 'C.M()' is not compatible with 'ThisCall'.
                    //         delegate* unmanaged[Thiscall]<void> ptrThiscall = &M;
                    Diagnostic(ErrorCode.ERR_WrongFuncPtrCallingConvention, "M", isSuppressed: false).WithArguments("C.M()", "ThisCall").WithLocation(13, 60)
                    );
            }

            if (diagnosticToSkip != 4)
            {
                diagnostics.Add(
                    // (14,58): error CS8786: Calling convention of 'C.M()' is not compatible with 'Standard'.
                    //         delegate* unmanaged[Stdcall]<void> ptrStdcall = &M;
                    Diagnostic(ErrorCode.ERR_WrongFuncPtrCallingConvention, "M", isSuppressed: false).WithArguments("C.M()", "Standard").WithLocation(14, 58)
                    );
            }

            if (diagnosticToSkip != 5)
            {
                diagnostics.Add(
                    // (15,60): error CS8786: Calling convention of 'C.M()' is not compatible with 'FastCall'.
                    //         delegate* unmanaged[Fastcall]<void> ptrFastcall = &M;
                    Diagnostic(ErrorCode.ERR_WrongFuncPtrCallingConvention, "M", isSuppressed: false).WithArguments("C.M()", "FastCall").WithLocation(15, 60)
                    );
            }

            if (diagnosticToSkip != 6)
            {
                diagnostics.Add(
                    // (16,72): error CS8786: Calling convention of 'C.M()' is not compatible with 'Unmanaged'.
                    //         delegate* unmanaged[Cdecl, Thiscall]<void> ptrCdeclThiscall = &M;
                    Diagnostic(ErrorCode.ERR_WrongFuncPtrCallingConvention, "M", isSuppressed: false).WithArguments("C.M()", "Unmanaged").WithLocation(16, 72)
                    );
            }


            comp.Assembly.SetOverrideRuntimeSupportsUnmanagedSignatureCallingConvention();
            comp.VerifyDiagnostics(diagnostics.ToArray());
        }

        [Fact]
        public void UnmanagedCallersOnlyAttribute_AddressOfUsedInAttributeArgument()
        {
            var comp = CreateCompilationWithFunctionPointers(new[] { @"
using System;
using System.Runtime.InteropServices;
[AttributeUsage(AttributeTargets.Method, AllowMultiple = true)]
unsafe class Attr : Attribute
{
    public Attr() {}

    public delegate* unmanaged<void> PropUnmanaged { get; set; }
    public delegate*<void> PropManaged { get; set; }
    public delegate* unmanaged[Cdecl]<void> PropCdecl { get; set; }
}
unsafe class C
{
    [UnmanagedCallersOnly]
    static void M1()
    {
    }

    [Attr(PropUnmanaged = &M1)]
    [Attr(PropManaged = &M1)]
    [Attr(PropCdecl = &M1)]
    static unsafe void M2()
    {

    }
}
", UnmanagedCallersOnlyAttribute });

            comp.Assembly.SetOverrideRuntimeSupportsUnmanagedSignatureCallingConvention();
            comp.VerifyDiagnostics(
                // (20,11): error CS0655: 'PropUnmanaged' is not a valid named attribute argument because it is not a valid attribute parameter type
                //     [Attr(PropUnmanaged = &M1)]
                Diagnostic(ErrorCode.ERR_BadNamedAttributeArgumentType, "PropUnmanaged", isSuppressed: false).WithArguments("PropUnmanaged").WithLocation(20, 11),
                // (21,11): error CS0655: 'PropManaged' is not a valid named attribute argument because it is not a valid attribute parameter type
                //     [Attr(PropManaged = &M1)]
                Diagnostic(ErrorCode.ERR_BadNamedAttributeArgumentType, "PropManaged", isSuppressed: false).WithArguments("PropManaged").WithLocation(21, 11),
                // (22,11): error CS0655: 'PropCdecl' is not a valid named attribute argument because it is not a valid attribute parameter type
                //     [Attr(PropCdecl = &M1)]
                Diagnostic(ErrorCode.ERR_BadNamedAttributeArgumentType, "PropCdecl", isSuppressed: false).WithArguments("PropCdecl").WithLocation(22, 11)
            );
        }

        [ConditionalFact(typeof(CoreClrOnly))]
        public void UnmanagedCallersOnly_Il()
        {
            var verifier = CompileAndVerifyFunctionPointers(new[] { @"
using System;
using System.Runtime.InteropServices;

unsafe
{
    delegate* unmanaged<void> ptr = &M;
    ptr();
}

[UnmanagedCallersOnly]
static void M()
{
    Console.WriteLine(1);
}
", UnmanagedCallersOnlyAttribute }, options: TestOptions.UnsafeReleaseExe, overrideUnmanagedSupport: true);

            // TODO: Remove the manual unmanagedcallersonlyattribute definition and override and verify the
            // output of running this code when we move to p8

            verifier.VerifyIL("<top-level-statements-entry-point>", expectedIL: @"
{
  // Code size       12 (0xc)
  .maxstack  1
  IL_0000:  ldftn      ""void <Program>$.<<Main>$>g__M|0_0()""
  IL_0006:  calli      ""delegate* unmanaged<void>""
  IL_000b:  ret
}
");
        }

        [Fact]
        public void UnmanagedCallersOnly_AddressOfAsInvocationArgument()
        {
            var verifier = CompileAndVerifyFunctionPointers(new[] { @"
using System.Runtime.CompilerServices;
using System.Runtime.InteropServices;
public unsafe class C
{
    [UnmanagedCallersOnly(CallConvs = new[] { typeof(CallConvCdecl) })]
    public static void M1(int i) { }

    public static void M2(delegate* unmanaged[Cdecl]<int, void> param)
    {
        M2(&M1);
    }
}
", UnmanagedCallersOnlyAttribute });

            verifier.VerifyIL(@"C.M2", @"
{
  // Code size       12 (0xc)
  .maxstack  1
  IL_0000:  ldftn      ""void C.M1(int)""
  IL_0006:  call       ""void C.M2(delegate* unmanaged[Cdecl]<int, void>)""
  IL_000b:  ret
}
");
        }

        [Fact]
        public void UnmanagedCallersOnly_LambdaInference()
        {
            var comp = CreateCompilationWithFunctionPointers(new[] { @"
using System;
using System.Runtime.InteropServices;
public unsafe class C
{
    [UnmanagedCallersOnly]
    public static void M1(int i) { }

    public static void M2()
    {
        Func<delegate*<int, void>> a1 = () => &M1;
        Func<delegate* unmanaged<int, void>> a2 = () => &M1;
    }
}
", UnmanagedCallersOnlyAttribute });

            comp.Assembly.SetOverrideRuntimeSupportsUnmanagedSignatureCallingConvention();
            comp.VerifyDiagnostics(
                // (11,14): error CS0306: The type 'delegate*<int, void>' may not be used as a type argument
                //         Func<delegate*<int, void>> a1 = () => &M1;
                Diagnostic(ErrorCode.ERR_BadTypeArgument, "delegate*<int, void>", isSuppressed: false).WithArguments("delegate*<int, void>").WithLocation(11, 14),
                // (11,47): error CS1662: Cannot convert lambda expression to intended delegate type because some of the return types in the block are not implicitly convertible to the delegate return type
                //         Func<delegate*<int, void>> a1 = () => &M1;
                Diagnostic(ErrorCode.ERR_CantConvAnonMethReturns, "&M1", isSuppressed: false).WithArguments("lambda expression").WithLocation(11, 47),
                // (11,48): error CS8786: Calling convention of 'C.M1(int)' is not compatible with 'Default'.
                //         Func<delegate*<int, void>> a1 = () => &M1;
                Diagnostic(ErrorCode.ERR_WrongFuncPtrCallingConvention, "M1", isSuppressed: false).WithArguments("C.M1(int)", "Default").WithLocation(11, 48),
                // (12,14): error CS0306: The type 'delegate* unmanaged<int, void>' may not be used as a type argument
                //         Func<delegate* unmanaged<int, void>> a2 = () => &M1;
                Diagnostic(ErrorCode.ERR_BadTypeArgument, "delegate* unmanaged<int, void>", isSuppressed: false).WithArguments("delegate* unmanaged<int, void>").WithLocation(12, 14)
            );

            var tree = comp.SyntaxTrees[0];
            var model = comp.GetSemanticModel(tree);

            var lambdas = tree.GetRoot().DescendantNodes().OfType<LambdaExpressionSyntax>().ToArray();

            Assert.Equal(2, lambdas.Length);

            var typeInfo = model.GetTypeInfo(lambdas[0]);
            var conversion = model.GetConversion(lambdas[0]);
            AssertEx.Equal("System.Func<delegate*<System.Int32, System.Void>>",
                           typeInfo.Type.ToTestDisplayString(includeNonNullable: false));
            AssertEx.Equal("System.Func<delegate*<System.Int32, System.Void>>",
                           typeInfo.ConvertedType.ToTestDisplayString(includeNonNullable: false));
            Assert.Equal(Conversion.NoConversion, conversion);

            typeInfo = model.GetTypeInfo(lambdas[1]);
            conversion = model.GetConversion(lambdas[1]);
            Assert.Null(typeInfo.Type);
            AssertEx.Equal("System.Func<delegate* unmanaged<System.Int32, System.Void>>",
                           typeInfo.ConvertedType.ToTestDisplayString(includeNonNullable: false));
            Assert.Equal(ConversionKind.AnonymousFunction, conversion.Kind);
        }

        [Fact, WorkItem(47487, "https://github.com/dotnet/roslyn/issues/47487")]
        public void InAndRefParameter()
        {
            var verifier = CompileAndVerifyFunctionPointers(@"
using System;
unsafe
{
    delegate*<in int, ref char, void> F = &Test;
    char c = 'a';
    F(int.MaxValue, ref c);
}

static void Test(in int b, ref char c)
{
    Console.WriteLine($""b = {b}, c = {c}"");
}
", expectedOutput: "b = 2147483647, c = a");

            verifier.VerifyIL("<top-level-statements-entry-point>", @"
{
  // Code size       27 (0x1b)
  .maxstack  3
  .locals init (char V_0, //c
                delegate*<in int, ref char, void> V_1,
                int V_2)
  IL_0000:  ldftn      ""void <Program>$.<<Main>$>g__Test|0_0(in int, ref char)""
  IL_0006:  ldc.i4.s   97
  IL_0008:  stloc.0
  IL_0009:  stloc.1
  IL_000a:  ldc.i4     0x7fffffff
  IL_000f:  stloc.2
  IL_0010:  ldloca.s   V_2
  IL_0012:  ldloca.s   V_0
  IL_0014:  ldloc.1
  IL_0015:  calli      ""delegate*<in int, ref char, void>""
  IL_001a:  ret
}
");
        }

        [Fact, WorkItem(47487, "https://github.com/dotnet/roslyn/issues/47487")]
        public void OutDiscard()
        {
            var verifier = CompileAndVerifyFunctionPointers(@"
using System;
unsafe
{
    delegate*<out int, out int, void> F = &Test;
    F(out var i1, out _);
    F(out _, out var i2);
    Console.Write(i1);
    Console.Write(i2);
}

static void Test(out int i1, out int i2)
{
    i1 = 1;
    i2 = 2;
}
", expectedOutput: "12");

            verifier.VerifyIL("<top-level-statements-entry-point>", @"
{
  // Code size       42 (0x2a)
  .maxstack  4
  .locals init (int V_0, //i1
                int V_1, //i2
                int V_2,
                delegate*<out int, out int, void> V_3)
  IL_0000:  ldftn      ""void <Program>$.<<Main>$>g__Test|0_0(out int, out int)""
  IL_0006:  dup
  IL_0007:  stloc.3
  IL_0008:  ldloca.s   V_0
  IL_000a:  ldloca.s   V_2
  IL_000c:  ldloc.3
  IL_000d:  calli      ""delegate*<out int, out int, void>""
  IL_0012:  stloc.3
  IL_0013:  ldloca.s   V_2
  IL_0015:  ldloca.s   V_1
  IL_0017:  ldloc.3
  IL_0018:  calli      ""delegate*<out int, out int, void>""
  IL_001d:  ldloc.0
  IL_001e:  call       ""void System.Console.Write(int)""
  IL_0023:  ldloc.1
  IL_0024:  call       ""void System.Console.Write(int)""
  IL_0029:  ret
}
");
        }

        private static readonly Guid s_guid = new Guid("97F4DBD4-F6D1-4FAD-91B3-1001F92068E5");
        private static readonly BlobContentId s_contentId = new BlobContentId(s_guid, 0x04030201);

        private static void DefineInvalidSignatureAttributeIL(MetadataBuilder metadata, BlobBuilder ilBuilder, SignatureHeader headerToUseForM)
        {
            metadata.AddModule(
                0,
                metadata.GetOrAddString("ConsoleApplication.exe"),
                metadata.GetOrAddGuid(s_guid),
                default(GuidHandle),
                default(GuidHandle));

            metadata.AddAssembly(
                metadata.GetOrAddString("ConsoleApplication"),
                version: new Version(1, 0, 0, 0),
                culture: default(StringHandle),
                publicKey: metadata.GetOrAddBlob(new byte[0]),
                flags: default(AssemblyFlags),
                hashAlgorithm: AssemblyHashAlgorithm.Sha1);

            var mscorlibAssemblyRef = metadata.AddAssemblyReference(
                name: metadata.GetOrAddString("mscorlib"),
                version: new Version(4, 0, 0, 0),
                culture: default(StringHandle),
                publicKeyOrToken: metadata.GetOrAddBlob(ImmutableArray.Create<byte>(0xB7, 0x7A, 0x5C, 0x56, 0x19, 0x34, 0xE0, 0x89)),
                flags: default(AssemblyFlags),
                hashValue: default(BlobHandle));

            var systemObjectTypeRef = metadata.AddTypeReference(
                mscorlibAssemblyRef,
                metadata.GetOrAddString("System"),
                metadata.GetOrAddString("Object"));

            var systemConsoleTypeRefHandle = metadata.AddTypeReference(
                mscorlibAssemblyRef,
                metadata.GetOrAddString("System"),
                metadata.GetOrAddString("Console"));

            var consoleWriteLineSignature = new BlobBuilder();

            new BlobEncoder(consoleWriteLineSignature).
                MethodSignature().
                Parameters(1,
                    returnType => returnType.Void(),
                    parameters => parameters.AddParameter().Type().String());

            var consoleWriteLineMemberRef = metadata.AddMemberReference(
                systemConsoleTypeRefHandle,
                metadata.GetOrAddString("WriteLine"),
                metadata.GetOrAddBlob(consoleWriteLineSignature));

            var parameterlessCtorSignature = new BlobBuilder();

            new BlobEncoder(parameterlessCtorSignature).
                MethodSignature(isInstanceMethod: true).
                Parameters(0, returnType => returnType.Void(), parameters => { });

            var parameterlessCtorBlobIndex = metadata.GetOrAddBlob(parameterlessCtorSignature);

            var objectCtorMemberRef = metadata.AddMemberReference(
                systemObjectTypeRef,
                metadata.GetOrAddString(".ctor"),
                parameterlessCtorBlobIndex);

            // Signature for M() with an _invalid_ SignatureAttribute
            var mSignature = new BlobBuilder();
            var mBlobBuilder = new BlobEncoder(mSignature);
            mBlobBuilder.Builder.WriteByte(headerToUseForM.RawValue);
            var mParameterEncoder = new MethodSignatureEncoder(mBlobBuilder.Builder, hasVarArgs: false);
            mParameterEncoder.Parameters(parameterCount: 0, returnType => returnType.Void(), parameters => { });

            var methodBodyStream = new MethodBodyStreamEncoder(ilBuilder);

            var codeBuilder = new BlobBuilder();
            InstructionEncoder il;

            //
            // Program::.ctor
            //
            il = new InstructionEncoder(codeBuilder);

            // ldarg.0
            il.LoadArgument(0);

            // call instance void [mscorlib]System.Object::.ctor()
            il.Call(objectCtorMemberRef);

            // ret
            il.OpCode(ILOpCode.Ret);

            int ctorBodyOffset = methodBodyStream.AddMethodBody(il);
            codeBuilder.Clear();

            //
            // Program::M
            //
            il = new InstructionEncoder(codeBuilder);

            // ldstr "M"
            il.LoadString(metadata.GetOrAddUserString("M"));

            // call void [mscorlib]System.Console::WriteLine(string)
            il.Call(consoleWriteLineMemberRef);

            // ret
            il.OpCode(ILOpCode.Ret);

            int mBodyOffset = methodBodyStream.AddMethodBody(il);
            codeBuilder.Clear();

            var mMethodDef = metadata.AddMethodDefinition(
                MethodAttributes.Public | MethodAttributes.Static | MethodAttributes.HideBySig,
                MethodImplAttributes.IL | MethodImplAttributes.Managed,
                metadata.GetOrAddString("M"),
                metadata.GetOrAddBlob(mSignature),
                mBodyOffset,
                parameterList: default(ParameterHandle));

            var ctorDef = metadata.AddMethodDefinition(
                MethodAttributes.Public | MethodAttributes.HideBySig | MethodAttributes.SpecialName | MethodAttributes.RTSpecialName,
                MethodImplAttributes.IL | MethodImplAttributes.Managed,
                metadata.GetOrAddString(".ctor"),
                parameterlessCtorBlobIndex,
                ctorBodyOffset,
                parameterList: default(ParameterHandle));

            metadata.AddTypeDefinition(
                default(TypeAttributes),
                default(StringHandle),
                metadata.GetOrAddString("<Module>"),
                baseType: default(EntityHandle),
                fieldList: MetadataTokens.FieldDefinitionHandle(1),
                methodList: mMethodDef);

            metadata.AddTypeDefinition(
                TypeAttributes.Class | TypeAttributes.Public | TypeAttributes.AutoLayout | TypeAttributes.BeforeFieldInit,
                metadata.GetOrAddString("ConsoleApplication"),
                metadata.GetOrAddString("Program"),
                systemObjectTypeRef,
                fieldList: MetadataTokens.FieldDefinitionHandle(1),
                methodList: mMethodDef);
        }

        private static void WritePEImage(
            Stream peStream,
            MetadataBuilder metadataBuilder,
            BlobBuilder ilBuilder)
        {
            var peHeaderBuilder = new PEHeaderBuilder(imageCharacteristics: Characteristics.Dll);

            var peBuilder = new ManagedPEBuilder(
                peHeaderBuilder,
                new MetadataRootBuilder(metadataBuilder),
                ilBuilder,
                flags: CorFlags.ILOnly,
                deterministicIdProvider: content => s_contentId);

            var peBlob = new BlobBuilder();

            var contentId = peBuilder.Serialize(peBlob);

            peBlob.WriteContentTo(peStream);
        }

        private static ModuleSymbol GetSourceModule(CompilationVerifier verifier)
        {
            return ((CSharpCompilation)verifier.Compilation).SourceModule;
        }
    }
}<|MERGE_RESOLUTION|>--- conflicted
+++ resolved
@@ -1356,22 +1356,6 @@
 unsafe class UnmanagedFunctionPointer
 {
     [UnmanagedFunctionPointer(CallingConvention.ThisCall)]
-<<<<<<< HEAD
-    delegate int SingleParam(S* s);
-    [UnmanagedFunctionPointer(CallingConvention.ThisCall)]
-    delegate int MultipleParams(S* s, int i);
-    
-    public static delegate* unmanaged[Thiscall]<S*, int> GetFuncPtrSingleParam()
-    {
-        var ptr = Marshal.GetFunctionPointerForDelegate(new SingleParam(S.GetInt));
-        GC.KeepAlive(ptr);
-        return (delegate* unmanaged[Thiscall]<S*, int>)ptr;
-    }
-    public static delegate* unmanaged[Thiscall]<S*, int, int> GetFuncPtrMultipleParams()
-    {
-        var ptr = Marshal.GetFunctionPointerForDelegate(new MultipleParams(S.GetReturn));
-        GC.KeepAlive(ptr);
-=======
     public delegate int SingleParam(S* s);
     [UnmanagedFunctionPointer(CallingConvention.ThisCall)]
     public delegate int MultipleParams(S* s, int i);
@@ -1386,7 +1370,6 @@
     {
         del = S.GetReturn;
         var ptr = Marshal.GetFunctionPointerForDelegate(del);
->>>>>>> 246c6357
         return (delegate* unmanaged[Thiscall]<S*, int, int>)ptr;
     }
 }
@@ -1610,22 +1593,6 @@
 unsafe class UnmanagedFunctionPointer
 {
     [UnmanagedFunctionPointer(CallingConvention.ThisCall)]
-<<<<<<< HEAD
-    delegate IntWrapper SingleParam(S* s);
-    [UnmanagedFunctionPointer(CallingConvention.ThisCall)]
-    delegate ReturnWrapper MultipleParams(S* s, float f);
-    
-    public static delegate* unmanaged[Thiscall]<S*, IntWrapper> GetFuncPtrSingleParam()
-    {
-        var ptr = Marshal.GetFunctionPointerForDelegate(new SingleParam(S.GetInt));
-        GC.KeepAlive(ptr);
-        return (delegate* unmanaged[Thiscall]<S*, IntWrapper>)ptr;
-    }
-    public static delegate* unmanaged[Thiscall]<S*, float, ReturnWrapper> GetFuncPtrMultipleParams()
-    {
-        var ptr = Marshal.GetFunctionPointerForDelegate(new MultipleParams(S.GetReturn));
-        GC.KeepAlive(ptr);
-=======
     public delegate IntWrapper SingleParam(S* s);
     [UnmanagedFunctionPointer(CallingConvention.ThisCall)]
     public delegate ReturnWrapper MultipleParams(S* s, float f);
@@ -1640,7 +1607,6 @@
     {
         del = S.GetReturn;
         var ptr = Marshal.GetFunctionPointerForDelegate(del);
->>>>>>> 246c6357
         return (delegate* unmanaged[Thiscall]<S*, float, ReturnWrapper>)ptr;
     }
 }

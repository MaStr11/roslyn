--- conflicted
+++ resolved
@@ -581,11 +581,7 @@
 
                 var property = type.GetMember<PEPropertySymbol>("Property");
                 Assert.NotNull(property);
-<<<<<<< HEAD
-                AssertReferencedIsByRefLikeAttributes(Accessibility.Internal, property.Type.TypeSymbol, module.ContainingAssembly.Name);
-=======
-                AssertReferencedIsByRefLike(property.Type);
->>>>>>> 79ae6bcf
+                AssertReferencedIsByRefLike(property.Type.TypeSymbol);
             });
 
             var code = @"

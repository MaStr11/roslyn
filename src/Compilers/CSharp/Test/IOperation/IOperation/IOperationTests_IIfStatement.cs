﻿// Copyright (c) Microsoft.  All Rights Reserved.  Licensed under the Apache License, Version 2.0.  See License.txt in the project root for license information.

using Microsoft.CodeAnalysis.CSharp.Syntax;
using Microsoft.CodeAnalysis.CSharp.Test.Utilities;
using Microsoft.CodeAnalysis.Test.Utilities;
using Roslyn.Test.Utilities;
using Xunit;

namespace Microsoft.CodeAnalysis.CSharp.UnitTests
{
    public partial class IOperationTests : SemanticModelTestBase
    {
        [CompilerTrait(CompilerFeature.IOperation)]
        [Fact, WorkItem(17601, "https://github.com/dotnet/roslyn/issues/17601")]
        public void IIfstatementSimpleIf()
        {
            string source = @"
class P
{
    private void M()
    {
        bool condition = false;
        /*<bind>*/if (true)
        {
            condition = true;
        }/*</bind>*/
    }
}
";
            string expectedOperationTree = @"
IConditionalOperation (OperationKind.Conditional, Type: null) (Syntax: 'if (true) ... }')
  Condition: 
    ILiteralOperation (OperationKind.Literal, Type: System.Boolean, Constant: True) (Syntax: 'true')
  WhenTrue: 
    IBlockOperation (1 statements) (OperationKind.Block, Type: null) (Syntax: '{ ... }')
      IExpressionStatementOperation (OperationKind.ExpressionStatement, Type: null) (Syntax: 'condition = true;')
        Expression: 
          ISimpleAssignmentOperation (OperationKind.SimpleAssignment, Type: System.Boolean) (Syntax: 'condition = true')
            Left: 
              ILocalReferenceOperation: condition (OperationKind.LocalReference, Type: System.Boolean) (Syntax: 'condition')
            Right: 
              ILiteralOperation (OperationKind.Literal, Type: System.Boolean, Constant: True) (Syntax: 'true')
  WhenFalse: 
    null
";
            var expectedDiagnostics = new DiagnosticDescription[] {
                // CS0219: The variable 'condition' is assigned but its value is never used
                //         bool condition = false;
                Diagnostic(ErrorCode.WRN_UnreferencedVarAssg, "condition").WithArguments("condition").WithLocation(6, 14)
            };

            VerifyOperationTreeAndDiagnosticsForTest<IfStatementSyntax>(source, expectedOperationTree, expectedDiagnostics);
        }

        [CompilerTrait(CompilerFeature.IOperation)]
        [Fact, WorkItem(17601, "https://github.com/dotnet/roslyn/issues/17601")]
        public void IIfstatementSimpleIfWithElse()
        {
            string source = @"
class P
{
    private void M()
    {
        bool condition = false;
        /*<bind>*/if (true)
        {
            condition = true;
        }
        else
        {
            condition = false;
        }/*</bind>*/
    }
}
";
            string expectedOperationTree = @"
IConditionalOperation (OperationKind.Conditional, Type: null) (Syntax: 'if (true) ... }')
  Condition: 
    ILiteralOperation (OperationKind.Literal, Type: System.Boolean, Constant: True) (Syntax: 'true')
  WhenTrue: 
    IBlockOperation (1 statements) (OperationKind.Block, Type: null) (Syntax: '{ ... }')
      IExpressionStatementOperation (OperationKind.ExpressionStatement, Type: null) (Syntax: 'condition = true;')
        Expression: 
          ISimpleAssignmentOperation (OperationKind.SimpleAssignment, Type: System.Boolean) (Syntax: 'condition = true')
            Left: 
              ILocalReferenceOperation: condition (OperationKind.LocalReference, Type: System.Boolean) (Syntax: 'condition')
            Right: 
              ILiteralOperation (OperationKind.Literal, Type: System.Boolean, Constant: True) (Syntax: 'true')
  WhenFalse: 
    IBlockOperation (1 statements) (OperationKind.Block, Type: null) (Syntax: '{ ... }')
      IExpressionStatementOperation (OperationKind.ExpressionStatement, Type: null) (Syntax: 'condition = false;')
        Expression: 
          ISimpleAssignmentOperation (OperationKind.SimpleAssignment, Type: System.Boolean) (Syntax: 'condition = false')
            Left: 
              ILocalReferenceOperation: condition (OperationKind.LocalReference, Type: System.Boolean) (Syntax: 'condition')
            Right: 
              ILiteralOperation (OperationKind.Literal, Type: System.Boolean, Constant: False) (Syntax: 'false')
";
            var expectedDiagnostics = new DiagnosticDescription[] {
                // CS0162: Unreachable code detected
                //             condition = false;
                Diagnostic(ErrorCode.WRN_UnreachableCode, "condition").WithLocation(13, 13),
                // CS0219: The variable 'condition' is assigned but its value is never used
                //         bool condition = false;
                Diagnostic(ErrorCode.WRN_UnreferencedVarAssg, "condition").WithArguments("condition").WithLocation(6, 14)
            };

            VerifyOperationTreeAndDiagnosticsForTest<IfStatementSyntax>(source, expectedOperationTree, expectedDiagnostics);
        }

        [CompilerTrait(CompilerFeature.IOperation)]
        [Fact, WorkItem(17601, "https://github.com/dotnet/roslyn/issues/17601")]
        public void IIfstatementSimpleIfWithConditionEvaluationTrue()
        {
            string source = @"
class P
{
    private void M()
    {
        bool condition = false;
        /*<bind>*/if (1 == 1)
        {
            condition = true;
        }/*</bind>*/

    }
}
";
            string expectedOperationTree = @"
IConditionalOperation (OperationKind.Conditional, Type: null) (Syntax: 'if (1 == 1) ... }')
  Condition: 
    IBinaryOperation (BinaryOperatorKind.Equals) (OperationKind.Binary, Type: System.Boolean, Constant: True) (Syntax: '1 == 1')
      Left: 
        ILiteralOperation (OperationKind.Literal, Type: System.Int32, Constant: 1) (Syntax: '1')
      Right: 
        ILiteralOperation (OperationKind.Literal, Type: System.Int32, Constant: 1) (Syntax: '1')
  WhenTrue: 
    IBlockOperation (1 statements) (OperationKind.Block, Type: null) (Syntax: '{ ... }')
      IExpressionStatementOperation (OperationKind.ExpressionStatement, Type: null) (Syntax: 'condition = true;')
        Expression: 
          ISimpleAssignmentOperation (OperationKind.SimpleAssignment, Type: System.Boolean) (Syntax: 'condition = true')
            Left: 
              ILocalReferenceOperation: condition (OperationKind.LocalReference, Type: System.Boolean) (Syntax: 'condition')
            Right: 
              ILiteralOperation (OperationKind.Literal, Type: System.Boolean, Constant: True) (Syntax: 'true')
  WhenFalse: 
    null
";
            var expectedDiagnostics = new DiagnosticDescription[] {
                // CS0219: The variable 'condition' is assigned but its value is never used
                //         bool condition = false;
                Diagnostic(ErrorCode.WRN_UnreferencedVarAssg, "condition").WithArguments("condition").WithLocation(6, 14)
            };

            VerifyOperationTreeAndDiagnosticsForTest<IfStatementSyntax>(source, expectedOperationTree, expectedDiagnostics);

        }

        [CompilerTrait(CompilerFeature.IOperation)]
        [Fact, WorkItem(17601, "https://github.com/dotnet/roslyn/issues/17601")]
        public void IIfstatementSimpleIfNested1()
        {
            string source = @"
using System;
class P
{
    private void M()
    {
        int m = 12;
        int n = 18;
        /*<bind>*/if (m > 10)
        {
            if (n > 20)
                Console.WriteLine(m);
        }
        else
        {
            Console.WriteLine(n);
        }/*</bind>*/

    }
}
";
            string expectedOperationTree = @"
IConditionalOperation (OperationKind.Conditional, Type: null) (Syntax: 'if (m > 10) ... }')
  Condition: 
    IBinaryOperation (BinaryOperatorKind.GreaterThan) (OperationKind.Binary, Type: System.Boolean) (Syntax: 'm > 10')
      Left: 
        ILocalReferenceOperation: m (OperationKind.LocalReference, Type: System.Int32) (Syntax: 'm')
      Right: 
        ILiteralOperation (OperationKind.Literal, Type: System.Int32, Constant: 10) (Syntax: '10')
  WhenTrue: 
    IBlockOperation (1 statements) (OperationKind.Block, Type: null) (Syntax: '{ ... }')
      IConditionalOperation (OperationKind.Conditional, Type: null) (Syntax: 'if (n > 20) ... iteLine(m);')
        Condition: 
          IBinaryOperation (BinaryOperatorKind.GreaterThan) (OperationKind.Binary, Type: System.Boolean) (Syntax: 'n > 20')
            Left: 
              ILocalReferenceOperation: n (OperationKind.LocalReference, Type: System.Int32) (Syntax: 'n')
            Right: 
              ILiteralOperation (OperationKind.Literal, Type: System.Int32, Constant: 20) (Syntax: '20')
        WhenTrue: 
          IExpressionStatementOperation (OperationKind.ExpressionStatement, Type: null) (Syntax: 'Console.WriteLine(m);')
            Expression: 
              IInvocationOperation (void System.Console.WriteLine(System.Int32 value)) (OperationKind.Invocation, Type: System.Void) (Syntax: 'Console.WriteLine(m)')
                Instance Receiver: 
                  null
                Arguments(1):
                    IArgumentOperation (ArgumentKind.Explicit, Matching Parameter: value) (OperationKind.Argument, Type: null) (Syntax: 'm')
                      ILocalReferenceOperation: m (OperationKind.LocalReference, Type: System.Int32) (Syntax: 'm')
                      InConversion: CommonConversion (Exists: True, IsIdentity: True, IsNumeric: False, IsReference: False, IsUserDefined: False) (MethodSymbol: null)
                      OutConversion: CommonConversion (Exists: True, IsIdentity: True, IsNumeric: False, IsReference: False, IsUserDefined: False) (MethodSymbol: null)
        WhenFalse: 
          null
  WhenFalse: 
    IBlockOperation (1 statements) (OperationKind.Block, Type: null) (Syntax: '{ ... }')
      IExpressionStatementOperation (OperationKind.ExpressionStatement, Type: null) (Syntax: 'Console.WriteLine(n);')
        Expression: 
          IInvocationOperation (void System.Console.WriteLine(System.Int32 value)) (OperationKind.Invocation, Type: System.Void) (Syntax: 'Console.WriteLine(n)')
            Instance Receiver: 
              null
            Arguments(1):
                IArgumentOperation (ArgumentKind.Explicit, Matching Parameter: value) (OperationKind.Argument, Type: null) (Syntax: 'n')
                  ILocalReferenceOperation: n (OperationKind.LocalReference, Type: System.Int32) (Syntax: 'n')
                  InConversion: CommonConversion (Exists: True, IsIdentity: True, IsNumeric: False, IsReference: False, IsUserDefined: False) (MethodSymbol: null)
                  OutConversion: CommonConversion (Exists: True, IsIdentity: True, IsNumeric: False, IsReference: False, IsUserDefined: False) (MethodSymbol: null)
";
            var expectedDiagnostics = DiagnosticDescription.None;

            VerifyOperationTreeAndDiagnosticsForTest<IfStatementSyntax>(source, expectedOperationTree, expectedDiagnostics);
        }

        [CompilerTrait(CompilerFeature.IOperation)]
        [Fact, WorkItem(17601, "https://github.com/dotnet/roslyn/issues/17601")]
        public void IIfstatementSimpleIfNested2()
        {
            string source = @"
using System;
class P
{
    private void M()
    {
        int m = 9;
        int n = 7;
        /*<bind>*/if (m > 10)
            if (n > 20)
            {
                Console.WriteLine(m);
            }
            else
            {
                Console.WriteLine(n);
            }/*</bind>*/
    }
}
";
            string expectedOperationTree = @"
IConditionalOperation (OperationKind.Conditional, Type: null) (Syntax: 'if (m > 10) ... }')
  Condition: 
    IBinaryOperation (BinaryOperatorKind.GreaterThan) (OperationKind.Binary, Type: System.Boolean) (Syntax: 'm > 10')
      Left: 
        ILocalReferenceOperation: m (OperationKind.LocalReference, Type: System.Int32) (Syntax: 'm')
      Right: 
        ILiteralOperation (OperationKind.Literal, Type: System.Int32, Constant: 10) (Syntax: '10')
  WhenTrue: 
    IConditionalOperation (OperationKind.Conditional, Type: null) (Syntax: 'if (n > 20) ... }')
      Condition: 
        IBinaryOperation (BinaryOperatorKind.GreaterThan) (OperationKind.Binary, Type: System.Boolean) (Syntax: 'n > 20')
          Left: 
            ILocalReferenceOperation: n (OperationKind.LocalReference, Type: System.Int32) (Syntax: 'n')
          Right: 
            ILiteralOperation (OperationKind.Literal, Type: System.Int32, Constant: 20) (Syntax: '20')
      WhenTrue: 
        IBlockOperation (1 statements) (OperationKind.Block, Type: null) (Syntax: '{ ... }')
          IExpressionStatementOperation (OperationKind.ExpressionStatement, Type: null) (Syntax: 'Console.WriteLine(m);')
            Expression: 
              IInvocationOperation (void System.Console.WriteLine(System.Int32 value)) (OperationKind.Invocation, Type: System.Void) (Syntax: 'Console.WriteLine(m)')
                Instance Receiver: 
                  null
                Arguments(1):
                    IArgumentOperation (ArgumentKind.Explicit, Matching Parameter: value) (OperationKind.Argument, Type: null) (Syntax: 'm')
                      ILocalReferenceOperation: m (OperationKind.LocalReference, Type: System.Int32) (Syntax: 'm')
                      InConversion: CommonConversion (Exists: True, IsIdentity: True, IsNumeric: False, IsReference: False, IsUserDefined: False) (MethodSymbol: null)
                      OutConversion: CommonConversion (Exists: True, IsIdentity: True, IsNumeric: False, IsReference: False, IsUserDefined: False) (MethodSymbol: null)
      WhenFalse: 
        IBlockOperation (1 statements) (OperationKind.Block, Type: null) (Syntax: '{ ... }')
          IExpressionStatementOperation (OperationKind.ExpressionStatement, Type: null) (Syntax: 'Console.WriteLine(n);')
            Expression: 
              IInvocationOperation (void System.Console.WriteLine(System.Int32 value)) (OperationKind.Invocation, Type: System.Void) (Syntax: 'Console.WriteLine(n)')
                Instance Receiver: 
                  null
                Arguments(1):
                    IArgumentOperation (ArgumentKind.Explicit, Matching Parameter: value) (OperationKind.Argument, Type: null) (Syntax: 'n')
                      ILocalReferenceOperation: n (OperationKind.LocalReference, Type: System.Int32) (Syntax: 'n')
                      InConversion: CommonConversion (Exists: True, IsIdentity: True, IsNumeric: False, IsReference: False, IsUserDefined: False) (MethodSymbol: null)
                      OutConversion: CommonConversion (Exists: True, IsIdentity: True, IsNumeric: False, IsReference: False, IsUserDefined: False) (MethodSymbol: null)
  WhenFalse: 
    null
";
            var expectedDiagnostics = DiagnosticDescription.None;

            VerifyOperationTreeAndDiagnosticsForTest<IfStatementSyntax>(source, expectedOperationTree, expectedDiagnostics);
        }

        [CompilerTrait(CompilerFeature.IOperation)]
        [Fact, WorkItem(17601, "https://github.com/dotnet/roslyn/issues/17601")]
        public void IIfstatementWithMultipleCondition()
        {
            string source = @"
using System;
class P
{
    private void M()
    {
        int m = 9;
        int n = 7;
        int p = 5;
        /*<bind>*/if (m >= n && m >= p)
        {
            Console.WriteLine(""Nothing is larger than m."");
        }/*</bind>*/
    }
}
";
            string expectedOperationTree = @"
IConditionalOperation (OperationKind.Conditional, Type: null) (Syntax: 'if (m >= n  ... }')
  Condition: 
    IBinaryOperation (BinaryOperatorKind.ConditionalAnd) (OperationKind.Binary, Type: System.Boolean) (Syntax: 'm >= n && m >= p')
      Left: 
        IBinaryOperation (BinaryOperatorKind.GreaterThanOrEqual) (OperationKind.Binary, Type: System.Boolean) (Syntax: 'm >= n')
          Left: 
            ILocalReferenceOperation: m (OperationKind.LocalReference, Type: System.Int32) (Syntax: 'm')
          Right: 
            ILocalReferenceOperation: n (OperationKind.LocalReference, Type: System.Int32) (Syntax: 'n')
      Right: 
        IBinaryOperation (BinaryOperatorKind.GreaterThanOrEqual) (OperationKind.Binary, Type: System.Boolean) (Syntax: 'm >= p')
          Left: 
            ILocalReferenceOperation: m (OperationKind.LocalReference, Type: System.Int32) (Syntax: 'm')
          Right: 
            ILocalReferenceOperation: p (OperationKind.LocalReference, Type: System.Int32) (Syntax: 'p')
  WhenTrue: 
    IBlockOperation (1 statements) (OperationKind.Block, Type: null) (Syntax: '{ ... }')
      IExpressionStatementOperation (OperationKind.ExpressionStatement, Type: null) (Syntax: 'Console.Wri ...  than m."");')
        Expression: 
          IInvocationOperation (void System.Console.WriteLine(System.String value)) (OperationKind.Invocation, Type: System.Void) (Syntax: 'Console.Wri ... r than m."")')
            Instance Receiver: 
              null
            Arguments(1):
                IArgumentOperation (ArgumentKind.Explicit, Matching Parameter: value) (OperationKind.Argument, Type: null) (Syntax: '""Nothing is ... er than m.""')
                  ILiteralOperation (OperationKind.Literal, Type: System.String, Constant: ""Nothing is larger than m."") (Syntax: '""Nothing is ... er than m.""')
                  InConversion: CommonConversion (Exists: True, IsIdentity: True, IsNumeric: False, IsReference: False, IsUserDefined: False) (MethodSymbol: null)
                  OutConversion: CommonConversion (Exists: True, IsIdentity: True, IsNumeric: False, IsReference: False, IsUserDefined: False) (MethodSymbol: null)
  WhenFalse: 
    null
";
            var expectedDiagnostics = DiagnosticDescription.None;

            VerifyOperationTreeAndDiagnosticsForTest<IfStatementSyntax>(source, expectedOperationTree, expectedDiagnostics);
        }

        [CompilerTrait(CompilerFeature.IOperation)]
        [Fact, WorkItem(17601, "https://github.com/dotnet/roslyn/issues/17601")]
        public void IIfstatementWithElseIfCondition()
        {
            string source = @"
using System;
class P
{
    private void M()
    {
        int m = 9;
        int n = 7;
        /*<bind>*/if (n > 20)
        {
            Console.WriteLine(""Result1"");
        }
        else if (m > 10)
        {
            Console.WriteLine(""Result2"");
        }
        else
        {
            Console.WriteLine(""Result3"");
        }/*</bind>*/

    }
}
";
            string expectedOperationTree = @"
IConditionalOperation (OperationKind.Conditional, Type: null) (Syntax: 'if (n > 20) ... }')
  Condition: 
    IBinaryOperation (BinaryOperatorKind.GreaterThan) (OperationKind.Binary, Type: System.Boolean) (Syntax: 'n > 20')
      Left: 
        ILocalReferenceOperation: n (OperationKind.LocalReference, Type: System.Int32) (Syntax: 'n')
      Right: 
        ILiteralOperation (OperationKind.Literal, Type: System.Int32, Constant: 20) (Syntax: '20')
  WhenTrue: 
    IBlockOperation (1 statements) (OperationKind.Block, Type: null) (Syntax: '{ ... }')
      IExpressionStatementOperation (OperationKind.ExpressionStatement, Type: null) (Syntax: 'Console.Wri ... ""Result1"");')
        Expression: 
          IInvocationOperation (void System.Console.WriteLine(System.String value)) (OperationKind.Invocation, Type: System.Void) (Syntax: 'Console.Wri ... (""Result1"")')
            Instance Receiver: 
              null
            Arguments(1):
                IArgumentOperation (ArgumentKind.Explicit, Matching Parameter: value) (OperationKind.Argument, Type: null) (Syntax: '""Result1""')
                  ILiteralOperation (OperationKind.Literal, Type: System.String, Constant: ""Result1"") (Syntax: '""Result1""')
                  InConversion: CommonConversion (Exists: True, IsIdentity: True, IsNumeric: False, IsReference: False, IsUserDefined: False) (MethodSymbol: null)
                  OutConversion: CommonConversion (Exists: True, IsIdentity: True, IsNumeric: False, IsReference: False, IsUserDefined: False) (MethodSymbol: null)
  WhenFalse: 
    IConditionalOperation (OperationKind.Conditional, Type: null) (Syntax: 'if (m > 10) ... }')
      Condition: 
        IBinaryOperation (BinaryOperatorKind.GreaterThan) (OperationKind.Binary, Type: System.Boolean) (Syntax: 'm > 10')
          Left: 
            ILocalReferenceOperation: m (OperationKind.LocalReference, Type: System.Int32) (Syntax: 'm')
          Right: 
            ILiteralOperation (OperationKind.Literal, Type: System.Int32, Constant: 10) (Syntax: '10')
      WhenTrue: 
        IBlockOperation (1 statements) (OperationKind.Block, Type: null) (Syntax: '{ ... }')
          IExpressionStatementOperation (OperationKind.ExpressionStatement, Type: null) (Syntax: 'Console.Wri ... ""Result2"");')
            Expression: 
              IInvocationOperation (void System.Console.WriteLine(System.String value)) (OperationKind.Invocation, Type: System.Void) (Syntax: 'Console.Wri ... (""Result2"")')
                Instance Receiver: 
                  null
                Arguments(1):
                    IArgumentOperation (ArgumentKind.Explicit, Matching Parameter: value) (OperationKind.Argument, Type: null) (Syntax: '""Result2""')
                      ILiteralOperation (OperationKind.Literal, Type: System.String, Constant: ""Result2"") (Syntax: '""Result2""')
                      InConversion: CommonConversion (Exists: True, IsIdentity: True, IsNumeric: False, IsReference: False, IsUserDefined: False) (MethodSymbol: null)
                      OutConversion: CommonConversion (Exists: True, IsIdentity: True, IsNumeric: False, IsReference: False, IsUserDefined: False) (MethodSymbol: null)
      WhenFalse: 
        IBlockOperation (1 statements) (OperationKind.Block, Type: null) (Syntax: '{ ... }')
          IExpressionStatementOperation (OperationKind.ExpressionStatement, Type: null) (Syntax: 'Console.Wri ... ""Result3"");')
            Expression: 
              IInvocationOperation (void System.Console.WriteLine(System.String value)) (OperationKind.Invocation, Type: System.Void) (Syntax: 'Console.Wri ... (""Result3"")')
                Instance Receiver: 
                  null
                Arguments(1):
                    IArgumentOperation (ArgumentKind.Explicit, Matching Parameter: value) (OperationKind.Argument, Type: null) (Syntax: '""Result3""')
                      ILiteralOperation (OperationKind.Literal, Type: System.String, Constant: ""Result3"") (Syntax: '""Result3""')
                      InConversion: CommonConversion (Exists: True, IsIdentity: True, IsNumeric: False, IsReference: False, IsUserDefined: False) (MethodSymbol: null)
                      OutConversion: CommonConversion (Exists: True, IsIdentity: True, IsNumeric: False, IsReference: False, IsUserDefined: False) (MethodSymbol: null)
";
            var expectedDiagnostics = DiagnosticDescription.None;

            VerifyOperationTreeAndDiagnosticsForTest<IfStatementSyntax>(source, expectedOperationTree, expectedDiagnostics);
        }

        [CompilerTrait(CompilerFeature.IOperation)]
        [Fact, WorkItem(17601, "https://github.com/dotnet/roslyn/issues/17601")]
        public void IIfstatementWithElseIfConditionOutVar()
        {
            string source = @"
class P
{
    private void M()
    {
        var s = """";
        /*<bind>*/if (int.TryParse(s, out var i))
            System.Console.WriteLine($""i ={i}, s ={s}"");
        else
            System.Console.WriteLine($""i ={i}, s ={s}"");/*</bind>*/
    }
}
";
            string expectedOperationTree = @"
IConditionalOperation (OperationKind.Conditional, Type: null) (Syntax: 'if (int.Try ... , s ={s}"");')
  Condition: 
    IInvocationOperation (System.Boolean System.Int32.TryParse(System.String s, out System.Int32 result)) (OperationKind.Invocation, Type: System.Boolean) (Syntax: 'int.TryPars ...  out var i)')
      Instance Receiver: 
        null
      Arguments(2):
          IArgumentOperation (ArgumentKind.Explicit, Matching Parameter: s) (OperationKind.Argument, Type: null) (Syntax: 's')
            ILocalReferenceOperation: s (OperationKind.LocalReference, Type: System.String) (Syntax: 's')
            InConversion: CommonConversion (Exists: True, IsIdentity: True, IsNumeric: False, IsReference: False, IsUserDefined: False) (MethodSymbol: null)
            OutConversion: CommonConversion (Exists: True, IsIdentity: True, IsNumeric: False, IsReference: False, IsUserDefined: False) (MethodSymbol: null)
          IArgumentOperation (ArgumentKind.Explicit, Matching Parameter: result) (OperationKind.Argument, Type: null) (Syntax: 'out var i')
            IDeclarationExpressionOperation (OperationKind.DeclarationExpression, Type: System.Int32) (Syntax: 'var i')
              ILocalReferenceOperation: i (IsDeclaration: True) (OperationKind.LocalReference, Type: System.Int32) (Syntax: 'i')
            InConversion: CommonConversion (Exists: True, IsIdentity: True, IsNumeric: False, IsReference: False, IsUserDefined: False) (MethodSymbol: null)
            OutConversion: CommonConversion (Exists: True, IsIdentity: True, IsNumeric: False, IsReference: False, IsUserDefined: False) (MethodSymbol: null)
  WhenTrue: 
    IExpressionStatementOperation (OperationKind.ExpressionStatement, Type: null) (Syntax: 'System.Cons ... , s ={s}"");')
      Expression: 
        IInvocationOperation (void System.Console.WriteLine(System.String value)) (OperationKind.Invocation, Type: System.Void) (Syntax: 'System.Cons ... }, s ={s}"")')
          Instance Receiver: 
            null
          Arguments(1):
              IArgumentOperation (ArgumentKind.Explicit, Matching Parameter: value) (OperationKind.Argument, Type: null) (Syntax: '$""i ={i}, s ={s}""')
                IInterpolatedStringOperation (OperationKind.InterpolatedString, Type: System.String) (Syntax: '$""i ={i}, s ={s}""')
                  Parts(4):
                      IInterpolatedStringTextOperation (OperationKind.InterpolatedStringText, Type: null) (Syntax: 'i =')
                        Text: 
                          ILiteralOperation (OperationKind.Literal, Type: System.String, Constant: ""i ="", IsImplicit) (Syntax: 'i =')
                      IInterpolationOperation (OperationKind.Interpolation, Type: null) (Syntax: '{i}')
                        Expression: 
                          ILocalReferenceOperation: i (OperationKind.LocalReference, Type: System.Int32) (Syntax: 'i')
                        Alignment: 
                          null
                        FormatString: 
                          null
                      IInterpolatedStringTextOperation (OperationKind.InterpolatedStringText, Type: null) (Syntax: ', s =')
                        Text: 
                          ILiteralOperation (OperationKind.Literal, Type: System.String, Constant: "", s ="", IsImplicit) (Syntax: ', s =')
                      IInterpolationOperation (OperationKind.Interpolation, Type: null) (Syntax: '{s}')
                        Expression: 
                          ILocalReferenceOperation: s (OperationKind.LocalReference, Type: System.String) (Syntax: 's')
                        Alignment: 
                          null
                        FormatString: 
                          null
                InConversion: CommonConversion (Exists: True, IsIdentity: True, IsNumeric: False, IsReference: False, IsUserDefined: False) (MethodSymbol: null)
                OutConversion: CommonConversion (Exists: True, IsIdentity: True, IsNumeric: False, IsReference: False, IsUserDefined: False) (MethodSymbol: null)
  WhenFalse: 
    IExpressionStatementOperation (OperationKind.ExpressionStatement, Type: null) (Syntax: 'System.Cons ... , s ={s}"");')
      Expression: 
        IInvocationOperation (void System.Console.WriteLine(System.String value)) (OperationKind.Invocation, Type: System.Void) (Syntax: 'System.Cons ... }, s ={s}"")')
          Instance Receiver: 
            null
          Arguments(1):
              IArgumentOperation (ArgumentKind.Explicit, Matching Parameter: value) (OperationKind.Argument, Type: null) (Syntax: '$""i ={i}, s ={s}""')
                IInterpolatedStringOperation (OperationKind.InterpolatedString, Type: System.String) (Syntax: '$""i ={i}, s ={s}""')
                  Parts(4):
                      IInterpolatedStringTextOperation (OperationKind.InterpolatedStringText, Type: null) (Syntax: 'i =')
                        Text: 
                          ILiteralOperation (OperationKind.Literal, Type: System.String, Constant: ""i ="", IsImplicit) (Syntax: 'i =')
                      IInterpolationOperation (OperationKind.Interpolation, Type: null) (Syntax: '{i}')
                        Expression: 
                          ILocalReferenceOperation: i (OperationKind.LocalReference, Type: System.Int32) (Syntax: 'i')
                        Alignment: 
                          null
                        FormatString: 
                          null
                      IInterpolatedStringTextOperation (OperationKind.InterpolatedStringText, Type: null) (Syntax: ', s =')
                        Text: 
                          ILiteralOperation (OperationKind.Literal, Type: System.String, Constant: "", s ="", IsImplicit) (Syntax: ', s =')
                      IInterpolationOperation (OperationKind.Interpolation, Type: null) (Syntax: '{s}')
                        Expression: 
                          ILocalReferenceOperation: s (OperationKind.LocalReference, Type: System.String) (Syntax: 's')
                        Alignment: 
                          null
                        FormatString: 
                          null
                InConversion: CommonConversion (Exists: True, IsIdentity: True, IsNumeric: False, IsReference: False, IsUserDefined: False) (MethodSymbol: null)
                OutConversion: CommonConversion (Exists: True, IsIdentity: True, IsNumeric: False, IsReference: False, IsUserDefined: False) (MethodSymbol: null)
";
            var expectedDiagnostics = DiagnosticDescription.None;

            VerifyOperationTreeAndDiagnosticsForTest<IfStatementSyntax>(source, expectedOperationTree, expectedDiagnostics);
        }

        [CompilerTrait(CompilerFeature.IOperation)]
        [Fact, WorkItem(17601, "https://github.com/dotnet/roslyn/issues/17601")]
        public void IIfstatementWithOutVar()
        {
            string source = @"
class P
{
    private void M()
    {

        /*<bind>*/if (true)
            System.Console.WriteLine(A());/*</bind>*/
    }
    private int A()
    {
        var s = """";
        if (int.TryParse(s, out var i))
        {
            return i;
        }
        else
        {
            return -1;
        }
    }
}
";
            string expectedOperationTree = @"
IConditionalOperation (OperationKind.Conditional, Type: null) (Syntax: 'if (true) ... eLine(A());')
  Condition: 
    ILiteralOperation (OperationKind.Literal, Type: System.Boolean, Constant: True) (Syntax: 'true')
  WhenTrue: 
    IExpressionStatementOperation (OperationKind.ExpressionStatement, Type: null) (Syntax: 'System.Cons ... eLine(A());')
      Expression: 
        IInvocationOperation (void System.Console.WriteLine(System.Int32 value)) (OperationKind.Invocation, Type: System.Void) (Syntax: 'System.Cons ... teLine(A())')
          Instance Receiver: 
            null
          Arguments(1):
              IArgumentOperation (ArgumentKind.Explicit, Matching Parameter: value) (OperationKind.Argument, Type: null) (Syntax: 'A()')
                IInvocationOperation ( System.Int32 P.A()) (OperationKind.Invocation, Type: System.Int32) (Syntax: 'A()')
                  Instance Receiver: 
                    IInstanceReferenceOperation (ReferenceKind: ContainingTypeInstance) (OperationKind.InstanceReference, Type: P, IsImplicit) (Syntax: 'A')
                  Arguments(0)
                InConversion: CommonConversion (Exists: True, IsIdentity: True, IsNumeric: False, IsReference: False, IsUserDefined: False) (MethodSymbol: null)
                OutConversion: CommonConversion (Exists: True, IsIdentity: True, IsNumeric: False, IsReference: False, IsUserDefined: False) (MethodSymbol: null)
  WhenFalse: 
    null
";
            var expectedDiagnostics = DiagnosticDescription.None;

            VerifyOperationTreeAndDiagnosticsForTest<IfStatementSyntax>(source, expectedOperationTree, expectedDiagnostics);
        }

        [CompilerTrait(CompilerFeature.IOperation)]
        [Fact, WorkItem(17601, "https://github.com/dotnet/roslyn/issues/17601")]
        public void IIfstatementExplicitEmbeddedOutVar()
        {
            string source = @"
class P
{
    private void M()
    {
        var s = ""data"";
        /*<bind>*/if (true)
        {
            A(int.TryParse(s, out var i));
        }/*</bind>*/
    }
    private void A(bool flag)
    {
        if (flag)
        {
            System.Console.WriteLine(""Result1"");
        }
    }
}
";
            string expectedOperationTree = @"
IConditionalOperation (OperationKind.Conditional, Type: null) (Syntax: 'if (true) ... }')
  Condition: 
    ILiteralOperation (OperationKind.Literal, Type: System.Boolean, Constant: True) (Syntax: 'true')
  WhenTrue: 
    IBlockOperation (1 statements, 1 locals) (OperationKind.Block, Type: null) (Syntax: '{ ... }')
      Locals: Local_1: System.Int32 i
      IExpressionStatementOperation (OperationKind.ExpressionStatement, Type: null) (Syntax: 'A(int.TryPa ... ut var i));')
        Expression: 
          IInvocationOperation ( void P.A(System.Boolean flag)) (OperationKind.Invocation, Type: System.Void) (Syntax: 'A(int.TryPa ... out var i))')
            Instance Receiver: 
              IInstanceReferenceOperation (ReferenceKind: ContainingTypeInstance) (OperationKind.InstanceReference, Type: P, IsImplicit) (Syntax: 'A')
            Arguments(1):
                IArgumentOperation (ArgumentKind.Explicit, Matching Parameter: flag) (OperationKind.Argument, Type: null) (Syntax: 'int.TryPars ...  out var i)')
                  IInvocationOperation (System.Boolean System.Int32.TryParse(System.String s, out System.Int32 result)) (OperationKind.Invocation, Type: System.Boolean) (Syntax: 'int.TryPars ...  out var i)')
                    Instance Receiver: 
                      null
                    Arguments(2):
                        IArgumentOperation (ArgumentKind.Explicit, Matching Parameter: s) (OperationKind.Argument, Type: null) (Syntax: 's')
                          ILocalReferenceOperation: s (OperationKind.LocalReference, Type: System.String) (Syntax: 's')
                          InConversion: CommonConversion (Exists: True, IsIdentity: True, IsNumeric: False, IsReference: False, IsUserDefined: False) (MethodSymbol: null)
                          OutConversion: CommonConversion (Exists: True, IsIdentity: True, IsNumeric: False, IsReference: False, IsUserDefined: False) (MethodSymbol: null)
                        IArgumentOperation (ArgumentKind.Explicit, Matching Parameter: result) (OperationKind.Argument, Type: null) (Syntax: 'out var i')
                          IDeclarationExpressionOperation (OperationKind.DeclarationExpression, Type: System.Int32) (Syntax: 'var i')
                            ILocalReferenceOperation: i (IsDeclaration: True) (OperationKind.LocalReference, Type: System.Int32) (Syntax: 'i')
                          InConversion: CommonConversion (Exists: True, IsIdentity: True, IsNumeric: False, IsReference: False, IsUserDefined: False) (MethodSymbol: null)
                          OutConversion: CommonConversion (Exists: True, IsIdentity: True, IsNumeric: False, IsReference: False, IsUserDefined: False) (MethodSymbol: null)
                  InConversion: CommonConversion (Exists: True, IsIdentity: True, IsNumeric: False, IsReference: False, IsUserDefined: False) (MethodSymbol: null)
                  OutConversion: CommonConversion (Exists: True, IsIdentity: True, IsNumeric: False, IsReference: False, IsUserDefined: False) (MethodSymbol: null)
  WhenFalse: 
    null
";
            var expectedDiagnostics = DiagnosticDescription.None;

            VerifyOperationTreeAndDiagnosticsForTest<IfStatementSyntax>(source, expectedOperationTree, expectedDiagnostics);
        }

        [CompilerTrait(CompilerFeature.IOperation)]
        [Fact, WorkItem(17601, "https://github.com/dotnet/roslyn/issues/17601")]
        public void IIfstatementImplicitEmbeddedOutVar()
        {
            string source = @"
class Program
{
    static void Main(string[] args)
    {
        object o = 25;
        /*<bind>*/if (true)
            A(o is int i, 1);/*</bind>*/
    }

    private static void A(bool flag, int number)
    {
        if (flag)
        {
            System.Console.WriteLine(new string('*', number));
        }
    }
}
";
            string expectedOperationTree = @"
IConditionalOperation (OperationKind.Conditional, Type: null) (Syntax: 'if (true) ...  int i, 1);')
  Condition: 
    ILiteralOperation (OperationKind.Literal, Type: System.Boolean, Constant: True) (Syntax: 'true')
  WhenTrue: 
    IBlockOperation (1 statements, 1 locals) (OperationKind.Block, Type: null, IsImplicit) (Syntax: 'A(o is int i, 1);')
      Locals: Local_1: System.Int32 i
      IExpressionStatementOperation (OperationKind.ExpressionStatement, Type: null) (Syntax: 'A(o is int i, 1);')
        Expression: 
          IInvocationOperation (void Program.A(System.Boolean flag, System.Int32 number)) (OperationKind.Invocation, Type: System.Void) (Syntax: 'A(o is int i, 1)')
            Instance Receiver: 
              null
            Arguments(2):
                IArgumentOperation (ArgumentKind.Explicit, Matching Parameter: flag) (OperationKind.Argument, Type: null) (Syntax: 'o is int i')
                  IIsPatternOperation (OperationKind.IsPattern, Type: System.Boolean) (Syntax: 'o is int i')
                    Value: 
                      ILocalReferenceOperation: o (OperationKind.LocalReference, Type: System.Object) (Syntax: 'o')
                    Pattern: 
                      IDeclarationPatternOperation (OperationKind.DeclarationPattern, Type: null) (Syntax: 'int i') (InputType: System.Object, DeclaredSymbol: System.Int32 i, MatchesNull: False)
                  InConversion: CommonConversion (Exists: True, IsIdentity: True, IsNumeric: False, IsReference: False, IsUserDefined: False) (MethodSymbol: null)
                  OutConversion: CommonConversion (Exists: True, IsIdentity: True, IsNumeric: False, IsReference: False, IsUserDefined: False) (MethodSymbol: null)
                IArgumentOperation (ArgumentKind.Explicit, Matching Parameter: number) (OperationKind.Argument, Type: null) (Syntax: '1')
                  ILiteralOperation (OperationKind.Literal, Type: System.Int32, Constant: 1) (Syntax: '1')
                  InConversion: CommonConversion (Exists: True, IsIdentity: True, IsNumeric: False, IsReference: False, IsUserDefined: False) (MethodSymbol: null)
                  OutConversion: CommonConversion (Exists: True, IsIdentity: True, IsNumeric: False, IsReference: False, IsUserDefined: False) (MethodSymbol: null)
  WhenFalse: 
    null
";
            var expectedDiagnostics = DiagnosticDescription.None;

            VerifyOperationTreeAndDiagnosticsForTest<IfStatementSyntax>(source, expectedOperationTree, expectedDiagnostics);
        }

        [CompilerTrait(CompilerFeature.IOperation)]
        [Fact, WorkItem(17601, "https://github.com/dotnet/roslyn/issues/17601")]
        public void IIfstatementWithConditionPattern()
        {
            string source = @"
using System;

class P
{
    private void M()
    {
        object obj = ""pattern"";

        /*<bind>*/if (obj is string str)
        {
            Console.WriteLine(str);
        }/*</bind>*/
    }
}
";
            string expectedOperationTree = @"
IConditionalOperation (OperationKind.Conditional, Type: null) (Syntax: 'if (obj is  ... }')
  Condition: 
    IIsPatternOperation (OperationKind.IsPattern, Type: System.Boolean) (Syntax: 'obj is string str')
      Value: 
        ILocalReferenceOperation: obj (OperationKind.LocalReference, Type: System.Object) (Syntax: 'obj')
      Pattern: 
        IDeclarationPatternOperation (OperationKind.DeclarationPattern, Type: null) (Syntax: 'string str') (InputType: System.Object, DeclaredSymbol: System.String str, MatchesNull: False)
  WhenTrue: 
    IBlockOperation (1 statements) (OperationKind.Block, Type: null) (Syntax: '{ ... }')
      IExpressionStatementOperation (OperationKind.ExpressionStatement, Type: null) (Syntax: 'Console.WriteLine(str);')
        Expression: 
          IInvocationOperation (void System.Console.WriteLine(System.String value)) (OperationKind.Invocation, Type: System.Void) (Syntax: 'Console.WriteLine(str)')
            Instance Receiver: 
              null
            Arguments(1):
                IArgumentOperation (ArgumentKind.Explicit, Matching Parameter: value) (OperationKind.Argument, Type: null) (Syntax: 'str')
                  ILocalReferenceOperation: str (OperationKind.LocalReference, Type: System.String) (Syntax: 'str')
                  InConversion: CommonConversion (Exists: True, IsIdentity: True, IsNumeric: False, IsReference: False, IsUserDefined: False) (MethodSymbol: null)
                  OutConversion: CommonConversion (Exists: True, IsIdentity: True, IsNumeric: False, IsReference: False, IsUserDefined: False) (MethodSymbol: null)
  WhenFalse: 
    null
";
            var expectedDiagnostics = DiagnosticDescription.None;

            VerifyOperationTreeAndDiagnosticsForTest<IfStatementSyntax>(source, expectedOperationTree, expectedDiagnostics);
        }

        [CompilerTrait(CompilerFeature.IOperation)]
        [Fact, WorkItem(17601, "https://github.com/dotnet/roslyn/issues/17601")]
        public void IIfstatementWithPattern()
        {
            string source = @"
class Program
{
    static void Main(string[] args)
    {
        /*<bind>*/if (true)
            A(25);/*</bind>*/
    }

    private static void A(object o)
    {
        if (o is null) return;
        if (!(o is int i)) return;
        System.Console.WriteLine(new string('*', i));
    }
}
";
            string expectedOperationTree = @"
IConditionalOperation (OperationKind.Conditional, Type: null) (Syntax: 'if (true) ... A(25);')
  Condition: 
    ILiteralOperation (OperationKind.Literal, Type: System.Boolean, Constant: True) (Syntax: 'true')
  WhenTrue: 
    IExpressionStatementOperation (OperationKind.ExpressionStatement, Type: null) (Syntax: 'A(25);')
      Expression: 
        IInvocationOperation (void Program.A(System.Object o)) (OperationKind.Invocation, Type: System.Void) (Syntax: 'A(25)')
          Instance Receiver: 
            null
          Arguments(1):
              IArgumentOperation (ArgumentKind.Explicit, Matching Parameter: o) (OperationKind.Argument, Type: null) (Syntax: '25')
                IConversionOperation (TryCast: False, Unchecked) (OperationKind.Conversion, Type: System.Object, IsImplicit) (Syntax: '25')
                  Conversion: CommonConversion (Exists: True, IsIdentity: False, IsNumeric: False, IsReference: False, IsUserDefined: False) (MethodSymbol: null)
                  Operand: 
                    ILiteralOperation (OperationKind.Literal, Type: System.Int32, Constant: 25) (Syntax: '25')
                InConversion: CommonConversion (Exists: True, IsIdentity: True, IsNumeric: False, IsReference: False, IsUserDefined: False) (MethodSymbol: null)
                OutConversion: CommonConversion (Exists: True, IsIdentity: True, IsNumeric: False, IsReference: False, IsUserDefined: False) (MethodSymbol: null)
  WhenFalse: 
    null
";
            var expectedDiagnostics = DiagnosticDescription.None;

            VerifyOperationTreeAndDiagnosticsForTest<IfStatementSyntax>(source, expectedOperationTree, expectedDiagnostics);
        }

        [CompilerTrait(CompilerFeature.IOperation)]
        [Fact, WorkItem(17601, "https://github.com/dotnet/roslyn/issues/17601")]
        public void IIfstatementWithEmbeddedPattern()
        {
            string source = @"
class Program
{
    static void Main(string[] args)
    {
        object o = 25;
        /*<bind>*/if (true)
        {
            A(o is int i, 1);
        }/*</bind>*/
    }

    private static void A(bool flag, int number)
    {
        if (flag)
        {
            System.Console.WriteLine(new string('*', number));
        }
    }
}
";
            string expectedOperationTree = @"
IConditionalOperation (OperationKind.Conditional, Type: null) (Syntax: 'if (true) ... }')
  Condition: 
    ILiteralOperation (OperationKind.Literal, Type: System.Boolean, Constant: True) (Syntax: 'true')
  WhenTrue: 
    IBlockOperation (1 statements, 1 locals) (OperationKind.Block, Type: null) (Syntax: '{ ... }')
      Locals: Local_1: System.Int32 i
      IExpressionStatementOperation (OperationKind.ExpressionStatement, Type: null) (Syntax: 'A(o is int i, 1);')
        Expression: 
          IInvocationOperation (void Program.A(System.Boolean flag, System.Int32 number)) (OperationKind.Invocation, Type: System.Void) (Syntax: 'A(o is int i, 1)')
            Instance Receiver: 
              null
            Arguments(2):
                IArgumentOperation (ArgumentKind.Explicit, Matching Parameter: flag) (OperationKind.Argument, Type: null) (Syntax: 'o is int i')
                  IIsPatternOperation (OperationKind.IsPattern, Type: System.Boolean) (Syntax: 'o is int i')
                    Value: 
                      ILocalReferenceOperation: o (OperationKind.LocalReference, Type: System.Object) (Syntax: 'o')
                    Pattern: 
                      IDeclarationPatternOperation (OperationKind.DeclarationPattern, Type: null) (Syntax: 'int i') (InputType: System.Object, DeclaredSymbol: System.Int32 i, MatchesNull: False)
                  InConversion: CommonConversion (Exists: True, IsIdentity: True, IsNumeric: False, IsReference: False, IsUserDefined: False) (MethodSymbol: null)
                  OutConversion: CommonConversion (Exists: True, IsIdentity: True, IsNumeric: False, IsReference: False, IsUserDefined: False) (MethodSymbol: null)
                IArgumentOperation (ArgumentKind.Explicit, Matching Parameter: number) (OperationKind.Argument, Type: null) (Syntax: '1')
                  ILiteralOperation (OperationKind.Literal, Type: System.Int32, Constant: 1) (Syntax: '1')
                  InConversion: CommonConversion (Exists: True, IsIdentity: True, IsNumeric: False, IsReference: False, IsUserDefined: False) (MethodSymbol: null)
                  OutConversion: CommonConversion (Exists: True, IsIdentity: True, IsNumeric: False, IsReference: False, IsUserDefined: False) (MethodSymbol: null)
  WhenFalse: 
    null
";
            var expectedDiagnostics = DiagnosticDescription.None;

            VerifyOperationTreeAndDiagnosticsForTest<IfStatementSyntax>(source, expectedOperationTree, expectedDiagnostics);
        }

        [CompilerTrait(CompilerFeature.IOperation)]
        [Fact, WorkItem(27866, "https://github.com/dotnet/roslyn/issues/27866")]
        public void IIfstatementWithIfMissing()
        {
            string source = @"
using System;

class P
{
    private void M()
    {
        /*<bind>*/else
        {
            Console.WriteLine(new string('a', 5));
        }
/*</bind>*/    }
}
";
            string expectedOperationTree = @"
IConditionalOperation (OperationKind.Conditional, Type: null) (Syntax: '/*<bind>*/e ... }')
  Condition: 
    IInvalidOperation (OperationKind.Invalid, Type: null) (Syntax: '')
      Children(0)
  WhenTrue: 
    IExpressionStatementOperation (OperationKind.ExpressionStatement, Type: null) (Syntax: '')
      Expression: 
        IInvalidOperation (OperationKind.Invalid, Type: null) (Syntax: '')
          Children(0)
  WhenFalse: 
    IBlockOperation (1 statements) (OperationKind.Block, Type: null) (Syntax: '{ ... }')
      IExpressionStatementOperation (OperationKind.ExpressionStatement, Type: null) (Syntax: 'Console.Wri ... g('a', 5));')
        Expression: 
          IInvocationOperation (void System.Console.WriteLine(System.String value)) (OperationKind.Invocation, Type: System.Void) (Syntax: 'Console.Wri ... ng('a', 5))')
            Instance Receiver: 
              null
            Arguments(1):
                IArgumentOperation (ArgumentKind.Explicit, Matching Parameter: value) (OperationKind.Argument, Type: null) (Syntax: 'new string('a', 5)')
                  IObjectCreationOperation (Constructor: System.String..ctor(System.Char c, System.Int32 count)) (OperationKind.ObjectCreation, Type: System.String) (Syntax: 'new string('a', 5)')
                    Arguments(2):
                        IArgumentOperation (ArgumentKind.Explicit, Matching Parameter: c) (OperationKind.Argument, Type: null) (Syntax: ''a'')
                          ILiteralOperation (OperationKind.Literal, Type: System.Char, Constant: a) (Syntax: ''a'')
                          InConversion: CommonConversion (Exists: True, IsIdentity: True, IsNumeric: False, IsReference: False, IsUserDefined: False) (MethodSymbol: null)
                          OutConversion: CommonConversion (Exists: True, IsIdentity: True, IsNumeric: False, IsReference: False, IsUserDefined: False) (MethodSymbol: null)
                        IArgumentOperation (ArgumentKind.Explicit, Matching Parameter: count) (OperationKind.Argument, Type: null) (Syntax: '5')
                          ILiteralOperation (OperationKind.Literal, Type: System.Int32, Constant: 5) (Syntax: '5')
                          InConversion: CommonConversion (Exists: True, IsIdentity: True, IsNumeric: False, IsReference: False, IsUserDefined: False) (MethodSymbol: null)
                          OutConversion: CommonConversion (Exists: True, IsIdentity: True, IsNumeric: False, IsReference: False, IsUserDefined: False) (MethodSymbol: null)
                    Initializer: 
                      null
                  InConversion: CommonConversion (Exists: True, IsIdentity: True, IsNumeric: False, IsReference: False, IsUserDefined: False) (MethodSymbol: null)
                  OutConversion: CommonConversion (Exists: True, IsIdentity: True, IsNumeric: False, IsReference: False, IsUserDefined: False) (MethodSymbol: null)
";
            var expectedDiagnostics = new DiagnosticDescription[] {
                // file.cs(7,6): error CS8641: 'else' cannot start a statement.
                //     {
                Diagnostic(ErrorCode.ERR_ElseCannotStartStatement, "").WithLocation(7, 6),
                // file.cs(7,6): error CS1003: Syntax error, '(' expected
                //     {
                Diagnostic(ErrorCode.ERR_SyntaxError, "").WithArguments("(", "else").WithLocation(7, 6),
                // file.cs(7,6): error CS1525: Invalid expression term 'else'
                //     {
                Diagnostic(ErrorCode.ERR_InvalidExprTerm, "").WithArguments("else").WithLocation(7, 6),
                // file.cs(7,6): error CS1026: ) expected
                //     {
                Diagnostic(ErrorCode.ERR_CloseParenExpected, "").WithLocation(7, 6),
                // file.cs(7,6): error CS1525: Invalid expression term 'else'
                //     {
                Diagnostic(ErrorCode.ERR_InvalidExprTerm, "").WithArguments("else").WithLocation(7, 6),
                // file.cs(7,6): error CS1002: ; expected
                //     {
                Diagnostic(ErrorCode.ERR_SemicolonExpected, "").WithLocation(7, 6)
            };

            VerifyOperationTreeAndDiagnosticsForTest<IfStatementSyntax>(source, expectedOperationTree, expectedDiagnostics);
        }

        [CompilerTrait(CompilerFeature.IOperation)]
        [Fact, WorkItem(27866, "https://github.com/dotnet/roslyn/issues/27866")]
        public void IIfstatementWithDoubleElse()
        {
            string source = @"
using System;

class P
{
    private void Op()
    {
    }

    private void M(bool flag)
    {
        /*<bind>*/{
            if (flag)
            {
                Op();
            }
            else
            {
                Console.WriteLine(flag);
            }
            else 
            {
                Console.WriteLine(!flag);
            }
        }/*</bind>*/
    }
}
";
            string expectedOperationTree = @"
IBlockOperation (2 statements) (OperationKind.Block, Type: null, IsInvalid) (Syntax: '{ ... }')
  IConditionalOperation (OperationKind.Conditional, Type: null, IsInvalid) (Syntax: 'if (flag) ... }')
    Condition: 
      IParameterReferenceOperation: flag (OperationKind.ParameterReference, Type: System.Boolean) (Syntax: 'flag')
    WhenTrue: 
      IBlockOperation (1 statements) (OperationKind.Block, Type: null) (Syntax: '{ ... }')
        IExpressionStatementOperation (OperationKind.ExpressionStatement, Type: null) (Syntax: 'Op();')
          Expression: 
            IInvocationOperation ( void P.Op()) (OperationKind.Invocation, Type: System.Void) (Syntax: 'Op()')
              Instance Receiver: 
                IInstanceReferenceOperation (ReferenceKind: ContainingTypeInstance) (OperationKind.InstanceReference, Type: P, IsImplicit) (Syntax: 'Op')
              Arguments(0)
    WhenFalse: 
      IBlockOperation (1 statements) (OperationKind.Block, Type: null, IsInvalid) (Syntax: '{ ... }')
        IExpressionStatementOperation (OperationKind.ExpressionStatement, Type: null) (Syntax: 'Console.WriteLine(flag);')
          Expression: 
            IInvocationOperation (void System.Console.WriteLine(System.Boolean value)) (OperationKind.Invocation, Type: System.Void) (Syntax: 'Console.WriteLine(flag)')
              Instance Receiver: 
                null
              Arguments(1):
                  IArgumentOperation (ArgumentKind.Explicit, Matching Parameter: value) (OperationKind.Argument, Type: null) (Syntax: 'flag')
                    IParameterReferenceOperation: flag (OperationKind.ParameterReference, Type: System.Boolean) (Syntax: 'flag')
                    InConversion: CommonConversion (Exists: True, IsIdentity: True, IsNumeric: False, IsReference: False, IsUserDefined: False) (MethodSymbol: null)
                    OutConversion: CommonConversion (Exists: True, IsIdentity: True, IsNumeric: False, IsReference: False, IsUserDefined: False) (MethodSymbol: null)
  IConditionalOperation (OperationKind.Conditional, Type: null) (Syntax: 'else ... }')
    Condition: 
      IInvalidOperation (OperationKind.Invalid, Type: null) (Syntax: '')
        Children(0)
    WhenTrue: 
      IExpressionStatementOperation (OperationKind.ExpressionStatement, Type: null) (Syntax: '')
        Expression: 
          IInvalidOperation (OperationKind.Invalid, Type: null) (Syntax: '')
            Children(0)
    WhenFalse: 
      IBlockOperation (1 statements) (OperationKind.Block, Type: null) (Syntax: '{ ... }')
        IExpressionStatementOperation (OperationKind.ExpressionStatement, Type: null) (Syntax: 'Console.Wri ... ine(!flag);')
          Expression: 
            IInvocationOperation (void System.Console.WriteLine(System.Boolean value)) (OperationKind.Invocation, Type: System.Void) (Syntax: 'Console.WriteLine(!flag)')
              Instance Receiver: 
                null
              Arguments(1):
                  IArgumentOperation (ArgumentKind.Explicit, Matching Parameter: value) (OperationKind.Argument, Type: null) (Syntax: '!flag')
<<<<<<< HEAD
                    IUnaryOperation (UnaryOperatorKind.Not) (OperationKind.UnaryOperator, Type: System.Boolean) (Syntax: '!flag')
=======
                    IUnaryOperation (UnaryOperatorKind.Not) (OperationKind.Unary, Type: System.Boolean) (Syntax: '!flag')
>>>>>>> 33c1f2fa
                      Operand: 
                        IParameterReferenceOperation: flag (OperationKind.ParameterReference, Type: System.Boolean) (Syntax: 'flag')
                    InConversion: CommonConversion (Exists: True, IsIdentity: True, IsNumeric: False, IsReference: False, IsUserDefined: False) (MethodSymbol: null)
                    OutConversion: CommonConversion (Exists: True, IsIdentity: True, IsNumeric: False, IsReference: False, IsUserDefined: False) (MethodSymbol: null)
";
            var expectedDiagnostics = new DiagnosticDescription[] {
                // file.cs(20,14): error CS8641: 'else' cannot start a statement.
                //             }
                Diagnostic(ErrorCode.ERR_ElseCannotStartStatement, "").WithLocation(20, 14),
                // file.cs(20,14): error CS1003: Syntax error, '(' expected
                //             }
                Diagnostic(ErrorCode.ERR_SyntaxError, "").WithArguments("(", "else").WithLocation(20, 14),
                // file.cs(20,14): error CS1525: Invalid expression term 'else'
                //             }
                Diagnostic(ErrorCode.ERR_InvalidExprTerm, "").WithArguments("else").WithLocation(20, 14),
                // file.cs(20,14): error CS1026: ) expected
                //             }
                Diagnostic(ErrorCode.ERR_CloseParenExpected, "").WithLocation(20, 14),
                // file.cs(20,14): error CS1525: Invalid expression term 'else'
                //             }
                Diagnostic(ErrorCode.ERR_InvalidExprTerm, "").WithArguments("else").WithLocation(20, 14),
                // file.cs(20,14): error CS1002: ; expected
                //             }
                Diagnostic(ErrorCode.ERR_SemicolonExpected, "").WithLocation(20, 14)
            };

            VerifyOperationTreeAndDiagnosticsForTest<BlockSyntax>(source, expectedOperationTree, expectedDiagnostics);
        }

        [CompilerTrait(CompilerFeature.IOperation)]
        [Fact, WorkItem(27866, "https://github.com/dotnet/roslyn/issues/27866")]
        public void IIfstatementWithElseKeywordPlacedAsIfEmbeddedStatement()
        {
            string source = @"
using System;

class P
{
    private void Op()
    {
    }

    private void M(bool flag)
    {
        /*<bind>*/if (flag)
        else
        {
            Op();
        }
/*</bind>*/    }
}
";
            string expectedOperationTree = @"
IConditionalOperation (OperationKind.Conditional, Type: null, IsInvalid) (Syntax: 'if (flag) ... }')
  Condition: 
    IParameterReferenceOperation: flag (OperationKind.ParameterReference, Type: System.Boolean) (Syntax: 'flag')
  WhenTrue: 
    IConditionalOperation (OperationKind.Conditional, Type: null) (Syntax: 'else ... }')
      Condition: 
        IInvalidOperation (OperationKind.Invalid, Type: null) (Syntax: '')
          Children(0)
      WhenTrue: 
        IExpressionStatementOperation (OperationKind.ExpressionStatement, Type: null) (Syntax: '')
          Expression: 
            IInvalidOperation (OperationKind.Invalid, Type: null) (Syntax: '')
              Children(0)
      WhenFalse: 
        IBlockOperation (1 statements) (OperationKind.Block, Type: null) (Syntax: '{ ... }')
          IExpressionStatementOperation (OperationKind.ExpressionStatement, Type: null) (Syntax: 'Op();')
            Expression: 
              IInvocationOperation ( void P.Op()) (OperationKind.Invocation, Type: System.Void) (Syntax: 'Op()')
                Instance Receiver: 
                  IInstanceReferenceOperation (ReferenceKind: ContainingTypeInstance) (OperationKind.InstanceReference, Type: P, IsImplicit) (Syntax: 'Op')
                Arguments(0)
  WhenFalse: 
    null
";
            var expectedDiagnostics = new DiagnosticDescription[] {
                // file.cs(12,28): error CS8641: 'else' cannot start a statement.
                //         /*<bind>*/if (flag)
                Diagnostic(ErrorCode.ERR_ElseCannotStartStatement, "").WithLocation(12, 28),
                // file.cs(12,28): error CS1003: Syntax error, '(' expected
                //         /*<bind>*/if (flag)
                Diagnostic(ErrorCode.ERR_SyntaxError, "").WithArguments("(", "else").WithLocation(12, 28),
                // file.cs(12,28): error CS1525: Invalid expression term 'else'
                //         /*<bind>*/if (flag)
                Diagnostic(ErrorCode.ERR_InvalidExprTerm, "").WithArguments("else").WithLocation(12, 28),
                // file.cs(12,28): error CS1026: ) expected
                //         /*<bind>*/if (flag)
                Diagnostic(ErrorCode.ERR_CloseParenExpected, "").WithLocation(12, 28),
                // file.cs(12,28): error CS1525: Invalid expression term 'else'
                //         /*<bind>*/if (flag)
                Diagnostic(ErrorCode.ERR_InvalidExprTerm, "").WithArguments("else").WithLocation(12, 28),
                // file.cs(12,28): error CS1002: ; expected
                //         /*<bind>*/if (flag)
                Diagnostic(ErrorCode.ERR_SemicolonExpected, "").WithLocation(12, 28)
            };

            VerifyOperationTreeAndDiagnosticsForTest<IfStatementSyntax>(source, expectedOperationTree, expectedDiagnostics);
        }

        [CompilerTrait(CompilerFeature.IOperation)]
        [Fact, WorkItem(27866, "https://github.com/dotnet/roslyn/issues/27866")]
        public void IIfstatementWithIfKeywordMissingAndDoubleElseKeywordsPresent()
        {
            string source = @"
using System;

class P
{
    private void Op()
    {
    }

    private void M()
    {
        /*<bind>*/{
            else
            {
            }
            else
            {
                Op();
            }
        }/*</bind>*/
    }
}
";
            string expectedOperationTree = @"
IBlockOperation (2 statements) (OperationKind.Block, Type: null, IsInvalid) (Syntax: '{ ... }')
  IConditionalOperation (OperationKind.Conditional, Type: null, IsInvalid) (Syntax: 'else ... }')
    Condition: 
      IInvalidOperation (OperationKind.Invalid, Type: null) (Syntax: '')
        Children(0)
    WhenTrue: 
      IExpressionStatementOperation (OperationKind.ExpressionStatement, Type: null) (Syntax: '')
        Expression: 
          IInvalidOperation (OperationKind.Invalid, Type: null) (Syntax: '')
            Children(0)
    WhenFalse: 
      IBlockOperation (0 statements) (OperationKind.Block, Type: null, IsInvalid) (Syntax: '{ ... }')
  IConditionalOperation (OperationKind.Conditional, Type: null) (Syntax: 'else ... }')
    Condition: 
      IInvalidOperation (OperationKind.Invalid, Type: null) (Syntax: '')
        Children(0)
    WhenTrue: 
      IExpressionStatementOperation (OperationKind.ExpressionStatement, Type: null) (Syntax: '')
        Expression: 
          IInvalidOperation (OperationKind.Invalid, Type: null) (Syntax: '')
            Children(0)
    WhenFalse: 
      IBlockOperation (1 statements) (OperationKind.Block, Type: null) (Syntax: '{ ... }')
        IExpressionStatementOperation (OperationKind.ExpressionStatement, Type: null) (Syntax: 'Op();')
          Expression: 
            IInvocationOperation ( void P.Op()) (OperationKind.Invocation, Type: System.Void) (Syntax: 'Op()')
              Instance Receiver: 
                IInstanceReferenceOperation (ReferenceKind: ContainingTypeInstance) (OperationKind.InstanceReference, Type: P, IsImplicit) (Syntax: 'Op')
              Arguments(0)
";
            var expectedDiagnostics = new DiagnosticDescription[] {
                // file.cs(12,20): error CS8641: 'else' cannot start a statement.
                //         /*<bind>*/{
                Diagnostic(ErrorCode.ERR_ElseCannotStartStatement, "").WithLocation(12, 20),
                // file.cs(12,20): error CS1003: Syntax error, '(' expected
                //         /*<bind>*/{
                Diagnostic(ErrorCode.ERR_SyntaxError, "").WithArguments("(", "else").WithLocation(12, 20),
                // file.cs(12,20): error CS1525: Invalid expression term 'else'
                //         /*<bind>*/{
                Diagnostic(ErrorCode.ERR_InvalidExprTerm, "").WithArguments("else").WithLocation(12, 20),
                // file.cs(12,20): error CS1026: ) expected
                //         /*<bind>*/{
                Diagnostic(ErrorCode.ERR_CloseParenExpected, "").WithLocation(12, 20),
                // file.cs(12,20): error CS1525: Invalid expression term 'else'
                //         /*<bind>*/{
                Diagnostic(ErrorCode.ERR_InvalidExprTerm, "").WithArguments("else").WithLocation(12, 20),
                // file.cs(12,20): error CS1002: ; expected
                //         /*<bind>*/{
                Diagnostic(ErrorCode.ERR_SemicolonExpected, "").WithLocation(12, 20),
                // file.cs(15,14): error CS8641: 'else' cannot start a statement.
                //             }
                Diagnostic(ErrorCode.ERR_ElseCannotStartStatement, "").WithLocation(15, 14),
                // file.cs(15,14): error CS1003: Syntax error, '(' expected
                //             }
                Diagnostic(ErrorCode.ERR_SyntaxError, "").WithArguments("(", "else").WithLocation(15, 14),
                // file.cs(15,14): error CS1525: Invalid expression term 'else'
                //             }
                Diagnostic(ErrorCode.ERR_InvalidExprTerm, "").WithArguments("else").WithLocation(15, 14),
                // file.cs(15,14): error CS1026: ) expected
                //             }
                Diagnostic(ErrorCode.ERR_CloseParenExpected, "").WithLocation(15, 14),
                // file.cs(15,14): error CS1525: Invalid expression term 'else'
                //             }
                Diagnostic(ErrorCode.ERR_InvalidExprTerm, "").WithArguments("else").WithLocation(15, 14),
                // file.cs(15,14): error CS1002: ; expected
                //             }
                Diagnostic(ErrorCode.ERR_SemicolonExpected, "").WithLocation(15, 14)
            };

            VerifyOperationTreeAndDiagnosticsForTest<BlockSyntax>(source, expectedOperationTree, expectedDiagnostics);
        }

        [CompilerTrait(CompilerFeature.IOperation)]
        [Fact, WorkItem(17601, "https://github.com/dotnet/roslyn/issues/17601")]
        public void IIfstatementWithElseMissing()
        {
            string source = @"
using System;

class P
{
    private void M()
    {
        object obj = ""pattern"";

        /*<bind>*/if (obj is string str)
        {
            Console.WriteLine(str);
        }
        else
/*</bind>*/    }
}
";
            string expectedOperationTree = @"
IConditionalOperation (OperationKind.Conditional, Type: null, IsInvalid) (Syntax: 'if (obj is  ... else')
  Condition: 
    IIsPatternOperation (OperationKind.IsPattern, Type: System.Boolean) (Syntax: 'obj is string str')
      Value: 
        ILocalReferenceOperation: obj (OperationKind.LocalReference, Type: System.Object) (Syntax: 'obj')
      Pattern: 
        IDeclarationPatternOperation (OperationKind.DeclarationPattern, Type: null) (Syntax: 'string str') (InputType: System.Object, DeclaredSymbol: System.String str, MatchesNull: False)
  WhenTrue: 
    IBlockOperation (1 statements) (OperationKind.Block, Type: null) (Syntax: '{ ... }')
      IExpressionStatementOperation (OperationKind.ExpressionStatement, Type: null) (Syntax: 'Console.WriteLine(str);')
        Expression: 
          IInvocationOperation (void System.Console.WriteLine(System.String value)) (OperationKind.Invocation, Type: System.Void) (Syntax: 'Console.WriteLine(str)')
            Instance Receiver: 
              null
            Arguments(1):
                IArgumentOperation (ArgumentKind.Explicit, Matching Parameter: value) (OperationKind.Argument, Type: null) (Syntax: 'str')
                  ILocalReferenceOperation: str (OperationKind.LocalReference, Type: System.String) (Syntax: 'str')
                  InConversion: CommonConversion (Exists: True, IsIdentity: True, IsNumeric: False, IsReference: False, IsUserDefined: False) (MethodSymbol: null)
                  OutConversion: CommonConversion (Exists: True, IsIdentity: True, IsNumeric: False, IsReference: False, IsUserDefined: False) (MethodSymbol: null)
  WhenFalse: 
    IExpressionStatementOperation (OperationKind.ExpressionStatement, Type: null) (Syntax: '')
      Expression: 
        IInvalidOperation (OperationKind.Invalid, Type: null) (Syntax: '')
          Children(0)
";
            var expectedDiagnostics = new DiagnosticDescription[] {
                // CS1525: Invalid expression term '}'
                //         else
                Diagnostic(ErrorCode.ERR_InvalidExprTerm, "").WithArguments("}").WithLocation(14, 13),
                // CS1002: ; expected
                //         else
                Diagnostic(ErrorCode.ERR_SemicolonExpected, "").WithLocation(14, 13)
            };

            VerifyOperationTreeAndDiagnosticsForTest<IfStatementSyntax>(source, expectedOperationTree, expectedDiagnostics);
        }

        [CompilerTrait(CompilerFeature.IOperation)]
        [Fact, WorkItem(17601, "https://github.com/dotnet/roslyn/issues/17601")]
        public void IIfstatementWithConditionMissing()
        {
            string source = @"
using System;

class P
{
    private void M()
    {
        int a = 1;
        /*<bind>*/if ()
        {
            a = 2;
        }
        else
        {
            a = 3;
        }/*</bind>*/
    }
}
";
            string expectedOperationTree = @"
IConditionalOperation (OperationKind.Conditional, Type: null, IsInvalid) (Syntax: 'if () ... }')
  Condition: 
    IInvalidOperation (OperationKind.Invalid, Type: null, IsInvalid) (Syntax: '')
      Children(0)
  WhenTrue: 
    IBlockOperation (1 statements) (OperationKind.Block, Type: null) (Syntax: '{ ... }')
      IExpressionStatementOperation (OperationKind.ExpressionStatement, Type: null) (Syntax: 'a = 2;')
        Expression: 
          ISimpleAssignmentOperation (OperationKind.SimpleAssignment, Type: System.Int32) (Syntax: 'a = 2')
            Left: 
              ILocalReferenceOperation: a (OperationKind.LocalReference, Type: System.Int32) (Syntax: 'a')
            Right: 
              ILiteralOperation (OperationKind.Literal, Type: System.Int32, Constant: 2) (Syntax: '2')
  WhenFalse: 
    IBlockOperation (1 statements) (OperationKind.Block, Type: null) (Syntax: '{ ... }')
      IExpressionStatementOperation (OperationKind.ExpressionStatement, Type: null) (Syntax: 'a = 3;')
        Expression: 
          ISimpleAssignmentOperation (OperationKind.SimpleAssignment, Type: System.Int32) (Syntax: 'a = 3')
            Left: 
              ILocalReferenceOperation: a (OperationKind.LocalReference, Type: System.Int32) (Syntax: 'a')
            Right: 
              ILiteralOperation (OperationKind.Literal, Type: System.Int32, Constant: 3) (Syntax: '3')
";
            var expectedDiagnostics = new DiagnosticDescription[] {
                // CS1525: Invalid expression term ')'
                //         /*<bind>*/if ()
                Diagnostic(ErrorCode.ERR_InvalidExprTerm, ")").WithArguments(")").WithLocation(9, 23),
                // CS0219: The variable 'a' is assigned but its value is never used
                //         int a = 1;
                Diagnostic(ErrorCode.WRN_UnreferencedVarAssg, "a").WithArguments("a").WithLocation(8, 13)
            };

            VerifyOperationTreeAndDiagnosticsForTest<IfStatementSyntax>(source, expectedOperationTree, expectedDiagnostics);
        }

        [CompilerTrait(CompilerFeature.IOperation)]
        [Fact, WorkItem(17601, "https://github.com/dotnet/roslyn/issues/17601")]
        public void IIfstatementWithStatementMissing()
        {
            string source = @"
using System;

class P
{
    private void M()
    {
        int a = 1;
        
        /*<bind>*/if (a == 1)
        else
/*</bind>*/
    }
}
";
            string expectedOperationTree = @"
IConditionalOperation (OperationKind.Conditional, Type: null, IsInvalid) (Syntax: 'if (a == 1) ... else')
  Condition: 
    IBinaryOperation (BinaryOperatorKind.Equals) (OperationKind.Binary, Type: System.Boolean) (Syntax: 'a == 1')
      Left: 
        ILocalReferenceOperation: a (OperationKind.LocalReference, Type: System.Int32) (Syntax: 'a')
      Right: 
        ILiteralOperation (OperationKind.Literal, Type: System.Int32, Constant: 1) (Syntax: '1')
  WhenTrue: 
    IConditionalOperation (OperationKind.Conditional, Type: null, IsInvalid) (Syntax: '        else')
      Condition: 
        IInvalidOperation (OperationKind.Invalid, Type: null) (Syntax: '')
          Children(0)
      WhenTrue: 
        IExpressionStatementOperation (OperationKind.ExpressionStatement, Type: null) (Syntax: '')
          Expression: 
            IInvalidOperation (OperationKind.Invalid, Type: null) (Syntax: '')
              Children(0)
      WhenFalse: 
        IExpressionStatementOperation (OperationKind.ExpressionStatement, Type: null) (Syntax: '')
          Expression: 
            IInvalidOperation (OperationKind.Invalid, Type: null) (Syntax: '')
              Children(0)
  WhenFalse: 
    null
";
            var expectedDiagnostics = new DiagnosticDescription[] {
                // file.cs(10,30): error CS8641: 'else' cannot start a statement.
                //         /*<bind>*/if (a == 1)
                Diagnostic(ErrorCode.ERR_ElseCannotStartStatement, "").WithLocation(10, 30),
                // file.cs(10,30): error CS1003: Syntax error, '(' expected
                //         /*<bind>*/if (a == 1)
                Diagnostic(ErrorCode.ERR_SyntaxError, "").WithArguments("(", "else").WithLocation(10, 30),
                // file.cs(10,30): error CS1525: Invalid expression term 'else'
                //         /*<bind>*/if (a == 1)
                Diagnostic(ErrorCode.ERR_InvalidExprTerm, "").WithArguments("else").WithLocation(10, 30),
                // file.cs(10,30): error CS1026: ) expected
                //         /*<bind>*/if (a == 1)
                Diagnostic(ErrorCode.ERR_CloseParenExpected, "").WithLocation(10, 30),
                // file.cs(10,30): error CS1525: Invalid expression term 'else'
                //         /*<bind>*/if (a == 1)
                Diagnostic(ErrorCode.ERR_InvalidExprTerm, "").WithArguments("else").WithLocation(10, 30),
                // file.cs(10,30): error CS1002: ; expected
                //         /*<bind>*/if (a == 1)
                Diagnostic(ErrorCode.ERR_SemicolonExpected, "").WithLocation(10, 30),
                // file.cs(11,13): error CS1525: Invalid expression term '}'
                //         else
                Diagnostic(ErrorCode.ERR_InvalidExprTerm, "").WithArguments("}").WithLocation(11, 13),
                // file.cs(11,13): error CS1002: ; expected
                //         else
                Diagnostic(ErrorCode.ERR_SemicolonExpected, "").WithLocation(11, 13)
            };

            VerifyOperationTreeAndDiagnosticsForTest<IfStatementSyntax>(source, expectedOperationTree, expectedDiagnostics);
        }

        [CompilerTrait(CompilerFeature.IOperation)]
        [Fact, WorkItem(17601, "https://github.com/dotnet/roslyn/issues/17601")]
        public void IIfstatementWithFuncCall()
        {
            string source = @"
using System;

class P
{
    private void M()
    {
        /*<bind>*/if (true)
            A();
        else
            B();/*</bind>*/
    }
    private void A()
    {
        Console.WriteLine(""A"");
    }
    private void B()
    {
        Console.WriteLine(""B"");
    }
}
";
            string expectedOperationTree = @"
IConditionalOperation (OperationKind.Conditional, Type: null) (Syntax: 'if (true) ... B();')
  Condition: 
    ILiteralOperation (OperationKind.Literal, Type: System.Boolean, Constant: True) (Syntax: 'true')
  WhenTrue: 
    IExpressionStatementOperation (OperationKind.ExpressionStatement, Type: null) (Syntax: 'A();')
      Expression: 
        IInvocationOperation ( void P.A()) (OperationKind.Invocation, Type: System.Void) (Syntax: 'A()')
          Instance Receiver: 
            IInstanceReferenceOperation (ReferenceKind: ContainingTypeInstance) (OperationKind.InstanceReference, Type: P, IsImplicit) (Syntax: 'A')
          Arguments(0)
  WhenFalse: 
    IExpressionStatementOperation (OperationKind.ExpressionStatement, Type: null) (Syntax: 'B();')
      Expression: 
        IInvocationOperation ( void P.B()) (OperationKind.Invocation, Type: System.Void) (Syntax: 'B()')
          Instance Receiver: 
            IInstanceReferenceOperation (ReferenceKind: ContainingTypeInstance) (OperationKind.InstanceReference, Type: P, IsImplicit) (Syntax: 'B')
          Arguments(0)
";
            var expectedDiagnostics = new DiagnosticDescription[] {
                // CS0162: Unreachable code detected
                //             B();/*</bind>*/
                Diagnostic(ErrorCode.WRN_UnreachableCode, "B").WithLocation(11, 13)
            };

            VerifyOperationTreeAndDiagnosticsForTest<IfStatementSyntax>(source, expectedOperationTree, expectedDiagnostics);
        }

        [CompilerTrait(CompilerFeature.IOperation)]
        [Fact, WorkItem(17601, "https://github.com/dotnet/roslyn/issues/17601")]
        public void IIfstatementWithDynamic()
        {
            string source = @"
using System;

class C
{
    public static int F<T>(dynamic d, Type t, T x) where T : struct
    {
        /*<bind>*/if (d.GetType() == t && ((T)d).Equals(x))
        {
            return 1;
        }/*</bind>*/

        return 2;
    }
}
";
            string expectedOperationTree = @"
IConditionalOperation (OperationKind.Conditional, Type: null) (Syntax: 'if (d.GetTy ... }')
  Condition: 
    IUnaryOperation (UnaryOperatorKind.True) (OperationKind.Unary, Type: System.Boolean, IsImplicit) (Syntax: 'd.GetType() ... ).Equals(x)')
      Operand: 
        IBinaryOperation (BinaryOperatorKind.ConditionalAnd) (OperationKind.Binary, Type: dynamic) (Syntax: 'd.GetType() ... ).Equals(x)')
          Left: 
            IBinaryOperation (BinaryOperatorKind.Equals) (OperationKind.Binary, Type: dynamic) (Syntax: 'd.GetType() == t')
              Left: 
                IDynamicInvocationOperation (OperationKind.DynamicInvocation, Type: dynamic) (Syntax: 'd.GetType()')
                  Expression: 
                    IDynamicMemberReferenceOperation (Member Name: ""GetType"", Containing Type: null) (OperationKind.DynamicMemberReference, Type: dynamic) (Syntax: 'd.GetType')
                      Type Arguments(0)
                      Instance Receiver: 
                        IParameterReferenceOperation: d (OperationKind.ParameterReference, Type: dynamic) (Syntax: 'd')
                  Arguments(0)
                  ArgumentNames(0)
                  ArgumentRefKinds(0)
              Right: 
                IParameterReferenceOperation: t (OperationKind.ParameterReference, Type: System.Type) (Syntax: 't')
          Right: 
            IInvocationOperation (virtual System.Boolean System.ValueType.Equals(System.Object obj)) (OperationKind.Invocation, Type: System.Boolean) (Syntax: '((T)d).Equals(x)')
              Instance Receiver: 
                IConversionOperation (TryCast: False, Unchecked) (OperationKind.Conversion, Type: T) (Syntax: '(T)d')
                  Conversion: CommonConversion (Exists: True, IsIdentity: False, IsNumeric: False, IsReference: False, IsUserDefined: False) (MethodSymbol: null)
                  Operand: 
                    IParameterReferenceOperation: d (OperationKind.ParameterReference, Type: dynamic) (Syntax: 'd')
              Arguments(1):
                  IArgumentOperation (ArgumentKind.Explicit, Matching Parameter: obj) (OperationKind.Argument, Type: null) (Syntax: 'x')
                    IConversionOperation (TryCast: False, Unchecked) (OperationKind.Conversion, Type: System.Object, IsImplicit) (Syntax: 'x')
                      Conversion: CommonConversion (Exists: True, IsIdentity: False, IsNumeric: False, IsReference: False, IsUserDefined: False) (MethodSymbol: null)
                      Operand: 
                        IParameterReferenceOperation: x (OperationKind.ParameterReference, Type: T) (Syntax: 'x')
                    InConversion: CommonConversion (Exists: True, IsIdentity: True, IsNumeric: False, IsReference: False, IsUserDefined: False) (MethodSymbol: null)
                    OutConversion: CommonConversion (Exists: True, IsIdentity: True, IsNumeric: False, IsReference: False, IsUserDefined: False) (MethodSymbol: null)
  WhenTrue: 
    IBlockOperation (1 statements) (OperationKind.Block, Type: null) (Syntax: '{ ... }')
      IReturnOperation (OperationKind.Return, Type: null) (Syntax: 'return 1;')
        ReturnedValue: 
          ILiteralOperation (OperationKind.Literal, Type: System.Int32, Constant: 1) (Syntax: '1')
  WhenFalse: 
    null
";
            var expectedDiagnostics = DiagnosticDescription.None;

            VerifyOperationTreeAndDiagnosticsForTest<IfStatementSyntax>(source, expectedOperationTree, expectedDiagnostics);
        }

        [CompilerTrait(CompilerFeature.IOperation, CompilerFeature.Dataflow)]
        [Fact]
        public void IfFlow_01()
        {
            string source = @"
class P
{
    void M()
/*<bind>*/{
        bool condition = false;
        if (true)
        {
            condition = true;
        }
    }/*</bind>*/
}
";
            string expectedFlowGraph = @"
Block[B0] - Entry
    Statements (0)
    Next (Regular) Block[B1]
        Entering: {R1}

.locals {R1}
{
    Locals: [System.Boolean condition]
    Block[B1] - Block
        Predecessors: [B0]
        Statements (1)
            ISimpleAssignmentOperation (OperationKind.SimpleAssignment, Type: System.Boolean, IsImplicit) (Syntax: 'condition = false')
              Left: 
                ILocalReferenceOperation: condition (IsDeclaration: True) (OperationKind.LocalReference, Type: System.Boolean, IsImplicit) (Syntax: 'condition = false')
              Right: 
                ILiteralOperation (OperationKind.Literal, Type: System.Boolean, Constant: False) (Syntax: 'false')

        Jump if False (Regular) to Block[B3]
            ILiteralOperation (OperationKind.Literal, Type: System.Boolean, Constant: True) (Syntax: 'true')
            Leaving: {R1}

        Next (Regular) Block[B2]
    Block[B2] - Block
        Predecessors: [B1]
        Statements (1)
            IExpressionStatementOperation (OperationKind.ExpressionStatement, Type: null) (Syntax: 'condition = true;')
              Expression: 
                ISimpleAssignmentOperation (OperationKind.SimpleAssignment, Type: System.Boolean) (Syntax: 'condition = true')
                  Left: 
                    ILocalReferenceOperation: condition (OperationKind.LocalReference, Type: System.Boolean) (Syntax: 'condition')
                  Right: 
                    ILiteralOperation (OperationKind.Literal, Type: System.Boolean, Constant: True) (Syntax: 'true')

        Next (Regular) Block[B3]
            Leaving: {R1}
}

Block[B3] - Exit
    Predecessors: [B1] [B2]
    Statements (0)
";
            var expectedDiagnostics = new DiagnosticDescription[] {
                // CS0219: The variable 'condition' is assigned but its value is never used
                //         bool condition = false;
                Diagnostic(ErrorCode.WRN_UnreferencedVarAssg, "condition").WithArguments("condition").WithLocation(6, 14)
            };

            VerifyFlowGraphAndDiagnosticsForTest<BlockSyntax>(source, expectedFlowGraph, expectedDiagnostics);
        }

        [CompilerTrait(CompilerFeature.IOperation, CompilerFeature.Dataflow)]
        [Fact]
        public void IfFlow_02()
        {
            string source = @"
class P
{
    void M()
/*<bind>*/{
        bool condition = false;
        if (true)
        {
            ;
        }
        else
        {
            condition = true;
        }
    }/*</bind>*/
}
";
            string expectedFlowGraph = @"
Block[B0] - Entry
    Statements (0)
    Next (Regular) Block[B1]
        Entering: {R1}

.locals {R1}
{
    Locals: [System.Boolean condition]
    Block[B1] - Block
        Predecessors: [B0]
        Statements (1)
            ISimpleAssignmentOperation (OperationKind.SimpleAssignment, Type: System.Boolean, IsImplicit) (Syntax: 'condition = false')
              Left: 
                ILocalReferenceOperation: condition (IsDeclaration: True) (OperationKind.LocalReference, Type: System.Boolean, IsImplicit) (Syntax: 'condition = false')
              Right: 
                ILiteralOperation (OperationKind.Literal, Type: System.Boolean, Constant: False) (Syntax: 'false')

        Jump if False (Regular) to Block[B2]
            ILiteralOperation (OperationKind.Literal, Type: System.Boolean, Constant: True) (Syntax: 'true')

        Next (Regular) Block[B3]
            Leaving: {R1}
    Block[B2] - Block [UnReachable]
        Predecessors: [B1]
        Statements (1)
            IExpressionStatementOperation (OperationKind.ExpressionStatement, Type: null) (Syntax: 'condition = true;')
              Expression: 
                ISimpleAssignmentOperation (OperationKind.SimpleAssignment, Type: System.Boolean) (Syntax: 'condition = true')
                  Left: 
                    ILocalReferenceOperation: condition (OperationKind.LocalReference, Type: System.Boolean) (Syntax: 'condition')
                  Right: 
                    ILiteralOperation (OperationKind.Literal, Type: System.Boolean, Constant: True) (Syntax: 'true')

        Next (Regular) Block[B3]
            Leaving: {R1}
}

Block[B3] - Exit
    Predecessors: [B1] [B2]
    Statements (0)
";
            var expectedDiagnostics = new DiagnosticDescription[] {
                // file.cs(13,13): warning CS0162: Unreachable code detected
                //             condition = true;
                Diagnostic(ErrorCode.WRN_UnreachableCode, "condition").WithLocation(13, 13),
                // file.cs(6,14): warning CS0219: The variable 'condition' is assigned but its value is never used
                //         bool condition = false;
                Diagnostic(ErrorCode.WRN_UnreferencedVarAssg, "condition").WithArguments("condition").WithLocation(6, 14)
            };

            VerifyFlowGraphAndDiagnosticsForTest<BlockSyntax>(source, expectedFlowGraph, expectedDiagnostics);
        }

        [CompilerTrait(CompilerFeature.IOperation, CompilerFeature.Dataflow)]
        [Fact]
        public void IfFlow_03()
        {
            string source = @"
class P
{
    void M(bool a, bool b)
/*<bind>*/{
        if (a && b)
        {
            a = false;
        }
        else
        {
            b = true;
        }
    }/*</bind>*/
}
";
            string expectedFlowGraph = @"
Block[B0] - Entry
    Statements (0)
    Next (Regular) Block[B1]
Block[B1] - Block
    Predecessors: [B0]
    Statements (0)
    Jump if False (Regular) to Block[B4]
        IParameterReferenceOperation: a (OperationKind.ParameterReference, Type: System.Boolean) (Syntax: 'a')

    Next (Regular) Block[B2]
Block[B2] - Block
    Predecessors: [B1]
    Statements (0)
    Jump if False (Regular) to Block[B4]
        IParameterReferenceOperation: b (OperationKind.ParameterReference, Type: System.Boolean) (Syntax: 'b')

    Next (Regular) Block[B3]
Block[B3] - Block
    Predecessors: [B2]
    Statements (1)
        IExpressionStatementOperation (OperationKind.ExpressionStatement, Type: null) (Syntax: 'a = false;')
          Expression: 
            ISimpleAssignmentOperation (OperationKind.SimpleAssignment, Type: System.Boolean) (Syntax: 'a = false')
              Left: 
                IParameterReferenceOperation: a (OperationKind.ParameterReference, Type: System.Boolean) (Syntax: 'a')
              Right: 
                ILiteralOperation (OperationKind.Literal, Type: System.Boolean, Constant: False) (Syntax: 'false')

    Next (Regular) Block[B5]
Block[B4] - Block
    Predecessors: [B1] [B2]
    Statements (1)
        IExpressionStatementOperation (OperationKind.ExpressionStatement, Type: null) (Syntax: 'b = true;')
          Expression: 
            ISimpleAssignmentOperation (OperationKind.SimpleAssignment, Type: System.Boolean) (Syntax: 'b = true')
              Left: 
                IParameterReferenceOperation: b (OperationKind.ParameterReference, Type: System.Boolean) (Syntax: 'b')
              Right: 
                ILiteralOperation (OperationKind.Literal, Type: System.Boolean, Constant: True) (Syntax: 'true')

    Next (Regular) Block[B5]
Block[B5] - Exit
    Predecessors: [B3] [B4]
    Statements (0)
";
            var expectedDiagnostics = DiagnosticDescription.None;

            VerifyFlowGraphAndDiagnosticsForTest<BlockSyntax>(source, expectedFlowGraph, expectedDiagnostics);
        }

        [CompilerTrait(CompilerFeature.IOperation, CompilerFeature.Dataflow)]
        [Fact]
        public void IfFlow_04()
        {
            string source = @"
class P
{
    void M(bool a, bool b, bool c, bool result)
/*<bind>*/{
        if (a ? b : c)
        {
            result = false;
        }
        else
        {
            result = true;
        }
    }/*</bind>*/
}
";

            string expectedFlowGraph = @"
Block[B0] - Entry
    Statements (0)
    Next (Regular) Block[B1]
Block[B1] - Block
    Predecessors: [B0]
    Statements (0)
    Jump if False (Regular) to Block[B3]
        IParameterReferenceOperation: a (OperationKind.ParameterReference, Type: System.Boolean) (Syntax: 'a')

    Next (Regular) Block[B2]
Block[B2] - Block
    Predecessors: [B1]
    Statements (0)
    Jump if False (Regular) to Block[B5]
        IParameterReferenceOperation: b (OperationKind.ParameterReference, Type: System.Boolean) (Syntax: 'b')

    Next (Regular) Block[B4]
Block[B3] - Block
    Predecessors: [B1]
    Statements (0)
    Jump if False (Regular) to Block[B5]
        IParameterReferenceOperation: c (OperationKind.ParameterReference, Type: System.Boolean) (Syntax: 'c')

    Next (Regular) Block[B4]
Block[B4] - Block
    Predecessors: [B2] [B3]
    Statements (1)
        IExpressionStatementOperation (OperationKind.ExpressionStatement, Type: null) (Syntax: 'result = false;')
          Expression: 
            ISimpleAssignmentOperation (OperationKind.SimpleAssignment, Type: System.Boolean) (Syntax: 'result = false')
              Left: 
                IParameterReferenceOperation: result (OperationKind.ParameterReference, Type: System.Boolean) (Syntax: 'result')
              Right: 
                ILiteralOperation (OperationKind.Literal, Type: System.Boolean, Constant: False) (Syntax: 'false')

    Next (Regular) Block[B6]
Block[B5] - Block
    Predecessors: [B2] [B3]
    Statements (1)
        IExpressionStatementOperation (OperationKind.ExpressionStatement, Type: null) (Syntax: 'result = true;')
          Expression: 
            ISimpleAssignmentOperation (OperationKind.SimpleAssignment, Type: System.Boolean) (Syntax: 'result = true')
              Left: 
                IParameterReferenceOperation: result (OperationKind.ParameterReference, Type: System.Boolean) (Syntax: 'result')
              Right: 
                ILiteralOperation (OperationKind.Literal, Type: System.Boolean, Constant: True) (Syntax: 'true')

    Next (Regular) Block[B6]
Block[B6] - Exit
    Predecessors: [B4] [B5]
    Statements (0)
";
            var expectedDiagnostics = DiagnosticDescription.None;

            VerifyFlowGraphAndDiagnosticsForTest<BlockSyntax>(source, expectedFlowGraph, expectedDiagnostics);
        }

        [CompilerTrait(CompilerFeature.IOperation, CompilerFeature.Dataflow)]
        [Fact]
        public void IfFlow_05()
        {
            string source = @"
class P
{
    void M(bool? a, bool b, bool result)
/*<bind>*/{
        if (a ?? b)
        {
            result = false;
        }
        else
        {
            result = true;
        }
    }/*</bind>*/
}
";
            string expectedFlowGraph = @"
Block[B0] - Entry
    Statements (0)
    Next (Regular) Block[B1]
        Entering: {R1}

.locals {R1}
{
    CaptureIds: [0]
    Block[B1] - Block
        Predecessors: [B0]
        Statements (1)
            IFlowCaptureOperation: 0 (OperationKind.FlowCapture, Type: null, IsImplicit) (Syntax: 'a')
              Value: 
                IParameterReferenceOperation: a (OperationKind.ParameterReference, Type: System.Boolean?) (Syntax: 'a')

        Jump if True (Regular) to Block[B3]
            IIsNullOperation (OperationKind.IsNull, Type: System.Boolean, IsImplicit) (Syntax: 'a')
              Operand: 
                IFlowCaptureReferenceOperation: 0 (OperationKind.FlowCaptureReference, Type: System.Boolean?, IsImplicit) (Syntax: 'a')
            Leaving: {R1}

        Next (Regular) Block[B2]
    Block[B2] - Block
        Predecessors: [B1]
        Statements (0)
        Jump if False (Regular) to Block[B5]
            IInvocationOperation ( System.Boolean System.Boolean?.GetValueOrDefault()) (OperationKind.Invocation, Type: System.Boolean, IsImplicit) (Syntax: 'a')
              Instance Receiver: 
                IFlowCaptureReferenceOperation: 0 (OperationKind.FlowCaptureReference, Type: System.Boolean?, IsImplicit) (Syntax: 'a')
              Arguments(0)
            Leaving: {R1}

        Next (Regular) Block[B4]
            Leaving: {R1}
}

Block[B3] - Block
    Predecessors: [B1]
    Statements (0)
    Jump if False (Regular) to Block[B5]
        IParameterReferenceOperation: b (OperationKind.ParameterReference, Type: System.Boolean) (Syntax: 'b')

    Next (Regular) Block[B4]
Block[B4] - Block
    Predecessors: [B2] [B3]
    Statements (1)
        IExpressionStatementOperation (OperationKind.ExpressionStatement, Type: null) (Syntax: 'result = false;')
          Expression: 
            ISimpleAssignmentOperation (OperationKind.SimpleAssignment, Type: System.Boolean) (Syntax: 'result = false')
              Left: 
                IParameterReferenceOperation: result (OperationKind.ParameterReference, Type: System.Boolean) (Syntax: 'result')
              Right: 
                ILiteralOperation (OperationKind.Literal, Type: System.Boolean, Constant: False) (Syntax: 'false')

    Next (Regular) Block[B6]
Block[B5] - Block
    Predecessors: [B2] [B3]
    Statements (1)
        IExpressionStatementOperation (OperationKind.ExpressionStatement, Type: null) (Syntax: 'result = true;')
          Expression: 
            ISimpleAssignmentOperation (OperationKind.SimpleAssignment, Type: System.Boolean) (Syntax: 'result = true')
              Left: 
                IParameterReferenceOperation: result (OperationKind.ParameterReference, Type: System.Boolean) (Syntax: 'result')
              Right: 
                ILiteralOperation (OperationKind.Literal, Type: System.Boolean, Constant: True) (Syntax: 'true')

    Next (Regular) Block[B6]
Block[B6] - Exit
    Predecessors: [B4] [B5]
    Statements (0)
";
            var expectedDiagnostics = DiagnosticDescription.None;

            VerifyFlowGraphAndDiagnosticsForTest<BlockSyntax>(source, expectedFlowGraph, expectedDiagnostics);
        }

        [CompilerTrait(CompilerFeature.IOperation, CompilerFeature.Dataflow)]
        [Fact]
        public void IfFlow_06()
        {
            string source = @"
class P
{
    void M(bool a, bool b, bool c, bool result)
/*<bind>*/{
        if (!(a ? b : c))
        {
            result = false;
        }
        else
        {
            result = true;
        }
    }/*</bind>*/
}
";

            string expectedFlowGraph = @"
Block[B0] - Entry
    Statements (0)
    Next (Regular) Block[B1]
Block[B1] - Block
    Predecessors: [B0]
    Statements (0)
    Jump if False (Regular) to Block[B3]
        IParameterReferenceOperation: a (OperationKind.ParameterReference, Type: System.Boolean) (Syntax: 'a')

    Next (Regular) Block[B2]
Block[B2] - Block
    Predecessors: [B1]
    Statements (0)
    Jump if True (Regular) to Block[B5]
        IParameterReferenceOperation: b (OperationKind.ParameterReference, Type: System.Boolean) (Syntax: 'b')

    Next (Regular) Block[B4]
Block[B3] - Block
    Predecessors: [B1]
    Statements (0)
    Jump if True (Regular) to Block[B5]
        IParameterReferenceOperation: c (OperationKind.ParameterReference, Type: System.Boolean) (Syntax: 'c')

    Next (Regular) Block[B4]
Block[B4] - Block
    Predecessors: [B2] [B3]
    Statements (1)
        IExpressionStatementOperation (OperationKind.ExpressionStatement, Type: null) (Syntax: 'result = false;')
          Expression: 
            ISimpleAssignmentOperation (OperationKind.SimpleAssignment, Type: System.Boolean) (Syntax: 'result = false')
              Left: 
                IParameterReferenceOperation: result (OperationKind.ParameterReference, Type: System.Boolean) (Syntax: 'result')
              Right: 
                ILiteralOperation (OperationKind.Literal, Type: System.Boolean, Constant: False) (Syntax: 'false')

    Next (Regular) Block[B6]
Block[B5] - Block
    Predecessors: [B2] [B3]
    Statements (1)
        IExpressionStatementOperation (OperationKind.ExpressionStatement, Type: null) (Syntax: 'result = true;')
          Expression: 
            ISimpleAssignmentOperation (OperationKind.SimpleAssignment, Type: System.Boolean) (Syntax: 'result = true')
              Left: 
                IParameterReferenceOperation: result (OperationKind.ParameterReference, Type: System.Boolean) (Syntax: 'result')
              Right: 
                ILiteralOperation (OperationKind.Literal, Type: System.Boolean, Constant: True) (Syntax: 'true')

    Next (Regular) Block[B6]
Block[B6] - Exit
    Predecessors: [B4] [B5]
    Statements (0)
";
            var expectedDiagnostics = DiagnosticDescription.None;

            VerifyFlowGraphAndDiagnosticsForTest<BlockSyntax>(source, expectedFlowGraph, expectedDiagnostics);
        }

        [CompilerTrait(CompilerFeature.IOperation, CompilerFeature.Dataflow)]
        [Fact]
        public void IfFlow_07()
        {
            string source = @"
class P
{
    void M(bool a, bool b, bool c, bool d , bool e, bool result)
/*<bind>*/{
        if ((a ? b : c) ? d : e)
        {
            result = false;
        }
    }/*</bind>*/
}
";

            string expectedFlowGraph = @"
Block[B0] - Entry
    Statements (0)
    Next (Regular) Block[B1]
Block[B1] - Block
    Predecessors: [B0]
    Statements (0)
    Jump if False (Regular) to Block[B3]
        IParameterReferenceOperation: a (OperationKind.ParameterReference, Type: System.Boolean) (Syntax: 'a')

    Next (Regular) Block[B2]
Block[B2] - Block
    Predecessors: [B1]
    Statements (0)
    Jump if False (Regular) to Block[B5]
        IParameterReferenceOperation: b (OperationKind.ParameterReference, Type: System.Boolean) (Syntax: 'b')

    Next (Regular) Block[B4]
Block[B3] - Block
    Predecessors: [B1]
    Statements (0)
    Jump if False (Regular) to Block[B5]
        IParameterReferenceOperation: c (OperationKind.ParameterReference, Type: System.Boolean) (Syntax: 'c')

    Next (Regular) Block[B4]
Block[B4] - Block
    Predecessors: [B2] [B3]
    Statements (0)
    Jump if False (Regular) to Block[B7]
        IParameterReferenceOperation: d (OperationKind.ParameterReference, Type: System.Boolean) (Syntax: 'd')

    Next (Regular) Block[B6]
Block[B5] - Block
    Predecessors: [B2] [B3]
    Statements (0)
    Jump if False (Regular) to Block[B7]
        IParameterReferenceOperation: e (OperationKind.ParameterReference, Type: System.Boolean) (Syntax: 'e')

    Next (Regular) Block[B6]
Block[B6] - Block
    Predecessors: [B4] [B5]
    Statements (1)
        IExpressionStatementOperation (OperationKind.ExpressionStatement, Type: null) (Syntax: 'result = false;')
          Expression: 
            ISimpleAssignmentOperation (OperationKind.SimpleAssignment, Type: System.Boolean) (Syntax: 'result = false')
              Left: 
                IParameterReferenceOperation: result (OperationKind.ParameterReference, Type: System.Boolean) (Syntax: 'result')
              Right: 
                ILiteralOperation (OperationKind.Literal, Type: System.Boolean, Constant: False) (Syntax: 'false')

    Next (Regular) Block[B7]
Block[B7] - Exit
    Predecessors: [B4] [B5] [B6]
    Statements (0)
";
            var expectedDiagnostics = DiagnosticDescription.None;

            VerifyFlowGraphAndDiagnosticsForTest<BlockSyntax>(source, expectedFlowGraph, expectedDiagnostics);
        }

        [CompilerTrait(CompilerFeature.IOperation, CompilerFeature.Dataflow)]
        [Fact]
        public void IfFlow_08()
        {
            string source = @"
class P
{
    void M(bool a, bool b, bool c, bool d , bool e, bool result)
/*<bind>*/{
        if (a ? (b ? c : d) : e)
        {
            result = false;
        }
    }/*</bind>*/
}
";

            string expectedFlowGraph = @"
Block[B0] - Entry
    Statements (0)
    Next (Regular) Block[B1]
Block[B1] - Block
    Predecessors: [B0]
    Statements (0)
    Jump if False (Regular) to Block[B5]
        IParameterReferenceOperation: a (OperationKind.ParameterReference, Type: System.Boolean) (Syntax: 'a')

    Next (Regular) Block[B2]
Block[B2] - Block
    Predecessors: [B1]
    Statements (0)
    Jump if False (Regular) to Block[B4]
        IParameterReferenceOperation: b (OperationKind.ParameterReference, Type: System.Boolean) (Syntax: 'b')

    Next (Regular) Block[B3]
Block[B3] - Block
    Predecessors: [B2]
    Statements (0)
    Jump if False (Regular) to Block[B7]
        IParameterReferenceOperation: c (OperationKind.ParameterReference, Type: System.Boolean) (Syntax: 'c')

    Next (Regular) Block[B6]
Block[B4] - Block
    Predecessors: [B2]
    Statements (0)
    Jump if False (Regular) to Block[B7]
        IParameterReferenceOperation: d (OperationKind.ParameterReference, Type: System.Boolean) (Syntax: 'd')

    Next (Regular) Block[B6]
Block[B5] - Block
    Predecessors: [B1]
    Statements (0)
    Jump if False (Regular) to Block[B7]
        IParameterReferenceOperation: e (OperationKind.ParameterReference, Type: System.Boolean) (Syntax: 'e')

    Next (Regular) Block[B6]
Block[B6] - Block
    Predecessors: [B3] [B4] [B5]
    Statements (1)
        IExpressionStatementOperation (OperationKind.ExpressionStatement, Type: null) (Syntax: 'result = false;')
          Expression: 
            ISimpleAssignmentOperation (OperationKind.SimpleAssignment, Type: System.Boolean) (Syntax: 'result = false')
              Left: 
                IParameterReferenceOperation: result (OperationKind.ParameterReference, Type: System.Boolean) (Syntax: 'result')
              Right: 
                ILiteralOperation (OperationKind.Literal, Type: System.Boolean, Constant: False) (Syntax: 'false')

    Next (Regular) Block[B7]
Block[B7] - Exit
    Predecessors: [B3] [B4] [B5] [B6]
    Statements (0)
";
            var expectedDiagnostics = DiagnosticDescription.None;

            VerifyFlowGraphAndDiagnosticsForTest<BlockSyntax>(source, expectedFlowGraph, expectedDiagnostics);
        }

        [CompilerTrait(CompilerFeature.IOperation, CompilerFeature.Dataflow)]
        [Fact]
        public void IfFlow_09()
        {
            string source = @"
class P
{
    void M(bool a, bool b, bool c, bool d , bool e, bool result)
/*<bind>*/{
        if (a ? b : (c ? d : e))
        {
            result = false;
        }
    }/*</bind>*/
}
";

            string expectedFlowGraph = @"
Block[B0] - Entry
    Statements (0)
    Next (Regular) Block[B1]
Block[B1] - Block
    Predecessors: [B0]
    Statements (0)
    Jump if False (Regular) to Block[B3]
        IParameterReferenceOperation: a (OperationKind.ParameterReference, Type: System.Boolean) (Syntax: 'a')

    Next (Regular) Block[B2]
Block[B2] - Block
    Predecessors: [B1]
    Statements (0)
    Jump if False (Regular) to Block[B7]
        IParameterReferenceOperation: b (OperationKind.ParameterReference, Type: System.Boolean) (Syntax: 'b')

    Next (Regular) Block[B6]
Block[B3] - Block
    Predecessors: [B1]
    Statements (0)
    Jump if False (Regular) to Block[B5]
        IParameterReferenceOperation: c (OperationKind.ParameterReference, Type: System.Boolean) (Syntax: 'c')

    Next (Regular) Block[B4]
Block[B4] - Block
    Predecessors: [B3]
    Statements (0)
    Jump if False (Regular) to Block[B7]
        IParameterReferenceOperation: d (OperationKind.ParameterReference, Type: System.Boolean) (Syntax: 'd')

    Next (Regular) Block[B6]
Block[B5] - Block
    Predecessors: [B3]
    Statements (0)
    Jump if False (Regular) to Block[B7]
        IParameterReferenceOperation: e (OperationKind.ParameterReference, Type: System.Boolean) (Syntax: 'e')

    Next (Regular) Block[B6]
Block[B6] - Block
    Predecessors: [B2] [B4] [B5]
    Statements (1)
        IExpressionStatementOperation (OperationKind.ExpressionStatement, Type: null) (Syntax: 'result = false;')
          Expression: 
            ISimpleAssignmentOperation (OperationKind.SimpleAssignment, Type: System.Boolean) (Syntax: 'result = false')
              Left: 
                IParameterReferenceOperation: result (OperationKind.ParameterReference, Type: System.Boolean) (Syntax: 'result')
              Right: 
                ILiteralOperation (OperationKind.Literal, Type: System.Boolean, Constant: False) (Syntax: 'false')

    Next (Regular) Block[B7]
Block[B7] - Exit
    Predecessors: [B2] [B4] [B5] [B6]
    Statements (0)
";
            var expectedDiagnostics = DiagnosticDescription.None;

            VerifyFlowGraphAndDiagnosticsForTest<BlockSyntax>(source, expectedFlowGraph, expectedDiagnostics);
        }

        [CompilerTrait(CompilerFeature.IOperation, CompilerFeature.Dataflow)]
        [Fact]
        public void IfFlow_10()
        {
            string source = @"
class P
{
    void M(object a, object b, object c, object d , object e, object f, bool result)
/*<bind>*/{
        if (GetBool(a ?? b) ? GetBool(c ?? d) : GetBool(e ?? f))
        {
            result = false;
        }
    }/*</bind>*/

    static bool GetBool(object x) => false;
}
";

            string expectedFlowGraph = @"
Block[B0] - Entry
    Statements (0)
    Next (Regular) Block[B1]
        Entering: {R1} {R2}

.locals {R1}
{
    CaptureIds: [1]
    .locals {R2}
    {
        CaptureIds: [0]
        Block[B1] - Block
            Predecessors: [B0]
            Statements (1)
                IFlowCaptureOperation: 0 (OperationKind.FlowCapture, Type: null, IsImplicit) (Syntax: 'a')
                  Value: 
                    IParameterReferenceOperation: a (OperationKind.ParameterReference, Type: System.Object) (Syntax: 'a')

            Jump if True (Regular) to Block[B3]
                IIsNullOperation (OperationKind.IsNull, Type: System.Boolean, IsImplicit) (Syntax: 'a')
                  Operand: 
                    IFlowCaptureReferenceOperation: 0 (OperationKind.FlowCaptureReference, Type: System.Object, IsImplicit) (Syntax: 'a')
                Leaving: {R2}

            Next (Regular) Block[B2]
        Block[B2] - Block
            Predecessors: [B1]
            Statements (1)
                IFlowCaptureOperation: 1 (OperationKind.FlowCapture, Type: null, IsImplicit) (Syntax: 'a')
                  Value: 
                    IFlowCaptureReferenceOperation: 0 (OperationKind.FlowCaptureReference, Type: System.Object, IsImplicit) (Syntax: 'a')

            Next (Regular) Block[B4]
                Leaving: {R2}
    }

    Block[B3] - Block
        Predecessors: [B1]
        Statements (1)
            IFlowCaptureOperation: 1 (OperationKind.FlowCapture, Type: null, IsImplicit) (Syntax: 'b')
              Value: 
                IParameterReferenceOperation: b (OperationKind.ParameterReference, Type: System.Object) (Syntax: 'b')

        Next (Regular) Block[B4]
    Block[B4] - Block
        Predecessors: [B2] [B3]
        Statements (0)
        Jump if False (Regular) to Block[B9]
            IInvocationOperation (System.Boolean P.GetBool(System.Object x)) (OperationKind.Invocation, Type: System.Boolean) (Syntax: 'GetBool(a ?? b)')
              Instance Receiver: 
                null
              Arguments(1):
                  IArgumentOperation (ArgumentKind.Explicit, Matching Parameter: x) (OperationKind.Argument, Type: null) (Syntax: 'a ?? b')
                    IFlowCaptureReferenceOperation: 1 (OperationKind.FlowCaptureReference, Type: System.Object, IsImplicit) (Syntax: 'a ?? b')
                    InConversion: CommonConversion (Exists: True, IsIdentity: True, IsNumeric: False, IsReference: False, IsUserDefined: False) (MethodSymbol: null)
                    OutConversion: CommonConversion (Exists: True, IsIdentity: True, IsNumeric: False, IsReference: False, IsUserDefined: False) (MethodSymbol: null)
            Leaving: {R1}
            Entering: {R5} {R6}

        Next (Regular) Block[B5]
            Leaving: {R1}
            Entering: {R3} {R4}
}
.locals {R3}
{
    CaptureIds: [3]
    .locals {R4}
    {
        CaptureIds: [2]
        Block[B5] - Block
            Predecessors: [B4]
            Statements (1)
                IFlowCaptureOperation: 2 (OperationKind.FlowCapture, Type: null, IsImplicit) (Syntax: 'c')
                  Value: 
                    IParameterReferenceOperation: c (OperationKind.ParameterReference, Type: System.Object) (Syntax: 'c')

            Jump if True (Regular) to Block[B7]
                IIsNullOperation (OperationKind.IsNull, Type: System.Boolean, IsImplicit) (Syntax: 'c')
                  Operand: 
                    IFlowCaptureReferenceOperation: 2 (OperationKind.FlowCaptureReference, Type: System.Object, IsImplicit) (Syntax: 'c')
                Leaving: {R4}

            Next (Regular) Block[B6]
        Block[B6] - Block
            Predecessors: [B5]
            Statements (1)
                IFlowCaptureOperation: 3 (OperationKind.FlowCapture, Type: null, IsImplicit) (Syntax: 'c')
                  Value: 
                    IFlowCaptureReferenceOperation: 2 (OperationKind.FlowCaptureReference, Type: System.Object, IsImplicit) (Syntax: 'c')

            Next (Regular) Block[B8]
                Leaving: {R4}
    }

    Block[B7] - Block
        Predecessors: [B5]
        Statements (1)
            IFlowCaptureOperation: 3 (OperationKind.FlowCapture, Type: null, IsImplicit) (Syntax: 'd')
              Value: 
                IParameterReferenceOperation: d (OperationKind.ParameterReference, Type: System.Object) (Syntax: 'd')

        Next (Regular) Block[B8]
    Block[B8] - Block
        Predecessors: [B6] [B7]
        Statements (0)
        Jump if False (Regular) to Block[B14]
            IInvocationOperation (System.Boolean P.GetBool(System.Object x)) (OperationKind.Invocation, Type: System.Boolean) (Syntax: 'GetBool(c ?? d)')
              Instance Receiver: 
                null
              Arguments(1):
                  IArgumentOperation (ArgumentKind.Explicit, Matching Parameter: x) (OperationKind.Argument, Type: null) (Syntax: 'c ?? d')
                    IFlowCaptureReferenceOperation: 3 (OperationKind.FlowCaptureReference, Type: System.Object, IsImplicit) (Syntax: 'c ?? d')
                    InConversion: CommonConversion (Exists: True, IsIdentity: True, IsNumeric: False, IsReference: False, IsUserDefined: False) (MethodSymbol: null)
                    OutConversion: CommonConversion (Exists: True, IsIdentity: True, IsNumeric: False, IsReference: False, IsUserDefined: False) (MethodSymbol: null)
            Leaving: {R3}

        Next (Regular) Block[B13]
            Leaving: {R3}
}
.locals {R5}
{
    CaptureIds: [5]
    .locals {R6}
    {
        CaptureIds: [4]
        Block[B9] - Block
            Predecessors: [B4]
            Statements (1)
                IFlowCaptureOperation: 4 (OperationKind.FlowCapture, Type: null, IsImplicit) (Syntax: 'e')
                  Value: 
                    IParameterReferenceOperation: e (OperationKind.ParameterReference, Type: System.Object) (Syntax: 'e')

            Jump if True (Regular) to Block[B11]
                IIsNullOperation (OperationKind.IsNull, Type: System.Boolean, IsImplicit) (Syntax: 'e')
                  Operand: 
                    IFlowCaptureReferenceOperation: 4 (OperationKind.FlowCaptureReference, Type: System.Object, IsImplicit) (Syntax: 'e')
                Leaving: {R6}

            Next (Regular) Block[B10]
        Block[B10] - Block
            Predecessors: [B9]
            Statements (1)
                IFlowCaptureOperation: 5 (OperationKind.FlowCapture, Type: null, IsImplicit) (Syntax: 'e')
                  Value: 
                    IFlowCaptureReferenceOperation: 4 (OperationKind.FlowCaptureReference, Type: System.Object, IsImplicit) (Syntax: 'e')

            Next (Regular) Block[B12]
                Leaving: {R6}
    }

    Block[B11] - Block
        Predecessors: [B9]
        Statements (1)
            IFlowCaptureOperation: 5 (OperationKind.FlowCapture, Type: null, IsImplicit) (Syntax: 'f')
              Value: 
                IParameterReferenceOperation: f (OperationKind.ParameterReference, Type: System.Object) (Syntax: 'f')

        Next (Regular) Block[B12]
    Block[B12] - Block
        Predecessors: [B10] [B11]
        Statements (0)
        Jump if False (Regular) to Block[B14]
            IInvocationOperation (System.Boolean P.GetBool(System.Object x)) (OperationKind.Invocation, Type: System.Boolean) (Syntax: 'GetBool(e ?? f)')
              Instance Receiver: 
                null
              Arguments(1):
                  IArgumentOperation (ArgumentKind.Explicit, Matching Parameter: x) (OperationKind.Argument, Type: null) (Syntax: 'e ?? f')
                    IFlowCaptureReferenceOperation: 5 (OperationKind.FlowCaptureReference, Type: System.Object, IsImplicit) (Syntax: 'e ?? f')
                    InConversion: CommonConversion (Exists: True, IsIdentity: True, IsNumeric: False, IsReference: False, IsUserDefined: False) (MethodSymbol: null)
                    OutConversion: CommonConversion (Exists: True, IsIdentity: True, IsNumeric: False, IsReference: False, IsUserDefined: False) (MethodSymbol: null)
            Leaving: {R5}

        Next (Regular) Block[B13]
            Leaving: {R5}
}

Block[B13] - Block
    Predecessors: [B8] [B12]
    Statements (1)
        IExpressionStatementOperation (OperationKind.ExpressionStatement, Type: null) (Syntax: 'result = false;')
          Expression: 
            ISimpleAssignmentOperation (OperationKind.SimpleAssignment, Type: System.Boolean) (Syntax: 'result = false')
              Left: 
                IParameterReferenceOperation: result (OperationKind.ParameterReference, Type: System.Boolean) (Syntax: 'result')
              Right: 
                ILiteralOperation (OperationKind.Literal, Type: System.Boolean, Constant: False) (Syntax: 'false')

    Next (Regular) Block[B14]
Block[B14] - Exit
    Predecessors: [B8] [B12] [B13]
    Statements (0)
";
            var expectedDiagnostics = DiagnosticDescription.None;

            VerifyFlowGraphAndDiagnosticsForTest<BlockSyntax>(source, expectedFlowGraph, expectedDiagnostics);
        }

        [CompilerTrait(CompilerFeature.IOperation, CompilerFeature.Dataflow)]
        [Fact]
        public void IfFlow_11()
        {
            string source = @"
class P
{
    void M(bool a, P b, P c, bool result)
/*<bind>*/{
        if (a ? b : c)
        {
            result = false;
        }
    }/*</bind>*/
}
";

            string expectedFlowGraph = @"
Block[B0] - Entry
    Statements (0)
    Next (Regular) Block[B1]
        Entering: {R1}

.locals {R1}
{
    CaptureIds: [0]
    Block[B1] - Block
        Predecessors: [B0]
        Statements (0)
        Jump if False (Regular) to Block[B3]
            IParameterReferenceOperation: a (OperationKind.ParameterReference, Type: System.Boolean, IsInvalid) (Syntax: 'a')

        Next (Regular) Block[B2]
    Block[B2] - Block
        Predecessors: [B1]
        Statements (1)
            IFlowCaptureOperation: 0 (OperationKind.FlowCapture, Type: null, IsInvalid, IsImplicit) (Syntax: 'b')
              Value: 
                IParameterReferenceOperation: b (OperationKind.ParameterReference, Type: P, IsInvalid) (Syntax: 'b')

        Next (Regular) Block[B4]
    Block[B3] - Block
        Predecessors: [B1]
        Statements (1)
            IFlowCaptureOperation: 0 (OperationKind.FlowCapture, Type: null, IsInvalid, IsImplicit) (Syntax: 'c')
              Value: 
                IParameterReferenceOperation: c (OperationKind.ParameterReference, Type: P, IsInvalid) (Syntax: 'c')

        Next (Regular) Block[B4]
    Block[B4] - Block
        Predecessors: [B2] [B3]
        Statements (0)
        Jump if False (Regular) to Block[B6]
            IConversionOperation (TryCast: False, Unchecked) (OperationKind.Conversion, Type: System.Boolean, IsInvalid, IsImplicit) (Syntax: 'a ? b : c')
              Conversion: CommonConversion (Exists: False, IsIdentity: False, IsNumeric: False, IsReference: False, IsUserDefined: False) (MethodSymbol: null)
                (NoConversion)
              Operand: 
                IFlowCaptureReferenceOperation: 0 (OperationKind.FlowCaptureReference, Type: P, IsInvalid, IsImplicit) (Syntax: 'a ? b : c')
            Leaving: {R1}

        Next (Regular) Block[B5]
            Leaving: {R1}
}

Block[B5] - Block
    Predecessors: [B4]
    Statements (1)
        IExpressionStatementOperation (OperationKind.ExpressionStatement, Type: null) (Syntax: 'result = false;')
          Expression: 
            ISimpleAssignmentOperation (OperationKind.SimpleAssignment, Type: System.Boolean) (Syntax: 'result = false')
              Left: 
                IParameterReferenceOperation: result (OperationKind.ParameterReference, Type: System.Boolean) (Syntax: 'result')
              Right: 
                ILiteralOperation (OperationKind.Literal, Type: System.Boolean, Constant: False) (Syntax: 'false')

    Next (Regular) Block[B6]
Block[B6] - Exit
    Predecessors: [B4] [B5]
    Statements (0)
";
            var expectedDiagnostics = new[] {
                // file.cs(6,13): error CS0029: Cannot implicitly convert type 'P' to 'bool'
                //         if (a ? b : c)
                Diagnostic(ErrorCode.ERR_NoImplicitConv, "a ? b : c").WithArguments("P", "bool").WithLocation(6, 13)
            };

            VerifyFlowGraphAndDiagnosticsForTest<BlockSyntax>(source, expectedFlowGraph, expectedDiagnostics);
        }

        [CompilerTrait(CompilerFeature.IOperation, CompilerFeature.Dataflow)]
        [Fact]
        public void IfFlow_12()
        {
            string source = @"
class P
{
    void M(bool? a, bool b, bool result)
/*<bind>*/{
        if (!(a ?? b))
        {
            result = false;
        }
        else
        {
            result = true;
        }
    }/*</bind>*/
}
";
            string expectedFlowGraph = @"
Block[B0] - Entry
    Statements (0)
    Next (Regular) Block[B1]
        Entering: {R1}

.locals {R1}
{
    CaptureIds: [0]
    Block[B1] - Block
        Predecessors: [B0]
        Statements (1)
            IFlowCaptureOperation: 0 (OperationKind.FlowCapture, Type: null, IsImplicit) (Syntax: 'a')
              Value: 
                IParameterReferenceOperation: a (OperationKind.ParameterReference, Type: System.Boolean?) (Syntax: 'a')

        Jump if True (Regular) to Block[B3]
            IIsNullOperation (OperationKind.IsNull, Type: System.Boolean, IsImplicit) (Syntax: 'a')
              Operand: 
                IFlowCaptureReferenceOperation: 0 (OperationKind.FlowCaptureReference, Type: System.Boolean?, IsImplicit) (Syntax: 'a')
            Leaving: {R1}

        Next (Regular) Block[B2]
    Block[B2] - Block
        Predecessors: [B1]
        Statements (0)
        Jump if True (Regular) to Block[B5]
            IInvocationOperation ( System.Boolean System.Boolean?.GetValueOrDefault()) (OperationKind.Invocation, Type: System.Boolean, IsImplicit) (Syntax: 'a')
              Instance Receiver: 
                IFlowCaptureReferenceOperation: 0 (OperationKind.FlowCaptureReference, Type: System.Boolean?, IsImplicit) (Syntax: 'a')
              Arguments(0)
            Leaving: {R1}

        Next (Regular) Block[B4]
            Leaving: {R1}
}

Block[B3] - Block
    Predecessors: [B1]
    Statements (0)
    Jump if True (Regular) to Block[B5]
        IParameterReferenceOperation: b (OperationKind.ParameterReference, Type: System.Boolean) (Syntax: 'b')

    Next (Regular) Block[B4]
Block[B4] - Block
    Predecessors: [B2] [B3]
    Statements (1)
        IExpressionStatementOperation (OperationKind.ExpressionStatement, Type: null) (Syntax: 'result = false;')
          Expression: 
            ISimpleAssignmentOperation (OperationKind.SimpleAssignment, Type: System.Boolean) (Syntax: 'result = false')
              Left: 
                IParameterReferenceOperation: result (OperationKind.ParameterReference, Type: System.Boolean) (Syntax: 'result')
              Right: 
                ILiteralOperation (OperationKind.Literal, Type: System.Boolean, Constant: False) (Syntax: 'false')

    Next (Regular) Block[B6]
Block[B5] - Block
    Predecessors: [B2] [B3]
    Statements (1)
        IExpressionStatementOperation (OperationKind.ExpressionStatement, Type: null) (Syntax: 'result = true;')
          Expression: 
            ISimpleAssignmentOperation (OperationKind.SimpleAssignment, Type: System.Boolean) (Syntax: 'result = true')
              Left: 
                IParameterReferenceOperation: result (OperationKind.ParameterReference, Type: System.Boolean) (Syntax: 'result')
              Right: 
                ILiteralOperation (OperationKind.Literal, Type: System.Boolean, Constant: True) (Syntax: 'true')

    Next (Regular) Block[B6]
Block[B6] - Exit
    Predecessors: [B4] [B5]
    Statements (0)
";
            var expectedDiagnostics = DiagnosticDescription.None;

            VerifyFlowGraphAndDiagnosticsForTest<BlockSyntax>(source, expectedFlowGraph, expectedDiagnostics);
        }

        [CompilerTrait(CompilerFeature.IOperation, CompilerFeature.Dataflow)]
        [Fact]
        public void IfFlow_13()
        {
            string source = @"
class P
{
    void M(bool? a, bool? b, bool c, bool result)
/*<bind>*/{
        if (a ?? (b ?? c))
        {
            result = false;
        }
    }/*</bind>*/
}
";
            string expectedFlowGraph = @"
Block[B0] - Entry
    Statements (0)
    Next (Regular) Block[B1]
        Entering: {R1}

.locals {R1}
{
    CaptureIds: [0]
    Block[B1] - Block
        Predecessors: [B0]
        Statements (1)
            IFlowCaptureOperation: 0 (OperationKind.FlowCapture, Type: null, IsImplicit) (Syntax: 'a')
              Value: 
                IParameterReferenceOperation: a (OperationKind.ParameterReference, Type: System.Boolean?) (Syntax: 'a')

        Jump if True (Regular) to Block[B3]
            IIsNullOperation (OperationKind.IsNull, Type: System.Boolean, IsImplicit) (Syntax: 'a')
              Operand: 
                IFlowCaptureReferenceOperation: 0 (OperationKind.FlowCaptureReference, Type: System.Boolean?, IsImplicit) (Syntax: 'a')
            Leaving: {R1}
            Entering: {R2}

        Next (Regular) Block[B2]
    Block[B2] - Block
        Predecessors: [B1]
        Statements (0)
        Jump if False (Regular) to Block[B7]
            IInvocationOperation ( System.Boolean System.Boolean?.GetValueOrDefault()) (OperationKind.Invocation, Type: System.Boolean, IsImplicit) (Syntax: 'a')
              Instance Receiver: 
                IFlowCaptureReferenceOperation: 0 (OperationKind.FlowCaptureReference, Type: System.Boolean?, IsImplicit) (Syntax: 'a')
              Arguments(0)
            Leaving: {R1}

        Next (Regular) Block[B6]
            Leaving: {R1}
}
.locals {R2}
{
    CaptureIds: [1]
    Block[B3] - Block
        Predecessors: [B1]
        Statements (1)
            IFlowCaptureOperation: 1 (OperationKind.FlowCapture, Type: null, IsImplicit) (Syntax: 'b')
              Value: 
                IParameterReferenceOperation: b (OperationKind.ParameterReference, Type: System.Boolean?) (Syntax: 'b')

        Jump if True (Regular) to Block[B5]
            IIsNullOperation (OperationKind.IsNull, Type: System.Boolean, IsImplicit) (Syntax: 'b')
              Operand: 
                IFlowCaptureReferenceOperation: 1 (OperationKind.FlowCaptureReference, Type: System.Boolean?, IsImplicit) (Syntax: 'b')
            Leaving: {R2}

        Next (Regular) Block[B4]
    Block[B4] - Block
        Predecessors: [B3]
        Statements (0)
        Jump if False (Regular) to Block[B7]
            IInvocationOperation ( System.Boolean System.Boolean?.GetValueOrDefault()) (OperationKind.Invocation, Type: System.Boolean, IsImplicit) (Syntax: 'b')
              Instance Receiver: 
                IFlowCaptureReferenceOperation: 1 (OperationKind.FlowCaptureReference, Type: System.Boolean?, IsImplicit) (Syntax: 'b')
              Arguments(0)
            Leaving: {R2}

        Next (Regular) Block[B6]
            Leaving: {R2}
}

Block[B5] - Block
    Predecessors: [B3]
    Statements (0)
    Jump if False (Regular) to Block[B7]
        IParameterReferenceOperation: c (OperationKind.ParameterReference, Type: System.Boolean) (Syntax: 'c')

    Next (Regular) Block[B6]
Block[B6] - Block
    Predecessors: [B2] [B4] [B5]
    Statements (1)
        IExpressionStatementOperation (OperationKind.ExpressionStatement, Type: null) (Syntax: 'result = false;')
          Expression: 
            ISimpleAssignmentOperation (OperationKind.SimpleAssignment, Type: System.Boolean) (Syntax: 'result = false')
              Left: 
                IParameterReferenceOperation: result (OperationKind.ParameterReference, Type: System.Boolean) (Syntax: 'result')
              Right: 
                ILiteralOperation (OperationKind.Literal, Type: System.Boolean, Constant: False) (Syntax: 'false')

    Next (Regular) Block[B7]
Block[B7] - Exit
    Predecessors: [B2] [B4] [B5] [B6]
    Statements (0)
";
            var expectedDiagnostics = DiagnosticDescription.None;

            VerifyFlowGraphAndDiagnosticsForTest<BlockSyntax>(source, expectedFlowGraph, expectedDiagnostics);
        }

        [CompilerTrait(CompilerFeature.IOperation, CompilerFeature.Dataflow)]
        [Fact]
        public void IfFlow_14()
        {
            string source = @"
class P
{
    void M(object a, object b, object c, object d, bool result)
/*<bind>*/{
        if (GetNullableBool(a ?? b) ?? GetBool(c ?? d))
        {
            result = false;
        }
    }/*</bind>*/

    static bool GetBool(object x) => false;

    static bool? GetNullableBool(object x) => false;
}
";
            string expectedFlowGraph = @"
Block[B0] - Entry
    Statements (0)
    Next (Regular) Block[B1]
        Entering: {R1} {R2} {R3}

.locals {R1}
{
    CaptureIds: [2]
    .locals {R2}
    {
        CaptureIds: [1]
        .locals {R3}
        {
            CaptureIds: [0]
            Block[B1] - Block
                Predecessors: [B0]
                Statements (1)
                    IFlowCaptureOperation: 0 (OperationKind.FlowCapture, Type: null, IsImplicit) (Syntax: 'a')
                      Value: 
                        IParameterReferenceOperation: a (OperationKind.ParameterReference, Type: System.Object) (Syntax: 'a')

                Jump if True (Regular) to Block[B3]
                    IIsNullOperation (OperationKind.IsNull, Type: System.Boolean, IsImplicit) (Syntax: 'a')
                      Operand: 
                        IFlowCaptureReferenceOperation: 0 (OperationKind.FlowCaptureReference, Type: System.Object, IsImplicit) (Syntax: 'a')
                    Leaving: {R3}

                Next (Regular) Block[B2]
            Block[B2] - Block
                Predecessors: [B1]
                Statements (1)
                    IFlowCaptureOperation: 1 (OperationKind.FlowCapture, Type: null, IsImplicit) (Syntax: 'a')
                      Value: 
                        IFlowCaptureReferenceOperation: 0 (OperationKind.FlowCaptureReference, Type: System.Object, IsImplicit) (Syntax: 'a')

                Next (Regular) Block[B4]
                    Leaving: {R3}
        }

        Block[B3] - Block
            Predecessors: [B1]
            Statements (1)
                IFlowCaptureOperation: 1 (OperationKind.FlowCapture, Type: null, IsImplicit) (Syntax: 'b')
                  Value: 
                    IParameterReferenceOperation: b (OperationKind.ParameterReference, Type: System.Object) (Syntax: 'b')

            Next (Regular) Block[B4]
        Block[B4] - Block
            Predecessors: [B2] [B3]
            Statements (1)
                IFlowCaptureOperation: 2 (OperationKind.FlowCapture, Type: null, IsImplicit) (Syntax: 'GetNullableBool(a ?? b)')
                  Value: 
                    IInvocationOperation (System.Boolean? P.GetNullableBool(System.Object x)) (OperationKind.Invocation, Type: System.Boolean?) (Syntax: 'GetNullableBool(a ?? b)')
                      Instance Receiver: 
                        null
                      Arguments(1):
                          IArgumentOperation (ArgumentKind.Explicit, Matching Parameter: x) (OperationKind.Argument, Type: null) (Syntax: 'a ?? b')
                            IFlowCaptureReferenceOperation: 1 (OperationKind.FlowCaptureReference, Type: System.Object, IsImplicit) (Syntax: 'a ?? b')
                            InConversion: CommonConversion (Exists: True, IsIdentity: True, IsNumeric: False, IsReference: False, IsUserDefined: False) (MethodSymbol: null)
                            OutConversion: CommonConversion (Exists: True, IsIdentity: True, IsNumeric: False, IsReference: False, IsUserDefined: False) (MethodSymbol: null)

            Next (Regular) Block[B5]
                Leaving: {R2}
    }

    Block[B5] - Block
        Predecessors: [B4]
        Statements (0)
        Jump if True (Regular) to Block[B7]
            IIsNullOperation (OperationKind.IsNull, Type: System.Boolean, IsImplicit) (Syntax: 'GetNullableBool(a ?? b)')
              Operand: 
                IFlowCaptureReferenceOperation: 2 (OperationKind.FlowCaptureReference, Type: System.Boolean?, IsImplicit) (Syntax: 'GetNullableBool(a ?? b)')
            Leaving: {R1}
            Entering: {R4} {R5}

        Next (Regular) Block[B6]
    Block[B6] - Block
        Predecessors: [B5]
        Statements (0)
        Jump if False (Regular) to Block[B12]
            IInvocationOperation ( System.Boolean System.Boolean?.GetValueOrDefault()) (OperationKind.Invocation, Type: System.Boolean, IsImplicit) (Syntax: 'GetNullableBool(a ?? b)')
              Instance Receiver: 
                IFlowCaptureReferenceOperation: 2 (OperationKind.FlowCaptureReference, Type: System.Boolean?, IsImplicit) (Syntax: 'GetNullableBool(a ?? b)')
              Arguments(0)
            Leaving: {R1}

        Next (Regular) Block[B11]
            Leaving: {R1}
}
.locals {R4}
{
    CaptureIds: [4]
    .locals {R5}
    {
        CaptureIds: [3]
        Block[B7] - Block
            Predecessors: [B5]
            Statements (1)
                IFlowCaptureOperation: 3 (OperationKind.FlowCapture, Type: null, IsImplicit) (Syntax: 'c')
                  Value: 
                    IParameterReferenceOperation: c (OperationKind.ParameterReference, Type: System.Object) (Syntax: 'c')

            Jump if True (Regular) to Block[B9]
                IIsNullOperation (OperationKind.IsNull, Type: System.Boolean, IsImplicit) (Syntax: 'c')
                  Operand: 
                    IFlowCaptureReferenceOperation: 3 (OperationKind.FlowCaptureReference, Type: System.Object, IsImplicit) (Syntax: 'c')
                Leaving: {R5}

            Next (Regular) Block[B8]
        Block[B8] - Block
            Predecessors: [B7]
            Statements (1)
                IFlowCaptureOperation: 4 (OperationKind.FlowCapture, Type: null, IsImplicit) (Syntax: 'c')
                  Value: 
                    IFlowCaptureReferenceOperation: 3 (OperationKind.FlowCaptureReference, Type: System.Object, IsImplicit) (Syntax: 'c')

            Next (Regular) Block[B10]
                Leaving: {R5}
    }

    Block[B9] - Block
        Predecessors: [B7]
        Statements (1)
            IFlowCaptureOperation: 4 (OperationKind.FlowCapture, Type: null, IsImplicit) (Syntax: 'd')
              Value: 
                IParameterReferenceOperation: d (OperationKind.ParameterReference, Type: System.Object) (Syntax: 'd')

        Next (Regular) Block[B10]
    Block[B10] - Block
        Predecessors: [B8] [B9]
        Statements (0)
        Jump if False (Regular) to Block[B12]
            IInvocationOperation (System.Boolean P.GetBool(System.Object x)) (OperationKind.Invocation, Type: System.Boolean) (Syntax: 'GetBool(c ?? d)')
              Instance Receiver: 
                null
              Arguments(1):
                  IArgumentOperation (ArgumentKind.Explicit, Matching Parameter: x) (OperationKind.Argument, Type: null) (Syntax: 'c ?? d')
                    IFlowCaptureReferenceOperation: 4 (OperationKind.FlowCaptureReference, Type: System.Object, IsImplicit) (Syntax: 'c ?? d')
                    InConversion: CommonConversion (Exists: True, IsIdentity: True, IsNumeric: False, IsReference: False, IsUserDefined: False) (MethodSymbol: null)
                    OutConversion: CommonConversion (Exists: True, IsIdentity: True, IsNumeric: False, IsReference: False, IsUserDefined: False) (MethodSymbol: null)
            Leaving: {R4}

        Next (Regular) Block[B11]
            Leaving: {R4}
}

Block[B11] - Block
    Predecessors: [B6] [B10]
    Statements (1)
        IExpressionStatementOperation (OperationKind.ExpressionStatement, Type: null) (Syntax: 'result = false;')
          Expression: 
            ISimpleAssignmentOperation (OperationKind.SimpleAssignment, Type: System.Boolean) (Syntax: 'result = false')
              Left: 
                IParameterReferenceOperation: result (OperationKind.ParameterReference, Type: System.Boolean) (Syntax: 'result')
              Right: 
                ILiteralOperation (OperationKind.Literal, Type: System.Boolean, Constant: False) (Syntax: 'false')

    Next (Regular) Block[B12]
Block[B12] - Exit
    Predecessors: [B6] [B10] [B11]
    Statements (0)
";
            var expectedDiagnostics = DiagnosticDescription.None;

            VerifyFlowGraphAndDiagnosticsForTest<BlockSyntax>(source, expectedFlowGraph, expectedDiagnostics);
        }

        [CompilerTrait(CompilerFeature.IOperation, CompilerFeature.Dataflow)]
        [Fact]
        public void IfFlow_15()
        {
            string source = @"
class P
{
    void M(P a, P b, bool result)
/*<bind>*/{
        if (a ?? b)
        {
            result = false;
        }
    }/*</bind>*/
}
";

            string expectedFlowGraph = @"
Block[B0] - Entry
    Statements (0)
    Next (Regular) Block[B1]
        Entering: {R1} {R2}

.locals {R1}
{
    CaptureIds: [1]
    .locals {R2}
    {
        CaptureIds: [0]
        Block[B1] - Block
            Predecessors: [B0]
            Statements (1)
                IFlowCaptureOperation: 0 (OperationKind.FlowCapture, Type: null, IsInvalid, IsImplicit) (Syntax: 'a')
                  Value: 
                    IParameterReferenceOperation: a (OperationKind.ParameterReference, Type: P, IsInvalid) (Syntax: 'a')

            Jump if True (Regular) to Block[B3]
                IIsNullOperation (OperationKind.IsNull, Type: System.Boolean, IsInvalid, IsImplicit) (Syntax: 'a')
                  Operand: 
                    IFlowCaptureReferenceOperation: 0 (OperationKind.FlowCaptureReference, Type: P, IsInvalid, IsImplicit) (Syntax: 'a')
                Leaving: {R2}

            Next (Regular) Block[B2]
        Block[B2] - Block
            Predecessors: [B1]
            Statements (1)
                IFlowCaptureOperation: 1 (OperationKind.FlowCapture, Type: null, IsInvalid, IsImplicit) (Syntax: 'a')
                  Value: 
                    IFlowCaptureReferenceOperation: 0 (OperationKind.FlowCaptureReference, Type: P, IsInvalid, IsImplicit) (Syntax: 'a')

            Next (Regular) Block[B4]
                Leaving: {R2}
    }

    Block[B3] - Block
        Predecessors: [B1]
        Statements (1)
            IFlowCaptureOperation: 1 (OperationKind.FlowCapture, Type: null, IsInvalid, IsImplicit) (Syntax: 'b')
              Value: 
                IParameterReferenceOperation: b (OperationKind.ParameterReference, Type: P, IsInvalid) (Syntax: 'b')

        Next (Regular) Block[B4]
    Block[B4] - Block
        Predecessors: [B2] [B3]
        Statements (0)
        Jump if False (Regular) to Block[B6]
            IConversionOperation (TryCast: False, Unchecked) (OperationKind.Conversion, Type: System.Boolean, IsInvalid, IsImplicit) (Syntax: 'a ?? b')
              Conversion: CommonConversion (Exists: False, IsIdentity: False, IsNumeric: False, IsReference: False, IsUserDefined: False) (MethodSymbol: null)
                (NoConversion)
              Operand: 
                IFlowCaptureReferenceOperation: 1 (OperationKind.FlowCaptureReference, Type: P, IsInvalid, IsImplicit) (Syntax: 'a ?? b')
            Leaving: {R1}

        Next (Regular) Block[B5]
            Leaving: {R1}
}

Block[B5] - Block
    Predecessors: [B4]
    Statements (1)
        IExpressionStatementOperation (OperationKind.ExpressionStatement, Type: null) (Syntax: 'result = false;')
          Expression: 
            ISimpleAssignmentOperation (OperationKind.SimpleAssignment, Type: System.Boolean) (Syntax: 'result = false')
              Left: 
                IParameterReferenceOperation: result (OperationKind.ParameterReference, Type: System.Boolean) (Syntax: 'result')
              Right: 
                ILiteralOperation (OperationKind.Literal, Type: System.Boolean, Constant: False) (Syntax: 'false')

    Next (Regular) Block[B6]
Block[B6] - Exit
    Predecessors: [B4] [B5]
    Statements (0)
";
            var expectedDiagnostics = new[] {
                // file.cs(6,13): error CS0029: Cannot implicitly convert type 'P' to 'bool'
                //         if (a ?? b)
                Diagnostic(ErrorCode.ERR_NoImplicitConv, "a ?? b").WithArguments("P", "bool").WithLocation(6, 13)
            };

            VerifyFlowGraphAndDiagnosticsForTest<BlockSyntax>(source, expectedFlowGraph, expectedDiagnostics);
        }

        [CompilerTrait(CompilerFeature.IOperation, CompilerFeature.Dataflow)]
        [Fact]
        public void IfFlow_16()
        {
            string source = @"
class P
{
    void M(bool? a, bool b, bool result)
/*<bind>*/{
        if (a ?? throw null)
        {
            result = false;
        }
        else
        {
            result = true;
        }
    }/*</bind>*/
}
";
            string expectedFlowGraph = @"
Block[B0] - Entry
    Statements (0)
    Next (Regular) Block[B1]
        Entering: {R1}

.locals {R1}
{
    CaptureIds: [0]
    Block[B1] - Block
        Predecessors: [B0]
        Statements (1)
            IFlowCaptureOperation: 0 (OperationKind.FlowCapture, Type: null, IsImplicit) (Syntax: 'a')
              Value: 
                IParameterReferenceOperation: a (OperationKind.ParameterReference, Type: System.Boolean?) (Syntax: 'a')

        Jump if True (Regular) to Block[B3]
            IIsNullOperation (OperationKind.IsNull, Type: System.Boolean, IsImplicit) (Syntax: 'a')
              Operand: 
                IFlowCaptureReferenceOperation: 0 (OperationKind.FlowCaptureReference, Type: System.Boolean?, IsImplicit) (Syntax: 'a')
            Leaving: {R1}

        Next (Regular) Block[B2]
    Block[B2] - Block
        Predecessors: [B1]
        Statements (0)
        Jump if False (Regular) to Block[B5]
            IInvocationOperation ( System.Boolean System.Boolean?.GetValueOrDefault()) (OperationKind.Invocation, Type: System.Boolean, IsImplicit) (Syntax: 'a')
              Instance Receiver: 
                IFlowCaptureReferenceOperation: 0 (OperationKind.FlowCaptureReference, Type: System.Boolean?, IsImplicit) (Syntax: 'a')
              Arguments(0)
            Leaving: {R1}

        Next (Regular) Block[B4]
            Leaving: {R1}
}

Block[B3] - Block
    Predecessors: [B1]
    Statements (0)
    Next (Throw) Block[null]
        ILiteralOperation (OperationKind.Literal, Type: null, Constant: null) (Syntax: 'null')
Block[B4] - Block
    Predecessors: [B2]
    Statements (1)
        IExpressionStatementOperation (OperationKind.ExpressionStatement, Type: null) (Syntax: 'result = false;')
          Expression: 
            ISimpleAssignmentOperation (OperationKind.SimpleAssignment, Type: System.Boolean) (Syntax: 'result = false')
              Left: 
                IParameterReferenceOperation: result (OperationKind.ParameterReference, Type: System.Boolean) (Syntax: 'result')
              Right: 
                ILiteralOperation (OperationKind.Literal, Type: System.Boolean, Constant: False) (Syntax: 'false')

    Next (Regular) Block[B6]
Block[B5] - Block
    Predecessors: [B2]
    Statements (1)
        IExpressionStatementOperation (OperationKind.ExpressionStatement, Type: null) (Syntax: 'result = true;')
          Expression: 
            ISimpleAssignmentOperation (OperationKind.SimpleAssignment, Type: System.Boolean) (Syntax: 'result = true')
              Left: 
                IParameterReferenceOperation: result (OperationKind.ParameterReference, Type: System.Boolean) (Syntax: 'result')
              Right: 
                ILiteralOperation (OperationKind.Literal, Type: System.Boolean, Constant: True) (Syntax: 'true')

    Next (Regular) Block[B6]
Block[B6] - Exit
    Predecessors: [B4] [B5]
    Statements (0)
";
            var expectedDiagnostics = DiagnosticDescription.None;

            VerifyFlowGraphAndDiagnosticsForTest<BlockSyntax>(source, expectedFlowGraph, expectedDiagnostics);
        }

        [CompilerTrait(CompilerFeature.IOperation, CompilerFeature.Dataflow)]
        [Fact]
        public void IfFlow_17()
        {
            string source = @"
class P
{
    void M(bool a, bool b, bool result)
/*<bind>*/{
        if (a ? throw null : b)
        {
            result = false;
        }
        else
        {
            result = true;
        }
    }/*</bind>*/
}
";
            string expectedFlowGraph = @"
Block[B0] - Entry
    Statements (0)
    Next (Regular) Block[B1]
Block[B1] - Block
    Predecessors: [B0]
    Statements (0)
    Jump if False (Regular) to Block[B3]
        IParameterReferenceOperation: a (OperationKind.ParameterReference, Type: System.Boolean) (Syntax: 'a')

    Next (Regular) Block[B2]
Block[B2] - Block
    Predecessors: [B1]
    Statements (0)
    Next (Throw) Block[null]
        ILiteralOperation (OperationKind.Literal, Type: null, Constant: null) (Syntax: 'null')
Block[B3] - Block
    Predecessors: [B1]
    Statements (0)
    Jump if False (Regular) to Block[B5]
        IParameterReferenceOperation: b (OperationKind.ParameterReference, Type: System.Boolean) (Syntax: 'b')

    Next (Regular) Block[B4]
Block[B4] - Block
    Predecessors: [B3]
    Statements (1)
        IExpressionStatementOperation (OperationKind.ExpressionStatement, Type: null) (Syntax: 'result = false;')
          Expression: 
            ISimpleAssignmentOperation (OperationKind.SimpleAssignment, Type: System.Boolean) (Syntax: 'result = false')
              Left: 
                IParameterReferenceOperation: result (OperationKind.ParameterReference, Type: System.Boolean) (Syntax: 'result')
              Right: 
                ILiteralOperation (OperationKind.Literal, Type: System.Boolean, Constant: False) (Syntax: 'false')

    Next (Regular) Block[B6]
Block[B5] - Block
    Predecessors: [B3]
    Statements (1)
        IExpressionStatementOperation (OperationKind.ExpressionStatement, Type: null) (Syntax: 'result = true;')
          Expression: 
            ISimpleAssignmentOperation (OperationKind.SimpleAssignment, Type: System.Boolean) (Syntax: 'result = true')
              Left: 
                IParameterReferenceOperation: result (OperationKind.ParameterReference, Type: System.Boolean) (Syntax: 'result')
              Right: 
                ILiteralOperation (OperationKind.Literal, Type: System.Boolean, Constant: True) (Syntax: 'true')

    Next (Regular) Block[B6]
Block[B6] - Exit
    Predecessors: [B4] [B5]
    Statements (0)
";
            var expectedDiagnostics = DiagnosticDescription.None;

            VerifyFlowGraphAndDiagnosticsForTest<BlockSyntax>(source, expectedFlowGraph, expectedDiagnostics);
        }

        [CompilerTrait(CompilerFeature.IOperation, CompilerFeature.Dataflow)]
        [Fact]
        public void IfFlow_18()
        {
            string source = @"
class P
{
    void M(bool a, bool b, bool result)
/*<bind>*/{
        if (a ? b : throw null)
        {
            result = false;
        }
        else
        {
            result = true;
        }
    }/*</bind>*/
}
";
            string expectedFlowGraph = @"
Block[B0] - Entry
    Statements (0)
    Next (Regular) Block[B1]
Block[B1] - Block
    Predecessors: [B0]
    Statements (0)
    Jump if False (Regular) to Block[B3]
        IParameterReferenceOperation: a (OperationKind.ParameterReference, Type: System.Boolean) (Syntax: 'a')

    Next (Regular) Block[B2]
Block[B2] - Block
    Predecessors: [B1]
    Statements (0)
    Jump if False (Regular) to Block[B5]
        IParameterReferenceOperation: b (OperationKind.ParameterReference, Type: System.Boolean) (Syntax: 'b')

    Next (Regular) Block[B4]
Block[B3] - Block
    Predecessors: [B1]
    Statements (0)
    Next (Throw) Block[null]
        ILiteralOperation (OperationKind.Literal, Type: null, Constant: null) (Syntax: 'null')
Block[B4] - Block
    Predecessors: [B2]
    Statements (1)
        IExpressionStatementOperation (OperationKind.ExpressionStatement, Type: null) (Syntax: 'result = false;')
          Expression: 
            ISimpleAssignmentOperation (OperationKind.SimpleAssignment, Type: System.Boolean) (Syntax: 'result = false')
              Left: 
                IParameterReferenceOperation: result (OperationKind.ParameterReference, Type: System.Boolean) (Syntax: 'result')
              Right: 
                ILiteralOperation (OperationKind.Literal, Type: System.Boolean, Constant: False) (Syntax: 'false')

    Next (Regular) Block[B6]
Block[B5] - Block
    Predecessors: [B2]
    Statements (1)
        IExpressionStatementOperation (OperationKind.ExpressionStatement, Type: null) (Syntax: 'result = true;')
          Expression: 
            ISimpleAssignmentOperation (OperationKind.SimpleAssignment, Type: System.Boolean) (Syntax: 'result = true')
              Left: 
                IParameterReferenceOperation: result (OperationKind.ParameterReference, Type: System.Boolean) (Syntax: 'result')
              Right: 
                ILiteralOperation (OperationKind.Literal, Type: System.Boolean, Constant: True) (Syntax: 'true')

    Next (Regular) Block[B6]
Block[B6] - Exit
    Predecessors: [B4] [B5]
    Statements (0)
";
            var expectedDiagnostics = DiagnosticDescription.None;

            VerifyFlowGraphAndDiagnosticsForTest<BlockSyntax>(source, expectedFlowGraph, expectedDiagnostics);
        }

        [CompilerTrait(CompilerFeature.IOperation, CompilerFeature.Dataflow)]
        [Fact]
        public void IfFlow_19()
        {
            string source = @"
class P
{
    void M(bool result, System.Exception a, System.Exception b)
/*<bind>*/{
        if (throw a ?? b)
        {
            result = false;
        }
        else
        {
            result = true;
        }
    }/*</bind>*/
}
";
            string expectedFlowGraph = @"
Block[B0] - Entry
    Statements (0)
    Next (Regular) Block[B1]
        Entering: {R1} {R2}

.locals {R1}
{
    CaptureIds: [1]
    .locals {R2}
    {
        CaptureIds: [0]
        Block[B1] - Block
            Predecessors: [B0]
            Statements (1)
                IFlowCaptureOperation: 0 (OperationKind.FlowCapture, Type: null, IsImplicit) (Syntax: 'a')
                  Value: 
                    IParameterReferenceOperation: a (OperationKind.ParameterReference, Type: System.Exception) (Syntax: 'a')

            Jump if True (Regular) to Block[B3]
                IIsNullOperation (OperationKind.IsNull, Type: System.Boolean, IsImplicit) (Syntax: 'a')
                  Operand: 
                    IFlowCaptureReferenceOperation: 0 (OperationKind.FlowCaptureReference, Type: System.Exception, IsImplicit) (Syntax: 'a')
                Leaving: {R2}

            Next (Regular) Block[B2]
        Block[B2] - Block
            Predecessors: [B1]
            Statements (1)
                IFlowCaptureOperation: 1 (OperationKind.FlowCapture, Type: null, IsImplicit) (Syntax: 'a')
                  Value: 
                    IFlowCaptureReferenceOperation: 0 (OperationKind.FlowCaptureReference, Type: System.Exception, IsImplicit) (Syntax: 'a')

            Next (Regular) Block[B4]
                Leaving: {R2}
    }

    Block[B3] - Block
        Predecessors: [B1]
        Statements (1)
            IFlowCaptureOperation: 1 (OperationKind.FlowCapture, Type: null, IsImplicit) (Syntax: 'b')
              Value: 
                IParameterReferenceOperation: b (OperationKind.ParameterReference, Type: System.Exception) (Syntax: 'b')

        Next (Regular) Block[B4]
    Block[B4] - Block
        Predecessors: [B2] [B3]
        Statements (0)
        Next (Throw) Block[null]
            IFlowCaptureReferenceOperation: 1 (OperationKind.FlowCaptureReference, Type: System.Exception, IsImplicit) (Syntax: 'a ?? b')
}

Block[B5] - Block [UnReachable]
    Predecessors (0)
    Statements (0)
    Jump if False (Regular) to Block[B7]
        IConversionOperation (TryCast: False, Unchecked) (OperationKind.Conversion, Type: System.Boolean, IsInvalid, IsImplicit) (Syntax: 'throw a ?? b')
          Conversion: CommonConversion (Exists: False, IsIdentity: False, IsNumeric: False, IsReference: False, IsUserDefined: False) (MethodSymbol: null)
            (NoConversion)
          Operand: 
            IInvalidOperation (OperationKind.Invalid, Type: ?, IsInvalid, IsImplicit) (Syntax: 'throw a ?? b')
              Children(1):
                  IOperation:  (OperationKind.None, Type: null, IsInvalid, IsImplicit) (Syntax: 'throw a ?? b')

    Next (Regular) Block[B6]
Block[B6] - Block [UnReachable]
    Predecessors: [B5]
    Statements (1)
        IExpressionStatementOperation (OperationKind.ExpressionStatement, Type: null) (Syntax: 'result = false;')
          Expression: 
            ISimpleAssignmentOperation (OperationKind.SimpleAssignment, Type: System.Boolean) (Syntax: 'result = false')
              Left: 
                IParameterReferenceOperation: result (OperationKind.ParameterReference, Type: System.Boolean) (Syntax: 'result')
              Right: 
                ILiteralOperation (OperationKind.Literal, Type: System.Boolean, Constant: False) (Syntax: 'false')

    Next (Regular) Block[B8]
Block[B7] - Block [UnReachable]
    Predecessors: [B5]
    Statements (1)
        IExpressionStatementOperation (OperationKind.ExpressionStatement, Type: null) (Syntax: 'result = true;')
          Expression: 
            ISimpleAssignmentOperation (OperationKind.SimpleAssignment, Type: System.Boolean) (Syntax: 'result = true')
              Left: 
                IParameterReferenceOperation: result (OperationKind.ParameterReference, Type: System.Boolean) (Syntax: 'result')
              Right: 
                ILiteralOperation (OperationKind.Literal, Type: System.Boolean, Constant: True) (Syntax: 'true')

    Next (Regular) Block[B8]
Block[B8] - Exit [UnReachable]
    Predecessors: [B6] [B7]
    Statements (0)
";
            var expectedDiagnostics = new[] {
                // file.cs(6,13): error CS8115: A throw expression is not allowed in this context.
                //         if (throw null)
                Diagnostic(ErrorCode.ERR_ThrowMisplaced, "throw").WithLocation(6, 13)
            };

            VerifyFlowGraphAndDiagnosticsForTest<BlockSyntax>(source, expectedFlowGraph, expectedDiagnostics);
        }

        [CompilerTrait(CompilerFeature.IOperation, CompilerFeature.Dataflow)]
        [Fact]
        public void IfFlow_20()
        {
            string source = @"
class P
{
    void M(bool? a, bool b, bool result)
/*<bind>*/{
        if ((a ?? throw null) && b)
        {
            result = false;
        }
    }/*</bind>*/
}
";
            string expectedFlowGraph = @"
Block[B0] - Entry
    Statements (0)
    Next (Regular) Block[B1]
        Entering: {R1}

.locals {R1}
{
    CaptureIds: [0]
    Block[B1] - Block
        Predecessors: [B0]
        Statements (1)
            IFlowCaptureOperation: 0 (OperationKind.FlowCapture, Type: null, IsImplicit) (Syntax: 'a')
              Value: 
                IParameterReferenceOperation: a (OperationKind.ParameterReference, Type: System.Boolean?) (Syntax: 'a')

        Jump if True (Regular) to Block[B3]
            IIsNullOperation (OperationKind.IsNull, Type: System.Boolean, IsImplicit) (Syntax: 'a')
              Operand: 
                IFlowCaptureReferenceOperation: 0 (OperationKind.FlowCaptureReference, Type: System.Boolean?, IsImplicit) (Syntax: 'a')
            Leaving: {R1}

        Next (Regular) Block[B2]
    Block[B2] - Block
        Predecessors: [B1]
        Statements (0)
        Jump if False (Regular) to Block[B6]
            IInvocationOperation ( System.Boolean System.Boolean?.GetValueOrDefault()) (OperationKind.Invocation, Type: System.Boolean, IsImplicit) (Syntax: 'a')
              Instance Receiver: 
                IFlowCaptureReferenceOperation: 0 (OperationKind.FlowCaptureReference, Type: System.Boolean?, IsImplicit) (Syntax: 'a')
              Arguments(0)
            Leaving: {R1}

        Next (Regular) Block[B4]
            Leaving: {R1}
}

Block[B3] - Block
    Predecessors: [B1]
    Statements (0)
    Next (Throw) Block[null]
        ILiteralOperation (OperationKind.Literal, Type: null, Constant: null) (Syntax: 'null')
Block[B4] - Block
    Predecessors: [B2]
    Statements (0)
    Jump if False (Regular) to Block[B6]
        IParameterReferenceOperation: b (OperationKind.ParameterReference, Type: System.Boolean) (Syntax: 'b')

    Next (Regular) Block[B5]
Block[B5] - Block
    Predecessors: [B4]
    Statements (1)
        IExpressionStatementOperation (OperationKind.ExpressionStatement, Type: null) (Syntax: 'result = false;')
          Expression: 
            ISimpleAssignmentOperation (OperationKind.SimpleAssignment, Type: System.Boolean) (Syntax: 'result = false')
              Left: 
                IParameterReferenceOperation: result (OperationKind.ParameterReference, Type: System.Boolean) (Syntax: 'result')
              Right: 
                ILiteralOperation (OperationKind.Literal, Type: System.Boolean, Constant: False) (Syntax: 'false')

    Next (Regular) Block[B6]
Block[B6] - Exit
    Predecessors: [B2] [B4] [B5]
    Statements (0)
";
            var expectedDiagnostics = DiagnosticDescription.None;

            VerifyFlowGraphAndDiagnosticsForTest<BlockSyntax>(source, expectedFlowGraph, expectedDiagnostics);
        }

        [CompilerTrait(CompilerFeature.IOperation, CompilerFeature.Dataflow)]
        [Fact]
        public void IfFlow_21()
        {
            string source = @"
class P
{
    void M(bool a, bool b, bool c, bool d, bool result)
/*<bind>*/{
        if ((a ? b : c) && d)
        {
            result = false;
        }
    }/*</bind>*/
}
";

            string expectedFlowGraph = @"
Block[B0] - Entry
    Statements (0)
    Next (Regular) Block[B1]
Block[B1] - Block
    Predecessors: [B0]
    Statements (0)
    Jump if False (Regular) to Block[B3]
        IParameterReferenceOperation: a (OperationKind.ParameterReference, Type: System.Boolean) (Syntax: 'a')

    Next (Regular) Block[B2]
Block[B2] - Block
    Predecessors: [B1]
    Statements (0)
    Jump if False (Regular) to Block[B6]
        IParameterReferenceOperation: b (OperationKind.ParameterReference, Type: System.Boolean) (Syntax: 'b')

    Next (Regular) Block[B4]
Block[B3] - Block
    Predecessors: [B1]
    Statements (0)
    Jump if False (Regular) to Block[B6]
        IParameterReferenceOperation: c (OperationKind.ParameterReference, Type: System.Boolean) (Syntax: 'c')

    Next (Regular) Block[B4]
Block[B4] - Block
    Predecessors: [B2] [B3]
    Statements (0)
    Jump if False (Regular) to Block[B6]
        IParameterReferenceOperation: d (OperationKind.ParameterReference, Type: System.Boolean) (Syntax: 'd')

    Next (Regular) Block[B5]
Block[B5] - Block
    Predecessors: [B4]
    Statements (1)
        IExpressionStatementOperation (OperationKind.ExpressionStatement, Type: null) (Syntax: 'result = false;')
          Expression: 
            ISimpleAssignmentOperation (OperationKind.SimpleAssignment, Type: System.Boolean) (Syntax: 'result = false')
              Left: 
                IParameterReferenceOperation: result (OperationKind.ParameterReference, Type: System.Boolean) (Syntax: 'result')
              Right: 
                ILiteralOperation (OperationKind.Literal, Type: System.Boolean, Constant: False) (Syntax: 'false')

    Next (Regular) Block[B6]
Block[B6] - Exit
    Predecessors: [B2] [B3] [B4] [B5]
    Statements (0)
";
            var expectedDiagnostics = DiagnosticDescription.None;

            VerifyFlowGraphAndDiagnosticsForTest<BlockSyntax>(source, expectedFlowGraph, expectedDiagnostics);
        }

        [CompilerTrait(CompilerFeature.IOperation, CompilerFeature.Dataflow)]
        [Fact]
        public void IfFlow_22()
        {
            string source = @"
class P
{
    void M(bool? a, bool b, bool c, bool result)
/*<bind>*/{
        if ((a ?? b) || c)
        {
            result = false;
        }
    }/*</bind>*/
}
";
            string expectedFlowGraph = @"
Block[B0] - Entry
    Statements (0)
    Next (Regular) Block[B1]
        Entering: {R1}

.locals {R1}
{
    CaptureIds: [0]
    Block[B1] - Block
        Predecessors: [B0]
        Statements (1)
            IFlowCaptureOperation: 0 (OperationKind.FlowCapture, Type: null, IsImplicit) (Syntax: 'a')
              Value: 
                IParameterReferenceOperation: a (OperationKind.ParameterReference, Type: System.Boolean?) (Syntax: 'a')

        Jump if True (Regular) to Block[B3]
            IIsNullOperation (OperationKind.IsNull, Type: System.Boolean, IsImplicit) (Syntax: 'a')
              Operand: 
                IFlowCaptureReferenceOperation: 0 (OperationKind.FlowCaptureReference, Type: System.Boolean?, IsImplicit) (Syntax: 'a')
            Leaving: {R1}

        Next (Regular) Block[B2]
    Block[B2] - Block
        Predecessors: [B1]
        Statements (0)
        Jump if True (Regular) to Block[B5]
            IInvocationOperation ( System.Boolean System.Boolean?.GetValueOrDefault()) (OperationKind.Invocation, Type: System.Boolean, IsImplicit) (Syntax: 'a')
              Instance Receiver: 
                IFlowCaptureReferenceOperation: 0 (OperationKind.FlowCaptureReference, Type: System.Boolean?, IsImplicit) (Syntax: 'a')
              Arguments(0)
            Leaving: {R1}

        Next (Regular) Block[B4]
            Leaving: {R1}
}

Block[B3] - Block
    Predecessors: [B1]
    Statements (0)
    Jump if True (Regular) to Block[B5]
        IParameterReferenceOperation: b (OperationKind.ParameterReference, Type: System.Boolean) (Syntax: 'b')

    Next (Regular) Block[B4]
Block[B4] - Block
    Predecessors: [B2] [B3]
    Statements (0)
    Jump if False (Regular) to Block[B6]
        IParameterReferenceOperation: c (OperationKind.ParameterReference, Type: System.Boolean) (Syntax: 'c')

    Next (Regular) Block[B5]
Block[B5] - Block
    Predecessors: [B2] [B3] [B4]
    Statements (1)
        IExpressionStatementOperation (OperationKind.ExpressionStatement, Type: null) (Syntax: 'result = false;')
          Expression: 
            ISimpleAssignmentOperation (OperationKind.SimpleAssignment, Type: System.Boolean) (Syntax: 'result = false')
              Left: 
                IParameterReferenceOperation: result (OperationKind.ParameterReference, Type: System.Boolean) (Syntax: 'result')
              Right: 
                ILiteralOperation (OperationKind.Literal, Type: System.Boolean, Constant: False) (Syntax: 'false')

    Next (Regular) Block[B6]
Block[B6] - Exit
    Predecessors: [B4] [B5]
    Statements (0)
";
            var expectedDiagnostics = DiagnosticDescription.None;

            VerifyFlowGraphAndDiagnosticsForTest<BlockSyntax>(source, expectedFlowGraph, expectedDiagnostics);
        }

        [CompilerTrait(CompilerFeature.IOperation, CompilerFeature.Dataflow)]
        [Fact]
        public void IfFlow_24()
        {
            string source = @"
class P
{
    void M(dynamic a, bool result)
/*<bind>*/{
        if (a)
        {
            result = false;
        }
    }/*</bind>*/
}
";
            string expectedFlowGraph = @"
Block[B0] - Entry
    Statements (0)
    Next (Regular) Block[B1]
Block[B1] - Block
    Predecessors: [B0]
    Statements (0)
    Jump if False (Regular) to Block[B3]
        IUnaryOperation (UnaryOperatorKind.True) (OperationKind.Unary, Type: System.Boolean, IsImplicit) (Syntax: 'a')
          Operand: 
            IParameterReferenceOperation: a (OperationKind.ParameterReference, Type: dynamic) (Syntax: 'a')

    Next (Regular) Block[B2]
Block[B2] - Block
    Predecessors: [B1]
    Statements (1)
        IExpressionStatementOperation (OperationKind.ExpressionStatement, Type: null) (Syntax: 'result = false;')
          Expression: 
            ISimpleAssignmentOperation (OperationKind.SimpleAssignment, Type: System.Boolean) (Syntax: 'result = false')
              Left: 
                IParameterReferenceOperation: result (OperationKind.ParameterReference, Type: System.Boolean) (Syntax: 'result')
              Right: 
                ILiteralOperation (OperationKind.Literal, Type: System.Boolean, Constant: False) (Syntax: 'false')

    Next (Regular) Block[B3]
Block[B3] - Exit
    Predecessors: [B1] [B2]
    Statements (0)
";
            var expectedDiagnostics = DiagnosticDescription.None;

            VerifyFlowGraphAndDiagnosticsForTest<BlockSyntax>(source, expectedFlowGraph, expectedDiagnostics);
        }
    }
}<|MERGE_RESOLUTION|>--- conflicted
+++ resolved
@@ -1020,11 +1020,7 @@
                 null
               Arguments(1):
                   IArgumentOperation (ArgumentKind.Explicit, Matching Parameter: value) (OperationKind.Argument, Type: null) (Syntax: '!flag')
-<<<<<<< HEAD
-                    IUnaryOperation (UnaryOperatorKind.Not) (OperationKind.UnaryOperator, Type: System.Boolean) (Syntax: '!flag')
-=======
                     IUnaryOperation (UnaryOperatorKind.Not) (OperationKind.Unary, Type: System.Boolean) (Syntax: '!flag')
->>>>>>> 33c1f2fa
                       Operand: 
                         IParameterReferenceOperation: flag (OperationKind.ParameterReference, Type: System.Boolean) (Syntax: 'flag')
                     InConversion: CommonConversion (Exists: True, IsIdentity: True, IsNumeric: False, IsReference: False, IsUserDefined: False) (MethodSymbol: null)

﻿// Licensed to the .NET Foundation under one or more agreements.
// The .NET Foundation licenses this file to you under the MIT license.
// See the LICENSE file in the project root for more information.

using System;
using System.Collections.Generic;
using System.Globalization;
using System.Linq;
using System.Runtime.InteropServices;
using Microsoft.CodeAnalysis.CSharp.Syntax;
using Microsoft.CodeAnalysis.CSharp.Test.Utilities;
using Microsoft.CodeAnalysis.Emit;
using Microsoft.CodeAnalysis.Test.Utilities;
using Microsoft.CodeAnalysis.Text;
using Roslyn.Test.Utilities;
using Roslyn.Utilities;
using Xunit;

namespace Microsoft.CodeAnalysis.CSharp.UnitTests
{
    public partial class DiagnosticTest : CSharpTestBase
    {
        /// <summary>
        /// Ensure string resources are included.
        /// </summary>
        [Fact]
        public void Resources()
        {
            var excludedErrorCodes = new[]
            {
                ErrorCode.Void,
                ErrorCode.Unknown,
                ErrorCode.WRN_ALinkWarn, // Not reported, but retained to allow configuring class of related warnings. See CSharpDiagnosticFilter.Filter.
            };
            foreach (ErrorCode code in Enum.GetValues(typeof(ErrorCode)))
            {
                if (Array.IndexOf(excludedErrorCodes, code) >= 0)
                {
                    continue;
                }

                Assert.False(string.IsNullOrEmpty(ErrorFacts.GetMessage(code, CultureInfo.InvariantCulture)));
            }
        }

        /// <summary>
        /// ErrorCode should not have duplicates.
        /// </summary>
        [Fact]
        public void NoDuplicates()
        {
            var values = Enum.GetValues(typeof(ErrorCode));
            var set = new HashSet<ErrorCode>();
            foreach (ErrorCode value in values)
            {
                Assert.True(set.Add(value));
            }
        }

        [Fact]
        public void TestDiagnostic()
        {
            MockMessageProvider provider = new MockMessageProvider();
            SyntaxTree syntaxTree = new MockSyntaxTree();
            CultureInfo englishCulture = CultureHelpers.EnglishCulture;

            DiagnosticInfo di1 = new DiagnosticInfo(provider, 1);
            Assert.Equal(1, di1.Code);
            Assert.Equal(DiagnosticSeverity.Error, di1.Severity);
            Assert.Equal("MOCK0001", di1.MessageIdentifier);
            Assert.Equal("The first error", di1.GetMessage(englishCulture));

            DiagnosticInfo di2 = new DiagnosticInfo(provider, 1002, "Elvis", "Mort");
            Assert.Equal(1002, di2.Code);
            Assert.Equal(DiagnosticSeverity.Warning, di2.Severity);
            Assert.Equal("MOCK1002", di2.MessageIdentifier);
            Assert.Equal("The second warning about Elvis and Mort", di2.GetMessage(englishCulture));

            Location l1 = new SourceLocation(syntaxTree, new TextSpan(5, 8));
            var d1 = new CSDiagnostic(di2, l1);
            Assert.Equal(l1, d1.Location);
            Assert.Same(syntaxTree, d1.Location.SourceTree);
            Assert.Equal(new TextSpan(5, 8), d1.Location.SourceSpan);
            Assert.Equal(0, d1.AdditionalLocations.Count());
            Assert.Same(di2, d1.Info);
        }

        [Fact]
        public void TestCustomErrorInfo()
        {
            MockMessageProvider provider = new MockMessageProvider();
            SyntaxTree syntaxTree = new MockSyntaxTree();

            DiagnosticInfo di3 = new CustomErrorInfo(provider, "OtherSymbol", new SourceLocation(syntaxTree, new TextSpan(14, 8)));
            var d3 = new CSDiagnostic(di3, new SourceLocation(syntaxTree, new TextSpan(1, 1)));
            Assert.Same(syntaxTree, d3.Location.SourceTree);
            Assert.Equal(new TextSpan(1, 1), d3.Location.SourceSpan);
            Assert.Equal(1, d3.AdditionalLocations.Count());
            Assert.Equal(new TextSpan(14, 8), d3.AdditionalLocations.First().SourceSpan);
            Assert.Equal("OtherSymbol", (d3.Info as CustomErrorInfo).OtherSymbol);
        }

        [WorkItem(537801, "http://vstfdevdiv:8080/DevDiv2/DevDiv/_workitems/edit/537801")]
        [Fact]
        public void MissingNamespaceOpenBracket()
        {
            var text = @"namespace NS

    interface ITest {
        void Method();
    }

End namespace
";

            var comp = CreateCompilation(text);
            var actualErrors = comp.GetDiagnostics();
            Assert.InRange(actualErrors.Count(), 1, int.MaxValue);
        }

        [WorkItem(540086, "http://vstfdevdiv:8080/DevDiv2/DevDiv/_workitems/edit/540086")]
        [Fact]
        public void ErrorApplyIndexingToMethod()
        {
            var text = @"using System;
public class A
{
    static void Main(string[] args)
    {
        Console.WriteLine(goo[0]);
    }

    static int[] goo()
    {
        return new int[0];
    }
}";

            var comp = DiagnosticsUtils.VerifyErrorsAndGetCompilationWithMscorlib(text,
                new ErrorDescription { Code = (int)ErrorCode.ERR_BadIndexLHS, Line = 6, Column = 27 });

            text = @"
public class A
{
    static void Main(string[] args)
    {        
    }

    void goo(object o)
    {
        System.Console.WriteLine(o.GetType().GetMethods[0].Name);
    }
}";
            comp = DiagnosticsUtils.VerifyErrorsAndGetCompilationWithMscorlib(text,
                new ErrorDescription { Code = (int)ErrorCode.ERR_BadIndexLHS, Line = 10, Column = 34 });
        }

        [WorkItem(540329, "http://vstfdevdiv:8080/DevDiv2/DevDiv/_workitems/edit/540329")]
        [Fact]
        public void ErrorMemberAccessOnLiteralToken()
        {
            var text = @"
class X
{
    static void Main()
    {
        // this statement should produce an error
        int x = null.Length;
        // this statement is valid
        string three = 3.ToString();
    }
}";

            CreateCompilation(text).VerifyDiagnostics(
                // (6,17): error CS0023: Operator '.' cannot be applied to operand of type '<null>'
                Diagnostic(ErrorCode.ERR_BadUnaryOp, @"null.Length").WithArguments(".", "<null>"));
        }

        [WorkItem(542911, "http://vstfdevdiv:8080/DevDiv2/DevDiv/_workitems/edit/542911")]
        [Fact]
        public void WarningLevel_1()
        {
            foreach (ErrorCode errorCode in Enum.GetValues(typeof(ErrorCode)))
            {
                string errorCodeName = errorCode.ToString();
                if (errorCodeName.StartsWith("WRN", StringComparison.Ordinal))
                {
                    Assert.True(ErrorFacts.IsWarning(errorCode));
                    Assert.NotEqual(0, ErrorFacts.GetWarningLevel(errorCode));
                }
                else if (errorCodeName.StartsWith("ERR", StringComparison.Ordinal))
                {
                    Assert.False(ErrorFacts.IsWarning(errorCode));
                    Assert.Equal(0, ErrorFacts.GetWarningLevel(errorCode));
                }
            }
        }

        [WorkItem(542911, "http://vstfdevdiv:8080/DevDiv2/DevDiv/_workitems/edit/542911")]
        [Fact]
        public void WarningLevel_2()
        {
            // Check a few warning levels recently added

            Assert.Equal(2, ErrorFacts.GetWarningLevel(ErrorCode.WRN_DeprecatedCollectionInitAddStr));
            Assert.Equal(1, ErrorFacts.GetWarningLevel(ErrorCode.WRN_DefaultValueForUnconsumedLocation));
            Assert.Equal(2, ErrorFacts.GetWarningLevel(ErrorCode.WRN_UnmatchedParamRefTag));
            Assert.Equal(2, ErrorFacts.GetWarningLevel(ErrorCode.WRN_UnmatchedTypeParamRefTag));
            Assert.Equal(1, ErrorFacts.GetWarningLevel(ErrorCode.WRN_ReferencedAssemblyReferencesLinkedPIA));
            Assert.Equal(2, ErrorFacts.GetWarningLevel(ErrorCode.WRN_DynamicDispatchToConditionalMethod));
            Assert.Equal(3, ErrorFacts.GetWarningLevel(ErrorCode.WRN_IsDynamicIsConfusing));
            Assert.Equal(2, ErrorFacts.GetWarningLevel(ErrorCode.WRN_NoSources));

            // If a new warning is added, this test will fail and adding the new case with the expected error level will be required.

            foreach (ErrorCode errorCode in Enum.GetValues(typeof(ErrorCode)))
            {
                if ((int)errorCode < 7000)
                {
                    continue;
                }

                string errorCodeName = errorCode.ToString();
                if (errorCodeName.StartsWith("WRN", StringComparison.Ordinal))
                {
                    Assert.True(ErrorFacts.IsWarning(errorCode));
                    switch (errorCode)
                    {
                        case ErrorCode.WRN_DelaySignButNoKey:
                        case ErrorCode.WRN_AttributeIgnoredWhenPublicSigning:
                        case ErrorCode.WRN_UnimplementedCommandLineSwitch:
                        case ErrorCode.WRN_CallerFilePathPreferredOverCallerMemberName:
                        case ErrorCode.WRN_CallerLineNumberPreferredOverCallerMemberName:
                        case ErrorCode.WRN_CallerLineNumberPreferredOverCallerFilePath:
                        case ErrorCode.WRN_AssemblyAttributeFromModuleIsOverridden:
                        case ErrorCode.WRN_RefCultureMismatch:
                        case ErrorCode.WRN_ConflictingMachineAssembly:
                        case ErrorCode.WRN_FilterIsConstantFalse:
                        case ErrorCode.WRN_FilterIsConstantTrue:
                        case ErrorCode.WRN_FilterIsConstantFalseRedundantTryCatch:
                        case ErrorCode.WRN_AnalyzerCannotBeCreated:
                        case ErrorCode.WRN_NoAnalyzerInAssembly:
                        case ErrorCode.WRN_UnableToLoadAnalyzer:
                        case ErrorCode.WRN_ReferencedAssemblyDoesNotHaveStrongName:
                        case ErrorCode.WRN_AlignmentMagnitude:
                        case ErrorCode.WRN_TupleLiteralNameMismatch:
                        case ErrorCode.WRN_Experimental:
                        case ErrorCode.WRN_AttributesOnBackingFieldsNotAvailable:
                        case ErrorCode.WRN_TupleBinopLiteralNameMismatch:
                        case ErrorCode.WRN_TypeParameterSameAsOuterMethodTypeParameter:
                        case ErrorCode.WRN_SwitchExpressionNotExhaustive:
                        case ErrorCode.WRN_IsTypeNamedUnderscore:
                        case ErrorCode.WRN_GivenExpressionNeverMatchesPattern:
                        case ErrorCode.WRN_GivenExpressionAlwaysMatchesConstant:
                        case ErrorCode.WRN_UnconsumedEnumeratorCancellationAttributeUsage:
                        case ErrorCode.WRN_UndecoratedCancellationTokenParameter:
                        case ErrorCode.WRN_SwitchExpressionNotExhaustiveWithWhen:
                            Assert.Equal(1, ErrorFacts.GetWarningLevel(errorCode));
                            break;
                        case ErrorCode.WRN_MainIgnored:
                        case ErrorCode.WRN_UnqualifiedNestedTypeInCref:
                        case ErrorCode.WRN_NoRuntimeMetadataVersion:
                            Assert.Equal(2, ErrorFacts.GetWarningLevel(errorCode));
                            break;
                        case ErrorCode.WRN_PdbLocalNameTooLong:
                        case ErrorCode.WRN_UnreferencedLocalFunction:
                            Assert.Equal(3, ErrorFacts.GetWarningLevel(errorCode));
                            break;
                        case ErrorCode.WRN_ConvertingNullableToNonNullable:
                        case ErrorCode.WRN_NullReferenceAssignment:
                        case ErrorCode.WRN_NullReferenceReceiver:
                        case ErrorCode.WRN_NullReferenceReturn:
                        case ErrorCode.WRN_NullReferenceArgument:
                        case ErrorCode.WRN_DisallowNullAttributeForbidsMaybeNullAssignment:
                        case ErrorCode.WRN_NullabilityMismatchInTypeOnOverride:
                        case ErrorCode.WRN_NullabilityMismatchInReturnTypeOnOverride:
                        case ErrorCode.WRN_NullabilityMismatchInReturnTypeOnPartial:
                        case ErrorCode.WRN_NullabilityMismatchInParameterTypeOnOverride:
                        case ErrorCode.WRN_NullabilityMismatchInParameterTypeOnPartial:
                        case ErrorCode.WRN_NullabilityMismatchInConstraintsOnPartialImplementation:
                        case ErrorCode.WRN_NullabilityMismatchInTypeOnImplicitImplementation:
                        case ErrorCode.WRN_NullabilityMismatchInReturnTypeOnImplicitImplementation:
                        case ErrorCode.WRN_NullabilityMismatchInParameterTypeOnImplicitImplementation:
                        case ErrorCode.WRN_DuplicateInterfaceWithNullabilityMismatchInBaseList:
                        case ErrorCode.WRN_NullabilityMismatchInInterfaceImplementedByBase:
                        case ErrorCode.WRN_NullabilityMismatchInExplicitlyImplementedInterface:
                        case ErrorCode.WRN_NullabilityMismatchInTypeOnExplicitImplementation:
                        case ErrorCode.WRN_NullabilityMismatchInReturnTypeOnExplicitImplementation:
                        case ErrorCode.WRN_NullabilityMismatchInParameterTypeOnExplicitImplementation:
                        case ErrorCode.WRN_UninitializedNonNullableField:
                        case ErrorCode.WRN_NullabilityMismatchInAssignment:
                        case ErrorCode.WRN_NullabilityMismatchInArgument:
                        case ErrorCode.WRN_NullabilityMismatchInArgumentForOutput:
                        case ErrorCode.WRN_NullabilityMismatchInReturnTypeOfTargetDelegate:
                        case ErrorCode.WRN_NullabilityMismatchInParameterTypeOfTargetDelegate:
                        case ErrorCode.WRN_NullAsNonNullable:
                        case ErrorCode.WRN_NullableValueTypeMayBeNull:
                        case ErrorCode.WRN_NullabilityMismatchInTypeParameterConstraint:
                        case ErrorCode.WRN_MissingNonNullTypesContextForAnnotation:
                        case ErrorCode.WRN_MissingNonNullTypesContextForAnnotationInGeneratedCode:
                        case ErrorCode.WRN_NullabilityMismatchInConstraintsOnImplicitImplementation:
                        case ErrorCode.WRN_NullabilityMismatchInTypeParameterReferenceTypeConstraint:
                        case ErrorCode.WRN_CaseConstantNamedUnderscore:
                        case ErrorCode.ERR_FeatureInPreview:
                        case ErrorCode.WRN_ThrowPossibleNull:
                        case ErrorCode.WRN_UnboxPossibleNull:
                        case ErrorCode.WRN_SwitchExpressionNotExhaustiveForNull:
                        case ErrorCode.WRN_SwitchExpressionNotExhaustiveForNullWithWhen:
                        case ErrorCode.WRN_ImplicitCopyInReadOnlyMember:
                        case ErrorCode.WRN_NullabilityMismatchInTypeParameterNotNullConstraint:
                        case ErrorCode.WRN_NullReferenceInitializer:
                        case ErrorCode.WRN_ParameterConditionallyDisallowsNull:
                        case ErrorCode.WRN_ShouldNotReturn:
                        case ErrorCode.WRN_DoesNotReturnMismatch:
                        case ErrorCode.WRN_TopLevelNullabilityMismatchInReturnTypeOnImplicitImplementation:
                        case ErrorCode.WRN_TopLevelNullabilityMismatchInParameterTypeOnImplicitImplementation:
                        case ErrorCode.WRN_TopLevelNullabilityMismatchInReturnTypeOnExplicitImplementation:
                        case ErrorCode.WRN_TopLevelNullabilityMismatchInParameterTypeOnExplicitImplementation:
                        case ErrorCode.WRN_TopLevelNullabilityMismatchInReturnTypeOnOverride:
                        case ErrorCode.WRN_TopLevelNullabilityMismatchInParameterTypeOnOverride:
                        case ErrorCode.WRN_ConstOutOfRangeChecked:
                        case ErrorCode.WRN_MemberNotNull:
                        case ErrorCode.WRN_MemberNotNullWhen:
                        case ErrorCode.WRN_MemberNotNullBadMember:
                        case ErrorCode.WRN_GeneratorFailedDuringInitialization:
                        case ErrorCode.WRN_GeneratorFailedDuringGeneration:
                        case ErrorCode.WRN_ParameterDisallowsNull:
                        case ErrorCode.WRN_GivenExpressionAlwaysMatchesPattern:
                        case ErrorCode.WRN_IsPatternAlways:
                            Assert.Equal(1, ErrorFacts.GetWarningLevel(errorCode));
                            break;
                        case ErrorCode.WRN_InvalidVersionFormat:
                            Assert.Equal(4, ErrorFacts.GetWarningLevel(errorCode));
                            break;
                        case ErrorCode.WRN_NubExprIsConstBool2:
                        case ErrorCode.WRN_StaticInAsOrIs:
                        case ErrorCode.WRN_PrecedenceInversion:
                        case ErrorCode.WRN_UnassignedThisAutoProperty:
                        case ErrorCode.WRN_UnassignedThis:
                        case ErrorCode.WRN_ParamUnassigned:
                        case ErrorCode.WRN_UseDefViolationProperty:
                        case ErrorCode.WRN_UseDefViolationField:
                        case ErrorCode.WRN_UseDefViolationThis:
                        case ErrorCode.WRN_UseDefViolationOut:
                        case ErrorCode.WRN_UseDefViolation:
                            // These are the warnings introduced with the warning "wave" shipped with dotnet 5 and C# 9.
                            Assert.Equal(5, ErrorFacts.GetWarningLevel(errorCode));
                            break;
                        default:
                            // If a new warning is added, this test will fail
                            // and whoever is adding the new warning will have to update it with the expected error level.
                            Assert.True(false, $"Please update this test case with a proper warning level ({ErrorFacts.GetWarningLevel(errorCode)}) for '{errorCodeName}'");
                            break;
                    }
                }
            }
        }

        [Fact]
        public void NullableWarnings()
        {
            foreach (ErrorCode error in Enum.GetValues(typeof(ErrorCode)))
            {
                if ((int)error < 8600 || (int)error >= 9000)
                {
                    continue;
                }

                if (!error.ToString().StartsWith("WRN"))
                {
                    // Only interested in warnings
                    continue;
                }

                if (ErrorFacts.NullableWarnings.Contains(MessageProvider.Instance.GetIdForErrorCode((int)error)))
                {
                    continue;
                }

                // Nullable-unrelated warnings in the C# 8 range should be added to this array.
                var nullableUnrelatedWarnings = new[]
                {
                    ErrorCode.WRN_MissingNonNullTypesContextForAnnotation,
                    ErrorCode.WRN_MissingNonNullTypesContextForAnnotationInGeneratedCode,
                    ErrorCode.WRN_ImplicitCopyInReadOnlyMember,
                    ErrorCode.WRN_GeneratorFailedDuringInitialization,
                    ErrorCode.WRN_GeneratorFailedDuringGeneration,
                    ErrorCode.WRN_GivenExpressionAlwaysMatchesPattern,
                    ErrorCode.WRN_IsPatternAlways,
                    ErrorCode.WRN_ConstOutOfRangeChecked,
                    ErrorCode.WRN_SwitchExpressionNotExhaustiveWithWhen,
<<<<<<< HEAD
=======
                    ErrorCode.WRN_PrecedenceInversion,
                    ErrorCode.WRN_UnassignedThisAutoProperty,
                    ErrorCode.WRN_UnassignedThis,
                    ErrorCode.WRN_ParamUnassigned,
                    ErrorCode.WRN_UseDefViolationProperty,
                    ErrorCode.WRN_UseDefViolationField,
                    ErrorCode.WRN_UseDefViolationThis,
                    ErrorCode.WRN_UseDefViolationOut,
                    ErrorCode.WRN_UseDefViolation,
>>>>>>> b7913a66
                };

                Assert.Contains(error, nullableUnrelatedWarnings);
            }
        }

        [Fact]
        public void Warning_1()
        {
            var text = @"


public class C
{
    static private volatile int i;
    static public void Test (ref int i) {}
    public static void Main()
    {
        Test (ref i);
    }	
}
";

            CreateCompilation(text, options: TestOptions.ReleaseExe).VerifyDiagnostics(
                // (10,19): warning CS0420: 'C.i': a reference to a volatile field will not be treated as volatile
                //         Test (ref i);
                Diagnostic(ErrorCode.WRN_VolatileByRef, "i").WithArguments("C.i"));

            IDictionary<string, ReportDiagnostic> warnings = new Dictionary<string, ReportDiagnostic>();
            warnings.Add(MessageProvider.Instance.GetIdForErrorCode(420), ReportDiagnostic.Suppress);
            CSharpCompilationOptions option = TestOptions.ReleaseExe.WithSpecificDiagnosticOptions(warnings);
            CreateCompilation(text, options: option).VerifyDiagnostics();

            option = TestOptions.ReleaseExe.WithGeneralDiagnosticOption(ReportDiagnostic.Error);
            CreateCompilation(text, options: option).VerifyDiagnostics(
                // (10,19): error CS0420: Warning as Error: 'C.i': a reference to a volatile field will not be treated as volatile
                //         Test (ref i);
                Diagnostic(ErrorCode.WRN_VolatileByRef, "i").WithArguments("C.i").WithWarningAsError(true));

            warnings[MessageProvider.Instance.GetIdForErrorCode(420)] = ReportDiagnostic.Error;
            option = TestOptions.ReleaseExe.WithGeneralDiagnosticOption(ReportDiagnostic.Default).WithSpecificDiagnosticOptions(warnings);
            CreateCompilation(text, options: option).VerifyDiagnostics(
                // (10,19): error CS0420: Warning as Error: 'C.i': a reference to a volatile field will not be treated as volatile
                //         Test (ref i);
                Diagnostic(ErrorCode.WRN_VolatileByRef, "i").WithArguments("C.i").WithWarningAsError(true));
        }

        [Fact]
        public void Warning_2()
        {
            var text = @"


public class C
{
    public static void Main()
    {
	int x;
	int j = 0;
    }	
}
";

            CSharpCompilationOptions commonoption = TestOptions.ReleaseExe;
            CreateCompilation(text, options: commonoption).VerifyDiagnostics(
                // (8,6): warning CS0168: The variable 'x' is declared but never used
                // 	int x;
                Diagnostic(ErrorCode.WRN_UnreferencedVar, "x").WithArguments("x"),
                // (9,6): warning CS0219: The variable 'j' is assigned but its value is never used
                // 	int j = 0;
                Diagnostic(ErrorCode.WRN_UnreferencedVarAssg, "j").WithArguments("j"));

            IDictionary<string, ReportDiagnostic> warnings = new Dictionary<string, ReportDiagnostic>();
            warnings.Add(MessageProvider.Instance.GetIdForErrorCode(168), ReportDiagnostic.Suppress);
            CSharpCompilationOptions option = commonoption.WithSpecificDiagnosticOptions(warnings);
            CreateCompilation(text, options: option).VerifyDiagnostics(
                // (9,6): warning CS0219: The variable 'j' is assigned but its value is never used
                // 	int j = 0;
                Diagnostic(ErrorCode.WRN_UnreferencedVarAssg, "j").WithArguments("j"));

            warnings[MessageProvider.Instance.GetIdForErrorCode(168)] = ReportDiagnostic.Error;
            option = commonoption.WithSpecificDiagnosticOptions(warnings);
            CreateCompilation(text, options: option).VerifyDiagnostics(
                // (8,6): error CS0168: Warning as Error: The variable 'x' is declared but never used
                // 	int x;
                Diagnostic(ErrorCode.WRN_UnreferencedVar, "x").WithArguments("x").WithWarningAsError(true),
                // (9,6): warning CS0219: The variable 'j' is assigned but its value is never used
                // 	int j = 0;
                Diagnostic(ErrorCode.WRN_UnreferencedVarAssg, "j").WithArguments("j"));

            option = commonoption.WithWarningLevel(3);
            CreateCompilation(text, options: option).VerifyDiagnostics(
                // (8,6): warning CS0168: The variable 'x' is declared but never used
                // 	int x;
                Diagnostic(ErrorCode.WRN_UnreferencedVar, "x").WithArguments("x"),
                // (9,6): warning CS0219: The variable 'j' is assigned but its value is never used
                // 	int j = 0;
                Diagnostic(ErrorCode.WRN_UnreferencedVarAssg, "j").WithArguments("j"));

            option = commonoption.WithWarningLevel(2);
            CreateCompilation(text, options: option).VerifyDiagnostics();

            option = commonoption.WithWarningLevel(2).WithGeneralDiagnosticOption(ReportDiagnostic.Error);
            CreateCompilation(text, options: option).VerifyDiagnostics();

            option = commonoption.WithWarningLevel(2).WithSpecificDiagnosticOptions(warnings);
            CreateCompilation(text, options: option).VerifyDiagnostics();
        }

        [Fact]
        public void PragmaWarning_NoErrorCodes1()
        {
            var text = @"
public class C
{
    public static void Main()
    {
#pragma warning disable
        int x;      // CS0168
        int y = 0;  // CS0219
#pragma warning restore
        int z;
    }
}
";

            CSharpCompilationOptions commonoption = TestOptions.ReleaseExe;
            CreateCompilation(text, options: commonoption).VerifyDiagnostics(
                // (10,13): warning CS0168: The variable 'z' is declared but never used
                //         int z;
                Diagnostic(ErrorCode.WRN_UnreferencedVar, "z").WithArguments("z"));

            IDictionary<string, ReportDiagnostic> warnings = new Dictionary<string, ReportDiagnostic>();
            warnings.Add(MessageProvider.Instance.GetIdForErrorCode(168), ReportDiagnostic.Error);
            CSharpCompilationOptions option = commonoption.WithSpecificDiagnosticOptions(warnings);
            CreateCompilation(text, options: option).VerifyDiagnostics(
                // (10,13): error CS0168: Warning as Error: The variable 'z' is declared but never used
                //         int z;
                Diagnostic(ErrorCode.WRN_UnreferencedVar, "z").WithArguments("z").WithWarningAsError(true));

            option = commonoption.WithWarningLevel(3);
            CreateCompilation(text, options: option).VerifyDiagnostics(
                // (10,13): warning CS0168: The variable 'z' is declared but never used
                //         int z;
                Diagnostic(ErrorCode.WRN_UnreferencedVar, "z").WithArguments("z"));

            option = commonoption.WithWarningLevel(2);
            CreateCompilation(text, options: option).VerifyDiagnostics();

            option = commonoption.WithWarningLevel(2).WithGeneralDiagnosticOption(ReportDiagnostic.Error);
            CreateCompilation(text, options: option).VerifyDiagnostics();

            option = commonoption.WithWarningLevel(2).WithSpecificDiagnosticOptions(warnings);
            CreateCompilation(text, options: option).VerifyDiagnostics();
        }

        [Fact]
        public void PragmaWarning_NoErrorCodes2()
        {
            var text = @"

public class C
{
    public static void Main()
    {
#pragma warning restore // comment
        int x;      // CS0168
        int y = 0;  // CS0219
#pragma warning disable // comment
        int z;
    }
}
";

            CSharpCompilationOptions commonoption = TestOptions.ReleaseExe;
            CreateCompilation(text, options: commonoption).VerifyDiagnostics(
                // (8,13): warning CS0168: The variable 'x' is declared but never used
                //         int x;      // CS0168
                Diagnostic(ErrorCode.WRN_UnreferencedVar, "x").WithArguments("x"),
                // (9,13): warning CS0219: The variable 'y' is assigned but its value is never used
                //         int y = 0;  // CS0219
                Diagnostic(ErrorCode.WRN_UnreferencedVarAssg, "y").WithArguments("y"));

            IDictionary<string, ReportDiagnostic> warnings = new Dictionary<string, ReportDiagnostic>();
            warnings.Add(MessageProvider.Instance.GetIdForErrorCode(168), ReportDiagnostic.Error);
            CSharpCompilationOptions option = commonoption.WithSpecificDiagnosticOptions(warnings);
            CreateCompilation(text, options: option).VerifyDiagnostics(
                // (8,13): error CS0168: Warning as Error: The variable 'x' is declared but never used
                //         int x;      // CS0168
                Diagnostic(ErrorCode.WRN_UnreferencedVar, "x").WithArguments("x").WithWarningAsError(true),
                // (9,13): warning CS0219: The variable 'y' is assigned but its value is never used
                //         int y = 0;  // CS0219
                Diagnostic(ErrorCode.WRN_UnreferencedVarAssg, "y").WithArguments("y"));

            option = commonoption.WithWarningLevel(3);
            CreateCompilation(text, options: option).VerifyDiagnostics(
                // (8,13): warning CS0168: The variable 'x' is declared but never used
                //         int x;      // CS0168
                Diagnostic(ErrorCode.WRN_UnreferencedVar, "x").WithArguments("x"),
                // (9,13): warning CS0219: The variable 'y' is assigned but its value is never used
                //         int y = 0;  // CS0219
                Diagnostic(ErrorCode.WRN_UnreferencedVarAssg, "y").WithArguments("y"));

            option = commonoption.WithWarningLevel(2);
            CreateCompilation(text, options: option).VerifyDiagnostics();

            option = commonoption.WithWarningLevel(2).WithGeneralDiagnosticOption(ReportDiagnostic.Error);
            CreateCompilation(text, options: option).VerifyDiagnostics();

            option = commonoption.WithWarningLevel(2).WithSpecificDiagnosticOptions(warnings);
            CreateCompilation(text, options: option).VerifyDiagnostics();
        }

        [Fact]
        public void PragmaWarning_NumericErrorCodes1()
        {
            var text = @"
public class C
{
    public static void Main()
    {
#pragma warning disable 168
        int x;      // CS0168
        int y = 0;  // CS0219
#pragma warning restore 168 // comment
        int z;
    }
}
";

            CSharpCompilationOptions commonoption = TestOptions.ReleaseExe;
            CreateCompilation(text, options: commonoption).VerifyDiagnostics(
                // (8,13): warning CS0219: The variable 'y' is assigned but its value is never used
                //         int y = 0;  // CS0219
                Diagnostic(ErrorCode.WRN_UnreferencedVarAssg, "y").WithArguments("y"),
                // (10,13): warning CS0168: The variable 'z' is declared but never used
                //         int z;
                Diagnostic(ErrorCode.WRN_UnreferencedVar, "z").WithArguments("z"));

            IDictionary<string, ReportDiagnostic> warnings = new Dictionary<string, ReportDiagnostic>();
            warnings.Add(MessageProvider.Instance.GetIdForErrorCode(168), ReportDiagnostic.Error);
            CSharpCompilationOptions option = commonoption.WithSpecificDiagnosticOptions(warnings);
            CreateCompilation(text, options: option).VerifyDiagnostics(
                // (8,13): warning CS0219: The variable 'y' is assigned but its value is never used
                //         int y = 0;  // CS0219
                Diagnostic(ErrorCode.WRN_UnreferencedVarAssg, "y").WithArguments("y"),
                // (10,13): error CS0168: Warning as Error: The variable 'z' is declared but never used
                //         int z;
                Diagnostic(ErrorCode.WRN_UnreferencedVar, "z").WithArguments("z").WithWarningAsError(true));

            option = commonoption.WithWarningLevel(3);
            CreateCompilation(text, options: option).VerifyDiagnostics(
                // (8,13): warning CS0219: The variable 'y' is assigned but its value is never used
                //         int y = 0;  // CS0219
                Diagnostic(ErrorCode.WRN_UnreferencedVarAssg, "y").WithArguments("y"),
                // (10,13): warning CS0168: The variable 'z' is declared but never used
                //         int z;
                Diagnostic(ErrorCode.WRN_UnreferencedVar, "z").WithArguments("z"));

            option = commonoption.WithWarningLevel(2);
            CreateCompilation(text, options: option).VerifyDiagnostics();

            option = commonoption.WithWarningLevel(2).WithGeneralDiagnosticOption(ReportDiagnostic.Error);
            CreateCompilation(text, options: option).VerifyDiagnostics();

            option = commonoption.WithWarningLevel(2).WithSpecificDiagnosticOptions(warnings);
            CreateCompilation(text, options: option).VerifyDiagnostics();
        }

        [Fact]
        public void PragmaWarning_IdentifierErrorCodes1()
        {
            var text = @"
public class C
{
    public static void Main()
    {
#pragma warning disable CS0168 // comment
        int x;      // CS0168
        int y = 0;  // CS0219
#pragma warning restore CS0168
        int z;
    }
}
";

            CSharpCompilationOptions commonoption = TestOptions.ReleaseExe;
            CreateCompilation(text, options: commonoption).VerifyDiagnostics(
                // (8,13): warning CS0219: The variable 'y' is assigned but its value is never used
                //         int y = 0;  // CS0219
                Diagnostic(ErrorCode.WRN_UnreferencedVarAssg, "y").WithArguments("y"),
                // (10,13): warning CS0168: The variable 'z' is declared but never used
                //         int z;
                Diagnostic(ErrorCode.WRN_UnreferencedVar, "z").WithArguments("z"));

            IDictionary<string, ReportDiagnostic> warnings = new Dictionary<string, ReportDiagnostic>();
            warnings.Add(MessageProvider.Instance.GetIdForErrorCode(168), ReportDiagnostic.Error);
            CSharpCompilationOptions option = commonoption.WithSpecificDiagnosticOptions(warnings);
            CreateCompilation(text, options: option).VerifyDiagnostics(
                // (8,13): warning CS0219: The variable 'y' is assigned but its value is never used
                //         int y = 0;  // CS0219
                Diagnostic(ErrorCode.WRN_UnreferencedVarAssg, "y").WithArguments("y"),
                // (10,13): error CS0168: Warning as Error: The variable 'z' is declared but never used
                //         int z;
                Diagnostic(ErrorCode.WRN_UnreferencedVar, "z").WithArguments("z").WithWarningAsError(true));

            option = commonoption.WithWarningLevel(3);
            CreateCompilation(text, options: option).VerifyDiagnostics(
                // (8,13): warning CS0219: The variable 'y' is assigned but its value is never used
                //         int y = 0;  // CS0219
                Diagnostic(ErrorCode.WRN_UnreferencedVarAssg, "y").WithArguments("y"),
                // (10,13): warning CS0168: The variable 'z' is declared but never used
                //         int z;
                Diagnostic(ErrorCode.WRN_UnreferencedVar, "z").WithArguments("z"));

            option = commonoption.WithWarningLevel(2);
            CreateCompilation(text, options: option).VerifyDiagnostics();

            option = commonoption.WithWarningLevel(2).WithGeneralDiagnosticOption(ReportDiagnostic.Error);
            CreateCompilation(text, options: option).VerifyDiagnostics();

            option = commonoption.WithWarningLevel(2).WithSpecificDiagnosticOptions(warnings);
            CreateCompilation(text, options: option).VerifyDiagnostics();
        }

        [Fact]
        public void PragmaWarning_NumericErrorCodes2()
        {
            var text = @"


public class C
{
    public static void Main()
    {
#pragma warning restore 168
        int x;      // CS0168
        int y = 0;  // CS0219
#pragma warning disable 168
        int z;
    }
}
";

            CSharpCompilationOptions commonoption = TestOptions.ReleaseExe;
            CreateCompilation(text, options: commonoption).VerifyDiagnostics(
                // (9,13): warning CS0168: The variable 'x' is declared but never used
                //         int x;      // CS0168
                Diagnostic(ErrorCode.WRN_UnreferencedVar, "x").WithArguments("x"),
                // (10,13): warning CS0219: The variable 'y' is assigned but its value is never used
                //         int y = 0;  // CS0219
                Diagnostic(ErrorCode.WRN_UnreferencedVarAssg, "y").WithArguments("y"));

            IDictionary<string, ReportDiagnostic> warnings = new Dictionary<string, ReportDiagnostic>();
            warnings.Add(MessageProvider.Instance.GetIdForErrorCode(168), ReportDiagnostic.Error);
            CSharpCompilationOptions option = commonoption.WithSpecificDiagnosticOptions(warnings);
            CreateCompilation(text, options: option).VerifyDiagnostics(
                // (9,13): error CS0168: Warning as Error: The variable 'x' is declared but never used
                //         int x;      // CS0168
                Diagnostic(ErrorCode.WRN_UnreferencedVar, "x").WithArguments("x").WithWarningAsError(true),
                // (10,13): warning CS0219: The variable 'y' is assigned but its value is never used
                //         int y = 0;  // CS0219
                Diagnostic(ErrorCode.WRN_UnreferencedVarAssg, "y").WithArguments("y"));

            option = commonoption.WithWarningLevel(3);
            CreateCompilation(text, options: option).VerifyDiagnostics(
                // (9,13): warning CS0168: The variable 'x' is declared but never used
                //         int x;      // CS0168
                Diagnostic(ErrorCode.WRN_UnreferencedVar, "x").WithArguments("x"),
                // (10,13): warning CS0219: The variable 'y' is assigned but its value is never used
                //         int y = 0;  // CS0219
                Diagnostic(ErrorCode.WRN_UnreferencedVarAssg, "y").WithArguments("y"));

            option = commonoption.WithWarningLevel(2);
            CreateCompilation(text, options: option).VerifyDiagnostics();

            option = commonoption.WithWarningLevel(2).WithGeneralDiagnosticOption(ReportDiagnostic.Error);
            CreateCompilation(text, options: option).VerifyDiagnostics();

            option = commonoption.WithWarningLevel(2).WithSpecificDiagnosticOptions(warnings);
            CreateCompilation(text, options: option).VerifyDiagnostics();
        }

        [Fact]
        public void PragmaWarning_IdentifierErrorCodes2()
        {
            var text = @"


public class C
{
    public static void Main()
    {
#pragma warning restore CS0168
        int x;      // CS0168
        int y = 0;  // CS0219
#pragma warning disable CS0168
        int z;
    }
}
";

            CSharpCompilationOptions commonoption = TestOptions.ReleaseExe;
            CreateCompilation(text, options: commonoption).VerifyDiagnostics(
                // (9,13): warning CS0168: The variable 'x' is declared but never used
                //         int x;      // CS0168
                Diagnostic(ErrorCode.WRN_UnreferencedVar, "x").WithArguments("x"),
                // (10,13): warning CS0219: The variable 'y' is assigned but its value is never used
                //         int y = 0;  // CS0219
                Diagnostic(ErrorCode.WRN_UnreferencedVarAssg, "y").WithArguments("y"));

            IDictionary<string, ReportDiagnostic> warnings = new Dictionary<string, ReportDiagnostic>();
            warnings.Add(MessageProvider.Instance.GetIdForErrorCode(168), ReportDiagnostic.Error);
            CSharpCompilationOptions option = commonoption.WithSpecificDiagnosticOptions(warnings);
            CreateCompilation(text, options: option).VerifyDiagnostics(
                // (9,13): error CS0168: Warning as Error: The variable 'x' is declared but never used
                //         int x;      // CS0168
                Diagnostic(ErrorCode.WRN_UnreferencedVar, "x").WithArguments("x").WithWarningAsError(true),
                // (10,13): warning CS0219: The variable 'y' is assigned but its value is never used
                //         int y = 0;  // CS0219
                Diagnostic(ErrorCode.WRN_UnreferencedVarAssg, "y").WithArguments("y"));

            option = commonoption.WithWarningLevel(3);
            CreateCompilation(text, options: option).VerifyDiagnostics(
                // (9,13): warning CS0168: The variable 'x' is declared but never used
                //         int x;      // CS0168
                Diagnostic(ErrorCode.WRN_UnreferencedVar, "x").WithArguments("x"),
                // (10,13): warning CS0219: The variable 'y' is assigned but its value is never used
                //         int y = 0;  // CS0219
                Diagnostic(ErrorCode.WRN_UnreferencedVarAssg, "y").WithArguments("y"));

            option = commonoption.WithWarningLevel(2);
            CreateCompilation(text, options: option).VerifyDiagnostics();

            option = commonoption.WithWarningLevel(2).WithGeneralDiagnosticOption(ReportDiagnostic.Error);
            CreateCompilation(text, options: option).VerifyDiagnostics();

            option = commonoption.WithWarningLevel(2).WithSpecificDiagnosticOptions(warnings);
            CreateCompilation(text, options: option).VerifyDiagnostics();
        }

        [Fact]
        public void PragmaWarning_IdentifierErrorCodesAreCaseSensitive()
        {
            var text = @"
public class C
{
    public static void Main()
    {
#pragma warning disable cs0168
        int x;      // CS0168
        int y = 0;  // CS0219
#pragma warning restore cs0168
        int z;
    }
}
";

            CSharpCompilationOptions commonoption = TestOptions.ReleaseExe;
            CreateCompilation(text, options: commonoption).VerifyDiagnostics(
                // (7,13): warning CS0168: The variable 'x' is declared but never used
                //         int x;      // CS0168
                Diagnostic(ErrorCode.WRN_UnreferencedVar, "x").WithArguments("x").WithLocation(7, 13),
                // (8,13): warning CS0219: The variable 'y' is assigned but its value is never used
                //         int y = 0;  // CS0219
                Diagnostic(ErrorCode.WRN_UnreferencedVarAssg, "y").WithArguments("y").WithLocation(8, 13),
                // (10,13): warning CS0168: The variable 'z' is declared but never used
                //         int z;
                Diagnostic(ErrorCode.WRN_UnreferencedVar, "z").WithArguments("z").WithLocation(10, 13));

            IDictionary<string, ReportDiagnostic> warnings = new Dictionary<string, ReportDiagnostic>();
            warnings.Add(MessageProvider.Instance.GetIdForErrorCode(168), ReportDiagnostic.Error);
            CSharpCompilationOptions option = commonoption.WithSpecificDiagnosticOptions(warnings);
            CreateCompilation(text, options: option).VerifyDiagnostics(
                // (7,13): error CS0168: Warning as Error: The variable 'x' is declared but never used
                //         int x;      // CS0168
                Diagnostic(ErrorCode.WRN_UnreferencedVar, "x").WithArguments("x").WithLocation(7, 13).WithWarningAsError(true),
                // (8,13): warning CS0219: The variable 'y' is assigned but its value is never used
                //         int y = 0;  // CS0219
                Diagnostic(ErrorCode.WRN_UnreferencedVarAssg, "y").WithArguments("y").WithLocation(8, 13),
                // (10,13): error CS0168: Warning as Error: The variable 'z' is declared but never used
                //         int z;
                Diagnostic(ErrorCode.WRN_UnreferencedVar, "z").WithArguments("z").WithLocation(10, 13).WithWarningAsError(true));

            option = commonoption.WithWarningLevel(3);
            CreateCompilation(text, options: option).VerifyDiagnostics(
                // (7,13): warning CS0168: The variable 'x' is declared but never used
                //         int x;      // CS0168
                Diagnostic(ErrorCode.WRN_UnreferencedVar, "x").WithArguments("x").WithLocation(7, 13),
                // (8,13): warning CS0219: The variable 'y' is assigned but its value is never used
                //         int y = 0;  // CS0219
                Diagnostic(ErrorCode.WRN_UnreferencedVarAssg, "y").WithArguments("y").WithLocation(8, 13),
                // (10,13): warning CS0168: The variable 'z' is declared but never used
                //         int z;
                Diagnostic(ErrorCode.WRN_UnreferencedVar, "z").WithArguments("z").WithLocation(10, 13));

            option = commonoption.WithWarningLevel(2);
            CreateCompilation(text, options: option).VerifyDiagnostics();

            option = commonoption.WithWarningLevel(2).WithGeneralDiagnosticOption(ReportDiagnostic.Error);
            CreateCompilation(text, options: option).VerifyDiagnostics();

            option = commonoption.WithWarningLevel(2).WithSpecificDiagnosticOptions(warnings);
            CreateCompilation(text, options: option).VerifyDiagnostics();
        }

        [Fact]
        public void PragmaWarning_IdentifierErrorCodesMustMatchExactly1()
        {
            var text = @"
public class C
{
    public static void Main()
    {
#pragma warning disable CS168, CS0219L
        int x;      // CS0168
        int y = 0;  // CS0219
#pragma warning restore CS0219L
        int z;      // CS0168
#pragma warning disable CS00168
        int w;      // CS0168
    }
}
";

            CSharpCompilationOptions commonoption = TestOptions.ReleaseExe;
            CreateCompilation(text, options: commonoption).VerifyDiagnostics(
                // (7,13): warning CS0168: The variable 'x' is declared but never used
                //         int x;      // CS0168
                Diagnostic(ErrorCode.WRN_UnreferencedVar, "x").WithArguments("x").WithLocation(7, 13),
                // (8,13): warning CS0219: The variable 'y' is assigned but its value is never used
                //         int y = 0;  // CS0219
                Diagnostic(ErrorCode.WRN_UnreferencedVarAssg, "y").WithArguments("y").WithLocation(8, 13),
                // (10,13): warning CS0168: The variable 'z' is declared but never used
                //         int z;
                Diagnostic(ErrorCode.WRN_UnreferencedVar, "z").WithArguments("z").WithLocation(10, 13),
                // (12,13): warning CS0168: The variable 'w' is declared but never used
                //         int w;
                Diagnostic(ErrorCode.WRN_UnreferencedVar, "w").WithArguments("w").WithLocation(12, 13));

            IDictionary<string, ReportDiagnostic> warnings = new Dictionary<string, ReportDiagnostic>();
            warnings.Add(MessageProvider.Instance.GetIdForErrorCode(168), ReportDiagnostic.Error);
            CSharpCompilationOptions option = commonoption.WithSpecificDiagnosticOptions(warnings);
            CreateCompilation(text, options: option).VerifyDiagnostics(
                // (7,13): error CS0168: Warning as Error: The variable 'x' is declared but never used
                //         int x;      // CS0168
                Diagnostic(ErrorCode.WRN_UnreferencedVar, "x").WithArguments("x").WithLocation(7, 13).WithWarningAsError(true),
                // (8,13): warning CS0219: The variable 'y' is assigned but its value is never used
                //         int y = 0;  // CS0219
                Diagnostic(ErrorCode.WRN_UnreferencedVarAssg, "y").WithArguments("y").WithLocation(8, 13),
                // (10,13): error CS0168: Warning as Error: The variable 'z' is declared but never used
                //         int z;
                Diagnostic(ErrorCode.WRN_UnreferencedVar, "z").WithArguments("z").WithLocation(10, 13).WithWarningAsError(true),
                // (12,13): error CS0168: Warning as Error: The variable 'w' is declared but never used
                //         int w;
                Diagnostic(ErrorCode.WRN_UnreferencedVar, "w").WithArguments("w").WithLocation(12, 13).WithWarningAsError(true));

            option = commonoption.WithWarningLevel(3);
            CreateCompilation(text, options: option).VerifyDiagnostics(
                // (7,13): warning CS0168: The variable 'x' is declared but never used
                //         int x;      // CS0168
                Diagnostic(ErrorCode.WRN_UnreferencedVar, "x").WithArguments("x").WithLocation(7, 13),
                // (8,13): warning CS0219: The variable 'y' is assigned but its value is never used
                //         int y = 0;  // CS0219
                Diagnostic(ErrorCode.WRN_UnreferencedVarAssg, "y").WithArguments("y").WithLocation(8, 13),
                // (10,13): warning CS0168: The variable 'z' is declared but never used
                //         int z;
                Diagnostic(ErrorCode.WRN_UnreferencedVar, "z").WithArguments("z").WithLocation(10, 13),
                // (12,13): warning CS0168: The variable 'w' is declared but never used
                //         int w;
                Diagnostic(ErrorCode.WRN_UnreferencedVar, "w").WithArguments("w").WithLocation(12, 13));

            option = commonoption.WithWarningLevel(2);
            CreateCompilation(text, options: option).VerifyDiagnostics();

            option = commonoption.WithWarningLevel(2).WithGeneralDiagnosticOption(ReportDiagnostic.Error);
            CreateCompilation(text, options: option).VerifyDiagnostics();

            option = commonoption.WithWarningLevel(2).WithSpecificDiagnosticOptions(warnings);
            CreateCompilation(text, options: option).VerifyDiagnostics();
        }

        [Fact]
        public void PragmaWarning_IdentifierErrorCodesMustMatchExactly2()
        {
            var text = @"
public class C
{
    public static void Main()
    {
#pragma warning disable ＣＳ０１６８
        int x;      // CS0168
        int y = 0;  // CS0219
#pragma warning restore ＣＳ０１６８
        int z;
    }
}
";

            CSharpCompilationOptions commonoption = TestOptions.ReleaseExe;
            CreateCompilation(text, options: commonoption).VerifyDiagnostics(
                // (7,13): warning CS0168: The variable 'x' is declared but never used
                //         int x;      // CS0168
                Diagnostic(ErrorCode.WRN_UnreferencedVar, "x").WithArguments("x").WithLocation(7, 13),
                // (8,13): warning CS0219: The variable 'y' is assigned but its value is never used
                //         int y = 0;  // CS0219
                Diagnostic(ErrorCode.WRN_UnreferencedVarAssg, "y").WithArguments("y").WithLocation(8, 13),
                // (10,13): warning CS0168: The variable 'z' is declared but never used
                //         int z;
                Diagnostic(ErrorCode.WRN_UnreferencedVar, "z").WithArguments("z").WithLocation(10, 13));

            IDictionary<string, ReportDiagnostic> warnings = new Dictionary<string, ReportDiagnostic>();
            warnings.Add(MessageProvider.Instance.GetIdForErrorCode(168), ReportDiagnostic.Error);
            CSharpCompilationOptions option = commonoption.WithSpecificDiagnosticOptions(warnings);
            CreateCompilation(text, options: option).VerifyDiagnostics(
                // (7,13): error CS0168: Warning as Error: The variable 'x' is declared but never used
                //         int x;      // CS0168
                Diagnostic(ErrorCode.WRN_UnreferencedVar, "x").WithArguments("x").WithLocation(7, 13).WithWarningAsError(true),
                // (8,13): warning CS0219: The variable 'y' is assigned but its value is never used
                //         int y = 0;  // CS0219
                Diagnostic(ErrorCode.WRN_UnreferencedVarAssg, "y").WithArguments("y").WithLocation(8, 13),
                // (10,13): error CS0168: Warning as Error: The variable 'z' is declared but never used
                //         int z;
                Diagnostic(ErrorCode.WRN_UnreferencedVar, "z").WithArguments("z").WithLocation(10, 13).WithWarningAsError(true));

            option = commonoption.WithWarningLevel(3);
            CreateCompilation(text, options: option).VerifyDiagnostics(
                // (7,13): warning CS0168: The variable 'x' is declared but never used
                //         int x;      // CS0168
                Diagnostic(ErrorCode.WRN_UnreferencedVar, "x").WithArguments("x").WithLocation(7, 13),
                // (8,13): warning CS0219: The variable 'y' is assigned but its value is never used
                //         int y = 0;  // CS0219
                Diagnostic(ErrorCode.WRN_UnreferencedVarAssg, "y").WithArguments("y").WithLocation(8, 13),
                // (10,13): warning CS0168: The variable 'z' is declared but never used
                //         int z;
                Diagnostic(ErrorCode.WRN_UnreferencedVar, "z").WithArguments("z").WithLocation(10, 13));

            option = commonoption.WithWarningLevel(2);
            CreateCompilation(text, options: option).VerifyDiagnostics();

            option = commonoption.WithWarningLevel(2).WithGeneralDiagnosticOption(ReportDiagnostic.Error);
            CreateCompilation(text, options: option).VerifyDiagnostics();

            option = commonoption.WithWarningLevel(2).WithSpecificDiagnosticOptions(warnings);
            CreateCompilation(text, options: option).VerifyDiagnostics();
        }

        [Fact]
        public void PragmaWarning_BlockScopeIsNotSignificant1()
        {
            var text = @"
public class C
{
    public static void Run()
    {
#pragma warning disable
        int _x; // CS0168
    }

    public static void Main()
    {
        int x;      // CS0168
        int y = 0;  // CS0219
        Run();
#pragma warning restore
        int z;
    }
}
";

            CSharpCompilationOptions commonoption = TestOptions.ReleaseExe;
            CreateCompilation(text, options: commonoption).VerifyDiagnostics(
                // (12,13): warning CS0168: The variable 'z' is declared but never used
                //         int z;
                Diagnostic(ErrorCode.WRN_UnreferencedVar, "z").WithArguments("z"));

            IDictionary<string, ReportDiagnostic> warnings = new Dictionary<string, ReportDiagnostic>();
            warnings.Add(MessageProvider.Instance.GetIdForErrorCode(168), ReportDiagnostic.Error);
            CSharpCompilationOptions option = commonoption.WithSpecificDiagnosticOptions(warnings);
            CreateCompilation(text, options: option).VerifyDiagnostics(
                // (17,13): error CS0168: Warning as Error: The variable 'z' is declared but never used
                //         int z;
                Diagnostic(ErrorCode.WRN_UnreferencedVar, "z").WithArguments("z").WithWarningAsError(true));

            option = commonoption.WithWarningLevel(3);
            CreateCompilation(text, options: option).VerifyDiagnostics(
                // (12,13): warning CS0168: The variable 'z' is declared but never used
                //         int z;
                Diagnostic(ErrorCode.WRN_UnreferencedVar, "z").WithArguments("z"));

            option = commonoption.WithWarningLevel(2);
            CreateCompilation(text, options: option).VerifyDiagnostics();

            option = commonoption.WithWarningLevel(2).WithGeneralDiagnosticOption(ReportDiagnostic.Error);
            CreateCompilation(text, options: option).VerifyDiagnostics();

            option = commonoption.WithWarningLevel(2).WithSpecificDiagnosticOptions(warnings);
            CreateCompilation(text, options: option).VerifyDiagnostics();
        }

        [Fact]
        public void PragmaWarning_BlockScopeIsNotSignificant2()
        {
            var text = @"
#pragma warning disable
public class C
{
    public static void Run()
    {
        int _x; // CS0168
    }

    public static void Main()
    {
        int x;      // CS0168
        int y = 0;  // CS0219
        Run();
#pragma warning restore
        int z;
    }
}
";

            CSharpCompilationOptions commonoption = TestOptions.ReleaseExe;
            CreateCompilation(text, options: commonoption).VerifyDiagnostics(
                // (11,13): warning CS0168: The variable 'z' is declared but never used
                //         int z;
                Diagnostic(ErrorCode.WRN_UnreferencedVar, "z").WithArguments("z"));

            IDictionary<string, ReportDiagnostic> warnings = new Dictionary<string, ReportDiagnostic>();
            warnings.Add(MessageProvider.Instance.GetIdForErrorCode(168), ReportDiagnostic.Error);
            CSharpCompilationOptions option = commonoption.WithSpecificDiagnosticOptions(warnings);
            CreateCompilation(text, options: option).VerifyDiagnostics(
                // (16,13): error CS0168: Warning as Error: The variable 'z' is declared but never used
                //         int z;
                Diagnostic(ErrorCode.WRN_UnreferencedVar, "z").WithArguments("z").WithWarningAsError(true));

            option = commonoption.WithWarningLevel(3);
            CreateCompilation(text, options: option).VerifyDiagnostics(
                // (11,13): warning CS0168: The variable 'z' is declared but never used
                //         int z;
                Diagnostic(ErrorCode.WRN_UnreferencedVar, "z").WithArguments("z"));

            option = commonoption.WithWarningLevel(2);
            CreateCompilation(text, options: option).VerifyDiagnostics();

            option = commonoption.WithWarningLevel(2).WithGeneralDiagnosticOption(ReportDiagnostic.Error);
            CreateCompilation(text, options: option).VerifyDiagnostics();

            option = commonoption.WithWarningLevel(2).WithSpecificDiagnosticOptions(warnings);
            CreateCompilation(text, options: option).VerifyDiagnostics();
        }

        [Fact]
        public void PragmaWarning_NumericAndIdentifierErrorCodes1()
        {
            var text = @"

#pragma warning disable 168, CS0219
public class C
{
    public static void Run()
    {
        int _x; // CS0168
    }

    public static void Main()
    {
        int x;      // CS0168
        int y = 0;  // CS0219
        Run();
#pragma warning restore
        int z;
    }
}
";

            CSharpCompilationOptions commonoption = TestOptions.ReleaseExe;
            CreateCompilation(text, options: commonoption).VerifyDiagnostics(
                // (12,13): warning CS0168: The variable 'z' is declared but never used
                //         int z;
                Diagnostic(ErrorCode.WRN_UnreferencedVar, "z").WithArguments("z"));

            IDictionary<string, ReportDiagnostic> warnings = new Dictionary<string, ReportDiagnostic>();
            warnings.Add(MessageProvider.Instance.GetIdForErrorCode(168), ReportDiagnostic.Error);
            CSharpCompilationOptions option = commonoption.WithSpecificDiagnosticOptions(warnings);
            CreateCompilation(text, options: option).VerifyDiagnostics(
                // (17,13): error CS0168: Warning as Error: The variable 'z' is declared but never used
                //         int z;
                Diagnostic(ErrorCode.WRN_UnreferencedVar, "z").WithArguments("z").WithWarningAsError(true));

            option = commonoption.WithWarningLevel(3);
            CreateCompilation(text, options: option).VerifyDiagnostics(
                // (12,13): warning CS0168: The variable 'z' is declared but never used
                //         int z;
                Diagnostic(ErrorCode.WRN_UnreferencedVar, "z").WithArguments("z"));

            option = commonoption.WithWarningLevel(2);
            CreateCompilation(text, options: option).VerifyDiagnostics();

            option = commonoption.WithWarningLevel(2).WithGeneralDiagnosticOption(ReportDiagnostic.Error);
            CreateCompilation(text, options: option).VerifyDiagnostics();

            option = commonoption.WithWarningLevel(2).WithSpecificDiagnosticOptions(warnings);
            CreateCompilation(text, options: option).VerifyDiagnostics();
        }

        [Fact]
        public void PragmaWarning_NumericAndIdentifierErrorCodes2()
        {
            var text = @"
#pragma warning disable 168, CS0219 // comment
public class C
{
    public static void Run()
    {
        int _x; // CS0168
    }

    public static void Main()
    {
        int x;      // CS0168
        int y = 0;  // CS0219
        Run();
#pragma warning restore CS0219
        int z;
    }
}
";

            CSharpCompilationOptions commonoption = TestOptions.ReleaseExe;
            CreateCompilation(text, options: commonoption).VerifyDiagnostics();

            IDictionary<string, ReportDiagnostic> warnings = new Dictionary<string, ReportDiagnostic>();
            warnings.Add(MessageProvider.Instance.GetIdForErrorCode(168), ReportDiagnostic.Error);
            CSharpCompilationOptions option = commonoption.WithSpecificDiagnosticOptions(warnings);
            CreateCompilation(text, options: option).VerifyDiagnostics();

            option = commonoption.WithWarningLevel(3);
            CreateCompilation(text, options: option).VerifyDiagnostics();

            option = commonoption.WithWarningLevel(2);
            CreateCompilation(text, options: option).VerifyDiagnostics();

            option = commonoption.WithWarningLevel(2).WithGeneralDiagnosticOption(ReportDiagnostic.Error);
            CreateCompilation(text, options: option).VerifyDiagnostics();

            option = commonoption.WithWarningLevel(2).WithSpecificDiagnosticOptions(warnings);
            CreateCompilation(text, options: option).VerifyDiagnostics();
        }

        [Fact]
        public void PragmaWarning_NumericAndIdentifierErrorCodes3()
        {
            var text = @"
#pragma warning disable CS0465, 168, CS0219
public class C
{
    public static void Run()
    {
        int _x; // CS0168
    }

    public virtual void Finalize() // CS0465
    {
    }

    public static void Main()
    {
        int x;      // CS0168
        int y = 0;  // CS0219
        Run();
#pragma warning restore
        int z;
    }
}
";
            // Verify that warnings can be disabled using a mixed list of numeric literals and identifier
            CSharpCompilationOptions commonoption = TestOptions.ReleaseExe;
            CreateCompilation(text, options: commonoption).VerifyDiagnostics(
                // (20,13): warning CS0168: The variable 'z' is declared but never used
                //         int z;
                Diagnostic(ErrorCode.WRN_UnreferencedVar, "z").WithArguments("z"));

            var warnings = new Dictionary<string, ReportDiagnostic>();
            warnings.Add(MessageProvider.Instance.GetIdForErrorCode(168), ReportDiagnostic.Error);
            CSharpCompilationOptions option = commonoption.WithSpecificDiagnosticOptions(warnings);
            CreateCompilation(text, options: option).VerifyDiagnostics(
                // (20,13): error CS0168: Warning as Error: The variable 'z' is declared but never used
                //         int z;
                Diagnostic(ErrorCode.WRN_UnreferencedVar, "z").WithArguments("z").WithWarningAsError(true));

            option = commonoption.WithWarningLevel(3);
            CreateCompilation(text, options: option).VerifyDiagnostics(
                // (20,13): warning CS0168: The variable 'z' is declared but never used
                //         int z;
                Diagnostic(ErrorCode.WRN_UnreferencedVar, "z").WithArguments("z"));

            option = commonoption.WithWarningLevel(2);
            CreateCompilation(text, options: option).VerifyDiagnostics();

            option = commonoption.WithWarningLevel(2).WithGeneralDiagnosticOption(ReportDiagnostic.Error);
            CreateCompilation(text, options: option).VerifyDiagnostics();

            option = commonoption.WithWarningLevel(2).WithSpecificDiagnosticOptions(warnings);
            CreateCompilation(text, options: option).VerifyDiagnostics();
        }

        [Fact]
        public void PragmaWarning_BadSyntax1()
        {
            var text = @"

public class C
{
    public static void Main()
    {
#pragma
        int x;      // CS0168
        int y = 0;  // CS0219
#pragma warning restore
        int z;
    }
}";

            CSharpCompilationOptions commonoption = TestOptions.ReleaseExe;
            CreateCompilation(text, options: commonoption).VerifyDiagnostics(
                // (7,8): warning CS1633: Unrecognized #pragma directive
                // #pragma
                Diagnostic(ErrorCode.WRN_IllegalPragma, ""),
                // (8,17): warning CS0168: The variable 'x' is declared but never used
                //             int x;      // CS0168
                Diagnostic(ErrorCode.WRN_UnreferencedVar, "x").WithArguments("x"),
                // (9,17): warning CS0219: The variable 'y' is assigned but its value is never used
                //             int y = 0;  // CS0219
                Diagnostic(ErrorCode.WRN_UnreferencedVarAssg, "y").WithArguments("y"),
                // (11,17): warning CS0168: The variable 'z' is declared but never used
                //             int z;
                Diagnostic(ErrorCode.WRN_UnreferencedVar, "z").WithArguments("z"));

            IDictionary<string, ReportDiagnostic> warnings = new Dictionary<string, ReportDiagnostic>();
            warnings.Add(MessageProvider.Instance.GetIdForErrorCode(168), ReportDiagnostic.Error);
            CSharpCompilationOptions option = commonoption.WithSpecificDiagnosticOptions(warnings);
            CreateCompilation(text, options: option).VerifyDiagnostics(
                // (7,8): warning CS1633: Unrecognized #pragma directive
                // #pragma
                Diagnostic(ErrorCode.WRN_IllegalPragma, ""),
                // (8,17): error CS0168: Warning as Error: The variable 'x' is declared but never used
                //             int x;      // CS0168
                Diagnostic(ErrorCode.WRN_UnreferencedVar, "x").WithArguments("x").WithWarningAsError(true),
                // (9,17): warning CS0219: The variable 'y' is assigned but its value is never used
                //             int y = 0;  // CS0219
                Diagnostic(ErrorCode.WRN_UnreferencedVarAssg, "y").WithArguments("y"),
                // (11,17): error CS0168: Warning as Error: The variable 'z' is declared but never used
                //             int z;
                Diagnostic(ErrorCode.WRN_UnreferencedVar, "z").WithArguments("z").WithWarningAsError(true));

            warnings = new Dictionary<string, ReportDiagnostic>();
            warnings.Add(MessageProvider.Instance.GetIdForErrorCode(1633), ReportDiagnostic.Suppress);
            option = commonoption.WithSpecificDiagnosticOptions(warnings);
            CreateCompilation(text, options: option).VerifyDiagnostics(
                // (8,17): warning CS0168: The variable 'x' is declared but never used
                //             int x;      // CS0168
                Diagnostic(ErrorCode.WRN_UnreferencedVar, "x").WithArguments("x"),
                // (9,17): warning CS0219: The variable 'y' is assigned but its value is never used
                //             int y = 0;  // CS0219
                Diagnostic(ErrorCode.WRN_UnreferencedVarAssg, "y").WithArguments("y"),
                // (11,17): warning CS0168: The variable 'z' is declared but never used
                //             int z;
                Diagnostic(ErrorCode.WRN_UnreferencedVar, "z").WithArguments("z"));

            option = commonoption.WithWarningLevel(2);
            CreateCompilation(text, options: option).VerifyDiagnostics(
                // (7,8): warning CS1633: Unrecognized #pragma directive
                // #pragma
                Diagnostic(ErrorCode.WRN_IllegalPragma, ""));
        }

        [Fact]
        public void PragmaWarning_BadSyntax2()
        {
            var text = @"
public class C
{
    public static void Main()
    {
#pragma warning disable 1633
#pragma
        int x;      // CS0168
        int y = 0;  // CS0219
#pragma warning restore
        int z;
    }
}";

            CSharpCompilationOptions commonoption = TestOptions.ReleaseExe;
            CreateCompilation(text, options: commonoption).VerifyDiagnostics(
                // (8,13): warning CS0168: The variable 'x' is declared but never used
                //         int x;      // CS0168
                Diagnostic(ErrorCode.WRN_UnreferencedVar, "x").WithArguments("x"),
                // (9,13): warning CS0219: The variable 'y' is assigned but its value is never used
                //         int y = 0;  // CS0219
                Diagnostic(ErrorCode.WRN_UnreferencedVarAssg, "y").WithArguments("y"),
                // (11,13): warning CS0168: The variable 'z' is declared but never used
                //         int z;
                Diagnostic(ErrorCode.WRN_UnreferencedVar, "z").WithArguments("z"));

            IDictionary<string, ReportDiagnostic> warnings = new Dictionary<string, ReportDiagnostic>();
            warnings.Add(MessageProvider.Instance.GetIdForErrorCode(168), ReportDiagnostic.Error);
            CSharpCompilationOptions option = commonoption.WithSpecificDiagnosticOptions(warnings);
            CreateCompilation(text, options: option).VerifyDiagnostics(
                // (8,13): error CS0168: Warning as Error: The variable 'x' is declared but never used
                //         int x;      // CS0168
                Diagnostic(ErrorCode.WRN_UnreferencedVar, "x").WithArguments("x").WithWarningAsError(true),
                // (9,13): warning CS0219: The variable 'y' is assigned but its value is never used
                //         int y = 0;  // CS0219
                Diagnostic(ErrorCode.WRN_UnreferencedVarAssg, "y").WithArguments("y"),
                // (11,13): error CS0168: Warning as Error: The variable 'z' is declared but never used
                //         int z;
                Diagnostic(ErrorCode.WRN_UnreferencedVar, "z").WithArguments("z").WithWarningAsError(true));

            option = commonoption.WithWarningLevel(2);
            CreateCompilation(text, options: option).VerifyDiagnostics();
        }

        [Fact]
        public void PragmaWarning_BadSyntax3()
        {
            var text = @"

public class C
{
    public static void Main()
   {
#pragma warning
        int x;      // CS0168
        int y = 0;  // CS0219
#pragma warning restore
        int z;
    }
}";

            CSharpCompilationOptions commonoption = TestOptions.ReleaseExe;
            CreateCompilation(text, options: commonoption).VerifyDiagnostics(
                // (7,16): warning CS1634: Expected disable, restore, enable or safeonly
                // #pragma warning
                Diagnostic(ErrorCode.WRN_IllegalPPWarning, ""),
                // (8,13): warning CS0168: The variable 'x' is declared but never used
                //         int x;      // CS0168
                Diagnostic(ErrorCode.WRN_UnreferencedVar, "x").WithArguments("x"),
                // (9,13): warning CS0219: The variable 'y' is assigned but its value is never used
                //         int y = 0;  // CS0219
                Diagnostic(ErrorCode.WRN_UnreferencedVarAssg, "y").WithArguments("y"),
                // (11,13): warning CS0168: The variable 'z' is declared but never used
                //         int z;
                Diagnostic(ErrorCode.WRN_UnreferencedVar, "z").WithArguments("z"));

            IDictionary<string, ReportDiagnostic> warnings = new Dictionary<string, ReportDiagnostic>();
            warnings.Add(MessageProvider.Instance.GetIdForErrorCode(168), ReportDiagnostic.Error);
            CSharpCompilationOptions option = commonoption.WithSpecificDiagnosticOptions(warnings);
            CreateCompilation(text, options: option).VerifyDiagnostics(
                // (7,16): warning CS1634: Expected disable, restore, enable or safeonly
                // #pragma warning
                Diagnostic(ErrorCode.WRN_IllegalPPWarning, ""),
                // (8,13): error CS0168: Warning as Error: The variable 'x' is declared but never used
                //         int x;      // CS0168
                Diagnostic(ErrorCode.WRN_UnreferencedVar, "x").WithArguments("x").WithWarningAsError(true),
                // (9,13): warning CS0219: The variable 'y' is assigned but its value is never used
                //         int y = 0;  // CS0219
                Diagnostic(ErrorCode.WRN_UnreferencedVarAssg, "y").WithArguments("y"),
                // (11,13): error CS0168: Warning as Error: The variable 'z' is declared but never used
                //         int z;
                Diagnostic(ErrorCode.WRN_UnreferencedVar, "z").WithArguments("z").WithWarningAsError(true));

            option = commonoption.WithWarningLevel(2);
            CreateCompilation(text, options: option).VerifyDiagnostics(
                // (7,16): warning CS1634: Expected disable, restore, enable or safeonly
                // #pragma warning
                Diagnostic(ErrorCode.WRN_IllegalPPWarning, ""));
        }

        [Fact]
        public void PragmaWarning_NoValidationForErrorCodes1()
        {
            // Previous versions of the compiler used to report a warning (CS1691)
            // whenever an unrecognized warning code was supplied in a #pragma directive.
            // We no longer generate a warning in such cases.
            var text = @"
public class C
{
    public static void Main()
    {
#pragma warning disable 1
#pragma warning disable CS168
        int x;      // CS0168
        int y = 0;  // CS0219
#pragma warning restore all
        int z;
    }
}";

            CSharpCompilationOptions commonoption = TestOptions.ReleaseExe;
            CreateCompilation(text, options: commonoption).VerifyDiagnostics(
                // (7,13): warning CS0168: The variable 'x' is declared but never used
                //         int x;      // CS0168
                Diagnostic(ErrorCode.WRN_UnreferencedVar, "x").WithArguments("x"),
                // (8,13): warning CS0219: The variable 'y' is assigned but its value is never used
                //         int y = 0;  // CS0219
                Diagnostic(ErrorCode.WRN_UnreferencedVarAssg, "y").WithArguments("y"),
                // (10,13): warning CS0168: The variable 'z' is declared but never used
                //         int z;
                Diagnostic(ErrorCode.WRN_UnreferencedVar, "z").WithArguments("z"));

            IDictionary<string, ReportDiagnostic> warnings = new Dictionary<string, ReportDiagnostic>();
            warnings.Add(MessageProvider.Instance.GetIdForErrorCode(168), ReportDiagnostic.Error);
            CSharpCompilationOptions option = commonoption.WithSpecificDiagnosticOptions(warnings);
            CreateCompilation(text, options: option).VerifyDiagnostics(
                // (7,13): error CS0168: Warning as Error: The variable 'x' is declared but never used
                //         int x;      // CS0168
                Diagnostic(ErrorCode.WRN_UnreferencedVar, "x").WithArguments("x").WithWarningAsError(true),
                // (8,13): warning CS0219: The variable 'y' is assigned but its value is never used
                //         int y = 0;  // CS0219
                Diagnostic(ErrorCode.WRN_UnreferencedVarAssg, "y").WithArguments("y"),
                // (10,13): error CS0168: Warning as Error: The variable 'z' is declared but never used
                //         int z;
                Diagnostic(ErrorCode.WRN_UnreferencedVar, "z").WithArguments("z").WithWarningAsError(true));

            option = commonoption.WithWarningLevel(2);
            CreateCompilation(text, options: option).VerifyDiagnostics();
        }

        [Fact]
        public void PragmaWarning_NoValidationForErrorCodes2()
        {
            // Previous versions of the compiler used to report a warning (CS1691)
            // whenever an unrecognized warning code was supplied in a #pragma directive.
            // We no longer generate a warning in such cases.
            var text = @"

public class C
{
    public static void Main()
    {
#pragma warning disable CS0001, 168, all
        int x;      // CS0168
        int y = 0;  // CS0219
#pragma warning restore
        int z;
    }
}";

            CSharpCompilationOptions commonoption = TestOptions.ReleaseExe;
            CreateCompilation(text, options: commonoption).VerifyDiagnostics(
                // (9,13): warning CS0219: The variable 'y' is assigned but its value is never used
                //         int y = 0;  // CS0219
                Diagnostic(ErrorCode.WRN_UnreferencedVarAssg, "y").WithArguments("y"),
                // (11,13): warning CS0168: The variable 'z' is declared but never used
                //         int z;
                Diagnostic(ErrorCode.WRN_UnreferencedVar, "z").WithArguments("z"));

            IDictionary<string, ReportDiagnostic> warnings = new Dictionary<string, ReportDiagnostic>();
            warnings.Add(MessageProvider.Instance.GetIdForErrorCode(168), ReportDiagnostic.Error);
            CSharpCompilationOptions option = commonoption.WithSpecificDiagnosticOptions(warnings);
            CreateCompilation(text, options: option).VerifyDiagnostics(
                // (9,13): warning CS0219: The variable 'y' is assigned but its value is never used
                //         int y = 0;  // CS0219
                Diagnostic(ErrorCode.WRN_UnreferencedVarAssg, "y").WithArguments("y"),
                // (11,13): error CS0168: Warning as Error: The variable 'z' is declared but never used
                //         int z;
                Diagnostic(ErrorCode.WRN_UnreferencedVar, "z").WithArguments("z").WithWarningAsError(true));

            option = commonoption.WithWarningLevel(2);
            CreateCompilation(text, options: option).VerifyDiagnostics();
        }

        [Fact]
        public void PragmaWarning_NoValidationForErrorCodes3()
        {
            // Previous versions of the compiler used to report a warning (CS1691)
            // whenever an unrecognized warning code was supplied in a #pragma directive.
            // We no longer generate a warning in such cases.
            var text = @"
public class C
{
    public static void Main()
    {
#pragma warning disable
        int x;      // CS0168
        int y = 0;  // CS0219
#pragma warning restore 1
        int z;
    }
}";

            CSharpCompilationOptions commonoption = TestOptions.ReleaseExe;
            CreateCompilation(text, options: commonoption).VerifyDiagnostics();

            IDictionary<string, ReportDiagnostic> warnings = new Dictionary<string, ReportDiagnostic>();
            warnings.Add(MessageProvider.Instance.GetIdForErrorCode(168), ReportDiagnostic.Error);
            CSharpCompilationOptions option = commonoption.WithSpecificDiagnosticOptions(warnings);
            CreateCompilation(text, options: option).VerifyDiagnostics();

            option = commonoption.WithWarningLevel(2);
            CreateCompilation(text, options: option).VerifyDiagnostics();
        }

        [Fact]
        public void PragmaWarning_OnlyRestoreWithoutDisableIsNoOp()
        {
            var text = @"

public class C
{
    public static void Main()
    {
#pragma warning restore
        int x;      // CS0168
        int y = 0;  // CS0219
    }
}";

            CSharpCompilationOptions commonoption = TestOptions.ReleaseExe;
            CreateCompilation(text, options: commonoption).VerifyDiagnostics(
                // (8,13): warning CS0168: The variable 'x' is declared but never used
                //         int x;      // CS0168
                Diagnostic(ErrorCode.WRN_UnreferencedVar, "x").WithArguments("x"),
                // (9,13): warning CS0219: The variable 'y' is assigned but its value is never used
                //         int y = 0;  // CS0219
                Diagnostic(ErrorCode.WRN_UnreferencedVarAssg, "y").WithArguments("y"));

            IDictionary<string, ReportDiagnostic> warnings = new Dictionary<string, ReportDiagnostic>();
            warnings.Add(MessageProvider.Instance.GetIdForErrorCode(168), ReportDiagnostic.Error);
            CSharpCompilationOptions option = commonoption.WithSpecificDiagnosticOptions(warnings);
            CreateCompilation(text, options: option).VerifyDiagnostics(
                // (8,13): error CS0168: Warning as Error: The variable 'x' is declared but never used
                //         int x;      // CS0168
                Diagnostic(ErrorCode.WRN_UnreferencedVar, "x").WithArguments("x").WithWarningAsError(true),
                // (9,13): warning CS0219: The variable 'y' is assigned but its value is never used
                //         int y = 0;  // CS0219
                Diagnostic(ErrorCode.WRN_UnreferencedVarAssg, "y").WithArguments("y"));

            warnings[MessageProvider.Instance.GetIdForErrorCode(168)] = ReportDiagnostic.Suppress;
            option = commonoption.WithSpecificDiagnosticOptions(warnings);
            CreateCompilation(text, options: option).VerifyDiagnostics(
                // (9,13): warning CS0219: The variable 'y' is assigned but its value is never used
                //         int y = 0;  // CS0219
                Diagnostic(ErrorCode.WRN_UnreferencedVarAssg, "y").WithArguments("y"));

            option = commonoption.WithWarningLevel(2);
            CreateCompilation(text, options: option).VerifyDiagnostics();
        }

        [Fact]
        public void PragmaWarning_StringLiteralsAreNotAllowed()
        {
            var text = @"

public class C
{
    public static void Main()
    {
#pragma warning disable ""CS0168
        int x;      // CS0168
        int y = 0;  // CS0219
#pragma warning restore
    }
}";
            CSharpCompilationOptions commonoption = TestOptions.ReleaseExe;
            CreateCompilation(text, options: commonoption).VerifyDiagnostics(
                // (7,25): warning CS1072: Expected identifier or numeric literal.
                // #pragma warning disable "CS0168
                Diagnostic(ErrorCode.WRN_IdentifierOrNumericLiteralExpected, @"""CS0168").WithLocation(7, 25),
                // (8,13): warning CS0168: The variable 'x' is declared but never used
                //         int x;      // CS0168
                Diagnostic(ErrorCode.WRN_UnreferencedVar, "x").WithArguments("x"),
                // (9,13): warning CS0219: The variable 'y' is assigned but its value is never used
                //         int y = 0;  // CS0219
                Diagnostic(ErrorCode.WRN_UnreferencedVarAssg, "y").WithArguments("y"));

            var warnings = new Dictionary<string, ReportDiagnostic>();
            warnings.Add(MessageProvider.Instance.GetIdForErrorCode(168), ReportDiagnostic.Error);
            CSharpCompilationOptions option = commonoption.WithSpecificDiagnosticOptions(warnings);
            CreateCompilation(text, options: option).VerifyDiagnostics(
                // (7,25): warning CS1072: Expected identifier or numeric literal.
                // #pragma warning disable "CS0168
                Diagnostic(ErrorCode.WRN_IdentifierOrNumericLiteralExpected, @"""CS0168").WithLocation(7, 25),
                // (8,13): error CS0168: Warning as Error: The variable 'x' is declared but never used
                //         int x;      // CS0168
                Diagnostic(ErrorCode.WRN_UnreferencedVar, "x").WithArguments("x").WithWarningAsError(true),
                // (9,13): warning CS0219: The variable 'y' is assigned but its value is never used
                //         int y = 0;  // CS0219
                Diagnostic(ErrorCode.WRN_UnreferencedVarAssg, "y").WithArguments("y"));

            warnings[MessageProvider.Instance.GetIdForErrorCode(168)] = ReportDiagnostic.Suppress;
            option = commonoption.WithSpecificDiagnosticOptions(warnings);
            CreateCompilation(text, options: option).VerifyDiagnostics(
                // (7,25): warning CS1072: Expected identifier or numeric literal.
                // #pragma warning disable "CS0168
                Diagnostic(ErrorCode.WRN_IdentifierOrNumericLiteralExpected, @"""CS0168").WithLocation(7, 25),
                // (9,13): warning CS0219: The variable 'y' is assigned but its value is never used
                //         int y = 0;  // CS0219
                Diagnostic(ErrorCode.WRN_UnreferencedVarAssg, "y").WithArguments("y"));

            option = commonoption.WithWarningLevel(2);
            CreateCompilation(text, options: option).VerifyDiagnostics(
                // (7,25): warning CS1072: Expected identifier or numeric literal.
                // #pragma warning disable "CS0168
                Diagnostic(ErrorCode.WRN_IdentifierOrNumericLiteralExpected, @"""CS0168").WithLocation(7, 25));
        }

        [Fact]
        public void PragmaWarning_MostKeywordsAreAllowedAsErrorCodes()
        {
            // Lexing / parsing of identifiers inside #pragma is identical to that inside #define for the below cases.
            // The #define cases below also produce no errors in previous versions of the compiler.
            var text = @"
#define class
#define static
#define int
#define public
#define null
#define warning
#define define
public class C
{
    public static void Main()
    {
#pragma warning disable class, static, int
        int x;      // CS0168
        int y = 0;  // CS0219
#pragma warning restore warning
#pragma warning restore public, null, define
    }
}";
            CSharpCompilationOptions commonoption = TestOptions.ReleaseExe;
            CreateCompilation(text, options: commonoption).VerifyDiagnostics(
                // (12,13): warning CS0168: The variable 'x' is declared but never used
                //         int x;      // CS0168
                Diagnostic(ErrorCode.WRN_UnreferencedVar, "x").WithArguments("x").WithLocation(14, 13),
                // (13,13): warning CS0219: The variable 'y' is assigned but its value is never used
                //         int y = 0;  // CS0219
                Diagnostic(ErrorCode.WRN_UnreferencedVarAssg, "y").WithArguments("y").WithLocation(15, 13));
        }

        /// <remarks>
        /// See <see cref="SyntaxFacts.IsPreprocessorContextualKeyword"/>.
        /// </remarks>
        [Fact]
        public void PragmaWarning_SomeKeywordsAreNotAllowedAsErrorCodes()
        {
            // A small number of keywords are not legal as error codes inside #pragma. This is because
            // the lexer processes these keywords specially inside preprocessor directives i.e. it returns
            // keyword tokens instead of identifier tokens for these.
            // Lexing / parsing of identifiers inside #pragma is identical to that inside #define for the below cases.
            // The #define cases below also produce identical errors in previous versions of the compiler.
            var text = @"
#define true
#define default
#define hidden
#define disable
#define checksum
#define restore
#define false
public class C
{
    public static void Main()
    {
#pragma warning disable true
#pragma warning disable default
#pragma warning disable hidden
#pragma warning disable disable
#pragma warning restore checksum
#pragma warning restore restore
#pragma warning restore false
    }
}";
            CSharpCompilationOptions commonoption = TestOptions.ReleaseExe;
            CreateCompilation(text, options: commonoption).VerifyDiagnostics(
                // (2,9): error CS1001: Identifier expected
                // #define true
                Diagnostic(ErrorCode.ERR_IdentifierExpected, "true").WithLocation(2, 9),
                // (3,9): error CS1001: Identifier expected
                // #define default
                Diagnostic(ErrorCode.ERR_IdentifierExpected, "default").WithLocation(3, 9),
                // (4,9): error CS1001: Identifier expected
                // #define hidden
                Diagnostic(ErrorCode.ERR_IdentifierExpected, "hidden").WithLocation(4, 9),
                // (5,9): error CS1001: Identifier expected
                // #define disable
                Diagnostic(ErrorCode.ERR_IdentifierExpected, "disable").WithLocation(5, 9),
                // (6,9): error CS1001: Identifier expected
                // #define checksum
                Diagnostic(ErrorCode.ERR_IdentifierExpected, "checksum").WithLocation(6, 9),
                // (7,9): error CS1001: Identifier expected
                // #define restore
                Diagnostic(ErrorCode.ERR_IdentifierExpected, "restore").WithLocation(7, 9),
                // (8,9): error CS1001: Identifier expected
                // #define false
                Diagnostic(ErrorCode.ERR_IdentifierExpected, "false").WithLocation(8, 9),
                // (13,25): warning CS1072: Expected identifier or numeric literal.
                // #pragma warning disable true
                Diagnostic(ErrorCode.WRN_IdentifierOrNumericLiteralExpected, "true").WithLocation(13, 25),
                // (14,25): warning CS1072: Expected identifier or numeric literal.
                // #pragma warning disable default
                Diagnostic(ErrorCode.WRN_IdentifierOrNumericLiteralExpected, "default").WithLocation(14, 25),
                // (15,25): warning CS1072: Expected identifier or numeric literal.
                // #pragma warning disable hidden
                Diagnostic(ErrorCode.WRN_IdentifierOrNumericLiteralExpected, "hidden").WithLocation(15, 25),
                // (16,25): warning CS1072: Expected identifier or numeric literal.
                // #pragma warning disable disable
                Diagnostic(ErrorCode.WRN_IdentifierOrNumericLiteralExpected, "disable").WithLocation(16, 25),
                // (17,25): warning CS1072: Expected identifier or numeric literal.
                // #pragma warning restore checksum
                Diagnostic(ErrorCode.WRN_IdentifierOrNumericLiteralExpected, "checksum").WithLocation(17, 25),
                // (18,25): warning CS1072: Expected identifier or numeric literal.
                // #pragma warning restore restore
                Diagnostic(ErrorCode.WRN_IdentifierOrNumericLiteralExpected, "restore").WithLocation(18, 25),
                // (19,25): warning CS1072: Expected identifier or numeric literal.
                // #pragma warning restore false
                Diagnostic(ErrorCode.WRN_IdentifierOrNumericLiteralExpected, "false").WithLocation(19, 25));
        }

        [Fact]
        public void PragmaWarning_VeryLongIdentifiersAreAllowed()
        {
            var text = @"
#define __A_123456789012345678901234567890123456789012345678901234567890123456789012345678901234567890123456789012345678901234567890123456789023456789012345678901234567890123456789012345678901234567890123456789012345678901234567890123456789012345678901234567890123456789012345678901234567890123456789012345678901234567890123456789012345678901234567890123456789012345678901234567890123456789012345678902345678901234567890123456789012345678901234567890123456789012345678901234567890123456789012345678901234567890123456789012345678901234567890123456789012345678901234567890123456789012345678901234567890123456789012345678901234567890123456789012345678901234567890234567890123456789012345678901234567890123456789012345678901234567890123456789012345678901234567890123456789012345678901234567890123456789012345678901234567890123456789012345678901234567890123456789012345678901234567890123456789012345678901234567890123456789023456789012345678901234567890123456789012345678901234567890123456789012345678901234567890123456789012345678901234567890123456789012345678901234567890123456789012345678901234567890123456789012345678901234567890123456789012345678901234567890123456789012345678902345678901234567890123456789012345678901234567890123456789012345678901234567890123456789012345678901234567890123456789012345678901234567890123456789012345678901234567890123456789012345678901234567890123456789012345678901234567890123456789012345678901234567890234567890123456789012345678901234567890123456789012345678901234567890123456789012345678901234567890123456789012345678901234567890123456789012345678901234567890123456789012345678901234567890123456789012345678901234567890123456789012345678901234567890123456789023456789012345678901234567890123456789012345678901234567890123456789012345678901234567890123456789012345678901234567890123456789012345678901234567890123456789012345678901234567890123456789012345678901234567890123456789012345678901234567890123456789012345678902345678901234567890123456789012345678901234567890123456789012345678901234567890123456789012345678901234567890123456789012345678901234567890123456789012345678901234567890123456789012345678901234567890123456789012345678901234567890123456789012345678901234567890234567890123456789012345678901234567890123456789012345678901234567890123456789012345678901234567890123456789012345678901234567890
public class C
{
    public static void Main()
    {
#pragma warning disable __B_123456789012345678901234567890123456789012345678901234567890123456789012345678901234567890123456789012345678901234567890123456789023456789012345678901234567890123456789012345678901234567890123456789012345678901234567890123456789012345678901234567890123456789012345678901234567890123456789012345678901234567890123456789012345678901234567890123456789012345678901234567890123456789012345678902345678901234567890123456789012345678901234567890123456789012345678901234567890123456789012345678901234567890123456789012345678901234567890123456789012345678901234567890123456789012345678901234567890123456789012345678901234567890123456789012345678901234567890234567890123456789012345678901234567890123456789012345678901234567890123456789012345678901234567890123456789012345678901234567890123456789012345678901234567890123456789012345678901234567890123456789012345678901234567890123456789012345678901234567890123456789023456789012345678901234567890123456789012345678901234567890123456789012345678901234567890123456789012345678901234567890123456789012345678901234567890123456789012345678901234567890123456789012345678901234567890123456789012345678901234567890123456789012345678902345678901234567890123456789012345678901234567890123456789012345678901234567890123456789012345678901234567890123456789012345678901234567890123456789012345678901234567890123456789012345678901234567890123456789012345678901234567890123456789012345678901234567890234567890123456789012345678901234567890123456789012345678901234567890123456789012345678901234567890123456789012345678901234567890123456789012345678901234567890123456789012345678901234567890123456789012345678901234567890123456789012345678901234567890123456789023456789012345678901234567890123456789012345678901234567890123456789012345678901234567890123456789012345678901234567890123456789012345678901234567890123456789012345678901234567890123456789012345678901234567890123456789012345678901234567890123456789012345678902345678901234567890123456789012345678901234567890123456789012345678901234567890123456789012345678901234567890123456789012345678901234567890123456789012345678901234567890123456789012345678901234567890123456789012345678901234567890123456789012345678901234567890234567890123456789012345678901234567890123456789012345678901234567890123456789012345678901234567890123456789012345678901234567890, CS0168, CS0219
        int x;      // CS0168
        int y = 0;  // CS0219
#pragma warning restore __B_123456789012345678901234567890123456789012345678901234567890123456789012345678901234567890123456789012345678901234567890123456789023456789012345678901234567890123456789012345678901234567890123456789012345678901234567890123456789012345678901234567890123456789012345678901234567890123456789012345678901234567890123456789012345678901234567890123456789012345678901234567890123456789012345678902345678901234567890123456789012345678901234567890123456789012345678901234567890123456789012345678901234567890123456789012345678901234567890123456789012345678901234567890123456789012345678901234567890123456789012345678901234567890123456789012345678901234567890234567890123456789012345678901234567890123456789012345678901234567890123456789012345678901234567890123456789012345678901234567890123456789012345678901234567890123456789012345678901234567890123456789012345678901234567890123456789012345678901234567890123456789023456789012345678901234567890123456789012345678901234567890123456789012345678901234567890123456789012345678901234567890123456789012345678901234567890123456789012345678901234567890123456789012345678901234567890123456789012345678901234567890123456789012345678902345678901234567890123456789012345678901234567890123456789012345678901234567890123456789012345678901234567890123456789012345678901234567890123456789012345678901234567890123456789012345678901234567890123456789012345678901234567890123456789012345678901234567890234567890123456789012345678901234567890123456789012345678901234567890123456789012345678901234567890123456789012345678901234567890123456789012345678901234567890123456789012345678901234567890123456789012345678901234567890123456789012345678901234567890123456789023456789012345678901234567890123456789012345678901234567890123456789012345678901234567890123456789012345678901234567890123456789012345678901234567890123456789012345678901234567890123456789012345678901234567890123456789012345678901234567890123456789012345678902345678901234567890123456789012345678901234567890123456789012345678901234567890123456789012345678901234567890123456789012345678901234567890123456789012345678901234567890123456789012345678901234567890123456789012345678901234567890123456789012345678901234567890234567890123456789012345678901234567890123456789012345678901234567890123456789012345678901234567890123456789012345678901234567890, CS0168, CS0219
    }
}";
            CSharpCompilationOptions commonoption = TestOptions.ReleaseExe;
            CreateCompilation(text, options: commonoption).VerifyDiagnostics();

            var nodes = ParseWithRoundTripCheck(text).GetRoot().DescendantNodes(descendIntoTrivia: true);
            var defineName = nodes.OfType<Syntax.DefineDirectiveTriviaSyntax>().Single().Name;
            var errorCodeName = nodes.OfType<Syntax.PragmaWarningDirectiveTriviaSyntax>().First()
                                     .ErrorCodes.OfType<Syntax.IdentifierNameSyntax>().First().Identifier;

            // Lexing / parsing of identifiers inside #pragma warning directives is identical
            // to that inside #define directives except that very long identifiers inside #define
            // are truncated to 128 characters to maintain backwards compatibility with previous
            // versions of the compiler.
            Assert.Equal(128, defineName.ValueText.Length);
            Assert.Equal(2335, defineName.Text.Length);

            // Since support for identifiers inside #pragma warning directives is new, 
            // we don't have any backwards compatibility constraints. So we can preserve the
            // identifier exactly as it appears in source.
            Assert.Equal(2335, errorCodeName.ValueText.Length);
            Assert.Equal(2335, errorCodeName.Text.Length);
        }

        [Fact]
        public void PragmaWarning_EscapedKeywordsAreNotAllowedAsErrorCodes()
        {
            var text = @"
#define @true
#define @class
public class C
{
    public static void Main()
    {
#pragma warning disable @true
#pragma warning restore @class
    }
}";
            CSharpCompilationOptions commonoption = TestOptions.ReleaseExe;
            CreateCompilation(text, options: commonoption).VerifyDiagnostics(
                // (2,9): error CS1001: Identifier expected
                // #define @true
                Diagnostic(ErrorCode.ERR_IdentifierExpected, "@").WithLocation(2, 9),
                // (3,9): error CS1001: Identifier expected
                // #define @class
                Diagnostic(ErrorCode.ERR_IdentifierExpected, "@").WithLocation(3, 9),
                // (8,25): warning CS1072: Expected identifier or numeric literal.
                // #pragma warning disable @true
                Diagnostic(ErrorCode.WRN_IdentifierOrNumericLiteralExpected, "@").WithLocation(8, 25),
                // (9,25): warning CS1072: Expected identifier or numeric literal.
                // #pragma warning restore @class
                Diagnostic(ErrorCode.WRN_IdentifierOrNumericLiteralExpected, "@").WithLocation(9, 25));
        }

        [Fact]
        public void PragmaWarning_ExpressionsAreNotAllowedAsErrorCodes()
        {
            var text = @"
public class C
{
    public static void Main()
    {
#pragma warning disable CS0168 + CS0219
        int x;      // CS0168
        int y = 0;  // CS0219
#pragma warning restore CS0168.Empty

#pragma warning disable (CS0168)
        int z;      // CS0168
#pragma warning restore -168
#pragma warning restore 168.1
#pragma warning restore 168L
    }
}";
            CSharpCompilationOptions commonoption = TestOptions.ReleaseExe;
            CreateCompilation(text, options: commonoption).VerifyDiagnostics(
                // (6,32): warning CS1696: Single-line comment or end-of-line expected
                // #pragma warning disable CS0168 + CS0219
                Diagnostic(ErrorCode.WRN_EndOfPPLineExpected, "+").WithLocation(6, 32),
                // (9,31): warning CS1696: Single-line comment or end-of-line expected
                // #pragma warning restore CS0168.Empty
                Diagnostic(ErrorCode.WRN_EndOfPPLineExpected, ".").WithLocation(9, 31),
                // (11,25): warning CS1072: Expected identifier or numeric literal.
                // #pragma warning disable (CS0168)
                Diagnostic(ErrorCode.WRN_IdentifierOrNumericLiteralExpected, "(").WithLocation(11, 25),
                // (13,25): warning CS1072: Expected identifier or numeric literal.
                // #pragma warning restore -168
                Diagnostic(ErrorCode.WRN_IdentifierOrNumericLiteralExpected, "-").WithLocation(13, 25),
                // (14,28): warning CS1696: Single-line comment or end-of-line expected
                // #pragma warning restore 168.1
                Diagnostic(ErrorCode.WRN_EndOfPPLineExpected, ".").WithLocation(14, 28),
                // (15,28): warning CS1696: Single-line comment or end-of-line expected
                // #pragma warning restore 168L
                Diagnostic(ErrorCode.WRN_EndOfPPLineExpected, "L").WithLocation(15, 28),
                // (8,13): warning CS0219: The variable 'y' is assigned but its value is never used
                //         int y = 0;  // CS0219
                Diagnostic(ErrorCode.WRN_UnreferencedVarAssg, "y").WithArguments("y").WithLocation(8, 13),
                // (12,13): warning CS0168: The variable 'z' is declared but never used
                //         int z;
                Diagnostic(ErrorCode.WRN_UnreferencedVar, "z").WithArguments("z").WithLocation(12, 13));
        }

        [Fact]
        public void PragmaWarning_WarningsForBadPragmaSyntaxCanBeSuppressed()
        {
            var text = @"
public class C
{
    public static void Main()
    {
#pragma warning disable CS1072, CS1634
#pragma warning disable ~class
#pragma warning restore ""CS0219
#pragma warning blah
#pragma warning restore

#pragma warning disable @class
#pragma warning restore ""CS0168
#pragma warning blah
    }
}";
            CSharpCompilationOptions commonoption = TestOptions.ReleaseExe;
            CreateCompilation(text, options: commonoption).VerifyDiagnostics(
                // (12,25): warning CS1072: Expected identifier or numeric literal.
                // #pragma warning disable @class
                Diagnostic(ErrorCode.WRN_IdentifierOrNumericLiteralExpected, "@").WithLocation(12, 25),
                // (13,25): warning CS1072: Expected identifier or numeric literal.
                // #pragma warning restore "CS0168
                Diagnostic(ErrorCode.WRN_IdentifierOrNumericLiteralExpected, @"""CS0168").WithLocation(13, 25),
                // (14,17): warning CS1634: Expected disable, restore, enable or safeonly
                // #pragma warning blah
                Diagnostic(ErrorCode.WRN_IllegalPPWarning, "blah").WithLocation(14, 17));
        }

        [Fact(Skip = "https://github.com/dotnet/roslyn/issues/36550")]
        public void PragmaWarning_Enable()
        {
            var text1 = @"
class Test
{
    void Main()
    {
        if (true)
        {
            int x;
        }
        else
        {
            return;
        }
    }
}
";

            var expected1 = new DiagnosticDescription[]
            {
                // (8,17): warning CS0168: The variable 'x' is declared but never used
                //             int x;
                Diagnostic(ErrorCode.WRN_UnreferencedVar, "x").WithArguments("x"),
                // (12,13): warning CS0162: Unreachable code detected
                //             return;
                Diagnostic(ErrorCode.WRN_UnreachableCode, "return")
            };

            CreateCompilation(text1, parseOptions: TestOptions.Regular7_3).VerifyDiagnostics(expected1);
            CreateCompilation(text1).VerifyDiagnostics(expected1);

            var options = TestOptions.DebugDll.WithGeneralDiagnosticOption(ReportDiagnostic.Suppress);

            CreateCompilation(text1, parseOptions: TestOptions.Regular7_3, options: options).VerifyDiagnostics();
            CreateCompilation(text1, options: options).VerifyDiagnostics();

            var text2 = @"
#pragma warning enable
" + text1;

            CreateCompilation(text2, parseOptions: TestOptions.Regular7_3, options: options).VerifyDiagnostics(expected1);
            CreateCompilation(text2, options: options).VerifyDiagnostics(expected1);

            var text3 = @"
#pragma warning enable CS0168, 162
" + text1;

            CreateCompilation(text3, parseOptions: TestOptions.Regular7_3, options: options).VerifyDiagnostics(expected1);
            CreateCompilation(text3, options: options).VerifyDiagnostics(expected1);

            var text4 = @"
#pragma warning enable CS0168
" + text1;

            var expected2 = new DiagnosticDescription[]
            {
                // (8,17): warning CS0168: The variable 'x' is declared but never used
                //             int x;
                Diagnostic(ErrorCode.WRN_UnreferencedVar, "x").WithArguments("x")
            };

            CreateCompilation(text4, parseOptions: TestOptions.Regular7_3, options: options).VerifyDiagnostics(expected2);
            CreateCompilation(text4, options: options).VerifyDiagnostics(expected2);

            var text5 = @"
#pragma warning enable 168
" + text1;

            CreateCompilation(text5, parseOptions: TestOptions.Regular7_3, options: options).VerifyDiagnostics(expected2);
            CreateCompilation(text5, options: options).VerifyDiagnostics(expected2);
        }

        [Fact]
        public void PragmaWarning_ErrorsCantBeSuppressed()
        {
            var text = @"
public class C
{
    public static void Main()
    {
#pragma warning disable CS0029
        int x = string.Empty;
#pragma warning restore CS0029
#pragma warning disable 29
        int y = string.Empty;
#pragma warning restore 29

    }
}";
            CSharpCompilationOptions commonoption = TestOptions.ReleaseExe;
            CreateCompilation(text, options: commonoption).VerifyDiagnostics(
                // (7,17): error CS0029: Cannot implicitly convert type 'string' to 'int'
                //         int x = string.Empty;
                Diagnostic(ErrorCode.ERR_NoImplicitConv, "string.Empty").WithArguments("string", "int").WithLocation(7, 17),
                // (10,17): error CS0029: Cannot implicitly convert type 'string' to 'int'
                //         int y = string.Empty;
                Diagnostic(ErrorCode.ERR_NoImplicitConv, "string.Empty").WithArguments("string", "int").WithLocation(10, 17));
        }

        [Fact]
        public void PragmaWarning_MissingErrorCodes()
        {
            var text = @"
public class C
{
    public static void Main()
    {
#pragma warning disable ,
        int x;      // CS0168
#pragma warning restore , ,
        int z;
    }
}";

            CSharpCompilationOptions commonoption = TestOptions.ReleaseExe;
            CreateCompilation(text, options: commonoption).VerifyDiagnostics(
                // (6,25): warning CS1072: Expected identifier or numeric literal.
                // #pragma warning disable ,
                Diagnostic(ErrorCode.WRN_IdentifierOrNumericLiteralExpected, ","),
                // (8,25): warning CS1072: Expected identifier or numeric literal.
                // #pragma warning restore , ,
                Diagnostic(ErrorCode.WRN_IdentifierOrNumericLiteralExpected, ","),
                // (8,27): warning CS1072: Expected identifier or numeric literal.
                // #pragma warning restore , ,
                Diagnostic(ErrorCode.WRN_IdentifierOrNumericLiteralExpected, ","),
                // (7,13): warning CS0168: The variable 'x' is declared but never used
                //         int x;      // CS0168
                Diagnostic(ErrorCode.WRN_UnreferencedVar, "x").WithArguments("x"),
                // (9,13): warning CS0168: The variable 'z' is declared but never used
                //         int z;
                Diagnostic(ErrorCode.WRN_UnreferencedVar, "z").WithArguments("z"));

            var warnings = new Dictionary<string, ReportDiagnostic>();
            warnings.Add(MessageProvider.Instance.GetIdForErrorCode(168), ReportDiagnostic.Error);
            CSharpCompilationOptions option = commonoption.WithSpecificDiagnosticOptions(warnings);
            CreateCompilation(text, options: option).VerifyDiagnostics(
                // (6,25): warning CS1072: Expected identifier or numeric literal.
                // #pragma warning disable ,
                Diagnostic(ErrorCode.WRN_IdentifierOrNumericLiteralExpected, ","),
                // (8,25): warning CS1072: Expected identifier or numeric literal.
                // #pragma warning restore , ,
                Diagnostic(ErrorCode.WRN_IdentifierOrNumericLiteralExpected, ","),
                // (8,27): warning CS1072: Expected identifier or numeric literal.
                // #pragma warning restore , ,
                Diagnostic(ErrorCode.WRN_IdentifierOrNumericLiteralExpected, ","),
                // (7,13): error CS0168: Warning as Error: The variable 'x' is declared but never used
                //         int x;      // CS0168
                Diagnostic(ErrorCode.WRN_UnreferencedVar, "x").WithArguments("x").WithWarningAsError(true),
                // (9,13): error CS0168: Warning as Error: The variable 'z' is declared but never used
                //         int z;
                Diagnostic(ErrorCode.WRN_UnreferencedVar, "z").WithArguments("z").WithWarningAsError(true));

            warnings[MessageProvider.Instance.GetIdForErrorCode(168)] = ReportDiagnostic.Suppress;
            option = commonoption.WithSpecificDiagnosticOptions(warnings);
            CreateCompilation(text, options: option).VerifyDiagnostics(
                // (6,25): warning CS1072: Expected identifier or numeric literal.
                // #pragma warning disable ,
                Diagnostic(ErrorCode.WRN_IdentifierOrNumericLiteralExpected, ","),
                // (8,25): warning CS1072: Expected identifier or numeric literal.
                // #pragma warning restore , ,
                Diagnostic(ErrorCode.WRN_IdentifierOrNumericLiteralExpected, ","),
                // (8,27): warning CS1072: Expected identifier or numeric literal.
                // #pragma warning restore , ,
                Diagnostic(ErrorCode.WRN_IdentifierOrNumericLiteralExpected, ","));

            option = commonoption.WithWarningLevel(2);
            CreateCompilation(text, options: option).VerifyDiagnostics(
                // (6,25): warning CS1072: Expected identifier or numeric literal.
                // #pragma warning disable ,
                Diagnostic(ErrorCode.WRN_IdentifierOrNumericLiteralExpected, ","),
                // (8,25): warning CS1072: Expected identifier or numeric literal.
                // #pragma warning restore , ,
                Diagnostic(ErrorCode.WRN_IdentifierOrNumericLiteralExpected, ","),
                // (8,27): warning CS1072: Expected identifier or numeric literal.
                // #pragma warning restore , ,
                Diagnostic(ErrorCode.WRN_IdentifierOrNumericLiteralExpected, ","));
        }

        [WorkItem(546814, "http://vstfdevdiv:8080/DevDiv2/DevDiv/_workitems/edit/546814")]
        [Fact]
        public void PragmaWarning_NoValidationForErrorCodes4()
        {
            // Previous versions of the compiler used to report a warning (CS1691)
            // whenever an unrecognized warning code was supplied in a #pragma directive.
            // We no longer generate a warning in such cases.
            var text = @"
using System;

class Program
{
#pragma warning disable 1691
#pragma warning disable 59526
        public static void Main() { Console.Read(); }

#pragma warning restore 1691, 56529
} ";

            CSharpCompilationOptions commonoption = TestOptions.ReleaseExe;
            CreateCompilation(text, options: commonoption).VerifyDiagnostics();
        }

        [WorkItem(546814, "http://vstfdevdiv:8080/DevDiv2/DevDiv/_workitems/edit/546814")]
        [Fact]
        public void PragmaWarning_NoValidationForErrorCodes5()
        {
            // Previous versions of the compiler used to report a warning (CS1691)
            // whenever an unrecognized warning code was supplied in a #pragma directive.
            // We no longer generate a warning in such cases.
            var text = @"
using System;

class Program
{
#pragma warning disable 1691, 59526
        public static void Main() { Console.Read(); }

#pragma warning restore 1691, 56529
} ";

            CSharpCompilationOptions commonoption = TestOptions.ReleaseExe;
            CreateCompilation(text, options: commonoption).VerifyDiagnostics();
        }

        [Fact]
        public void PragmaWarningDirectiveMap()
        {
            var text = @"
using System;
public class C
{
#pragma warning disable 
    public static void Main()
#pragma warning restore 168
    {
        int x;
#pragma warning disable CS0168
        int y;      // CS0168
#pragma warning restore
        int z = 0;  // CS0219
    }
}";
            SyntaxTree syntaxTree = SyntaxFactory.ParseSyntaxTree(text, path: "goo.cs");
            Assert.Equal(PragmaWarningState.Default, syntaxTree.GetPragmaDirectiveWarningState(MessageProvider.Instance.GetIdForErrorCode(168), GetSpanIn(syntaxTree, "public class").Start));
            Assert.Equal(PragmaWarningState.Disabled, syntaxTree.GetPragmaDirectiveWarningState(MessageProvider.Instance.GetIdForErrorCode(168), GetSpanIn(syntaxTree, "public static").Start));
            Assert.Equal(PragmaWarningState.Disabled, syntaxTree.GetPragmaDirectiveWarningState(MessageProvider.Instance.GetIdForErrorCode(219), GetSpanIn(syntaxTree, "public static").Start));
            Assert.Equal(PragmaWarningState.Default, syntaxTree.GetPragmaDirectiveWarningState(MessageProvider.Instance.GetIdForErrorCode(168), GetSpanIn(syntaxTree, "int x").Start));
            Assert.Equal(PragmaWarningState.Disabled, syntaxTree.GetPragmaDirectiveWarningState(MessageProvider.Instance.GetIdForErrorCode(219), GetSpanIn(syntaxTree, "int x").Start));
            Assert.Equal(PragmaWarningState.Disabled, syntaxTree.GetPragmaDirectiveWarningState(MessageProvider.Instance.GetIdForErrorCode(168), GetSpanIn(syntaxTree, "int y").Start));
            Assert.Equal(PragmaWarningState.Disabled, syntaxTree.GetPragmaDirectiveWarningState(MessageProvider.Instance.GetIdForErrorCode(219), GetSpanIn(syntaxTree, "int y").Start));
            Assert.Equal(PragmaWarningState.Default, syntaxTree.GetPragmaDirectiveWarningState(MessageProvider.Instance.GetIdForErrorCode(168), GetSpanIn(syntaxTree, "int z").Start));
            Assert.Equal(PragmaWarningState.Default, syntaxTree.GetPragmaDirectiveWarningState(MessageProvider.Instance.GetIdForErrorCode(219), GetSpanIn(syntaxTree, "int z").Start));
        }

        [Fact]
        public void PragmaWarningDirectiveMapWithIfDirective()
        {
            var text = @"
using System;
class Program
{
    static void Main(string[] args)
    {
#pragma warning disable
        var x = 10;
#if false
#pragma warning restore
#endif
        var y = 10;
    }
}";
            SyntaxTree syntaxTree = SyntaxFactory.ParseSyntaxTree(text, path: "goo.cs");
            Assert.Equal(PragmaWarningState.Default, syntaxTree.GetPragmaDirectiveWarningState(MessageProvider.Instance.GetIdForErrorCode(168), GetSpanIn(syntaxTree, "static void").Start));
            Assert.Equal(PragmaWarningState.Disabled, syntaxTree.GetPragmaDirectiveWarningState(MessageProvider.Instance.GetIdForErrorCode(168), GetSpanIn(syntaxTree, "var x").Start));
            Assert.Equal(PragmaWarningState.Disabled, syntaxTree.GetPragmaDirectiveWarningState(MessageProvider.Instance.GetIdForErrorCode(219), GetSpanIn(syntaxTree, "var y").Start));
        }

        [WorkItem(545407, "http://vstfdevdiv:8080/DevDiv2/DevDiv/_workitems/edit/545407")]
        [Fact]
        public void PragmaWarningDirectiveMapAtTheFirstLine()
        {
            var text = @"#pragma warning disable
using System;
class Program
{
    static void Main(string[] args)
    {
    }
}";
            SyntaxTree syntaxTree = SyntaxFactory.ParseSyntaxTree(text, path: "goo.cs");
            Assert.Equal(PragmaWarningState.Disabled, syntaxTree.GetPragmaDirectiveWarningState(MessageProvider.Instance.GetIdForErrorCode(168), GetSpanIn(syntaxTree, "static void").Start));
        }

        private TextSpan GetSpanIn(SyntaxTree syntaxTree, string textToFind)
        {
            string s = syntaxTree.GetText().ToString();
            int index = s.IndexOf(textToFind, StringComparison.Ordinal);
            Assert.True(index >= 0, "textToFind not found in the tree");
            return new TextSpan(index, textToFind.Length);
        }

        [WorkItem(543705, "http://vstfdevdiv:8080/DevDiv2/DevDiv/_workitems/edit/543705")]
        [Fact]
        public void GetDiagnosticsCalledTwice()
        {
            var text = @"
interface IMyEnumerator { }

public class Test
{
    static IMyEnumerator Goo()
    {
        yield break;
    }

    public static int Main()
    {
        return 1;
    }
}";
            var compilation = CreateCompilation(text);

            Assert.Equal(1, compilation.GetDiagnostics().Length);
            Assert.Equal(1, compilation.GetDiagnostics().Length);
        }

        [WorkItem(39992, "https://github.com/dotnet/roslyn/issues/39992")]
        [Fact]
        public void GetDiagnosticsCalledTwice_GetEmitDiagnostics()
        {
            var text = @"
interface IMyEnumerator { }

public class Test
{
    static IMyEnumerator Goo()
    {
        yield break;
    }

    public static int Main()
    {
        return 1;
    }
}";
            var compilation = CreateCompilation(text);
            var expected = new DiagnosticDescription[] {
                // (6,26): error CS1624: The body of 'Test.Goo()' cannot be an iterator block because 'IMyEnumerator' is not an iterator interface type
                //     static IMyEnumerator Goo()
                Diagnostic(ErrorCode.ERR_BadIteratorReturn, "Goo").WithArguments("Test.Goo()", "IMyEnumerator").WithLocation(6, 26)
            };
            compilation.VerifyDiagnostics(expected);
            compilation.VerifyEmitDiagnostics(expected);
        }

        [Fact]
        public void TestArgumentEquality()
        {
            var text = @"
using System;

public class Test
{
    public static void Main()
    {
        (Console).WriteLine();
    }
}";
            var tree = Parse(text);

            // (8,10): error CS0119: 'Console' is a type, which is not valid in the given context
            AssertEx.Equal(CreateCompilation(tree).GetDiagnostics(), CreateCompilation(tree).GetDiagnostics());
        }

        /// <summary>
        /// Test that invalid type argument lists produce clean error messages
        /// with minimal noise
        /// </summary>
        [WorkItem(7177, "https://github.com/dotnet/roslyn/issues/7177")]
        [Fact]
        public void InvalidTypeArgumentList()
        {
            var text = @"using System;
public class A
{
    static void Main(string[] args)
    {
        // Invalid type arguments
        object a1 = typeof(Action<0>);
        object a2 = typeof(Action<static>);

        // Valid type arguments
        object a3 = typeof(Action<string>);
        object a4 = typeof(Action<>);

        // Invalid with multiple types
        object a5 = typeof(Func<0,1>);
        object a6 = typeof(Func<0,bool>);
        object a7 = typeof(Func<static,bool>);

        // Valid with multiple types
        object a8 = typeof(Func<string,bool>);
        object a9 = typeof(Func<,>);

        // Invalid with nested types
        object a10 = typeof(Action<Action<0>>);
        object a11 = typeof(Action<Action<static>>);
        object a12 = typeof(Action<Action<>>);

        // Valid with nested types
        object a13 = typeof(Action<Action<string>>);
    }
}";

            CSharpCompilationOptions options = TestOptions.ReleaseExe;
            CreateCompilation(text, options: options).VerifyDiagnostics(
                // (7,35): error CS1031: Type expected
                //         object a1 = typeof(Action<0>);
                Diagnostic(ErrorCode.ERR_TypeExpected, "0").WithLocation(7, 35),
                // (8,35): error CS1031: Type expected
                //         object a2 = typeof(Action<static>);
                Diagnostic(ErrorCode.ERR_TypeExpected, "static").WithLocation(8, 35),
                // (15,33): error CS1031: Type expected
                //         object a5 = typeof(Func<0,1>);
                Diagnostic(ErrorCode.ERR_TypeExpected, "0").WithLocation(15, 33),
                // (15,35): error CS1031: Type expected
                //         object a5 = typeof(Func<0,1>);
                Diagnostic(ErrorCode.ERR_TypeExpected, "1").WithLocation(15, 35),
                // (16,33): error CS1031: Type expected
                //         object a6 = typeof(Func<0,bool>);
                Diagnostic(ErrorCode.ERR_TypeExpected, "0").WithLocation(16, 33),
                // (17,33): error CS1031: Type expected
                //         object a7 = typeof(Func<static,bool>);
                Diagnostic(ErrorCode.ERR_TypeExpected, "static").WithLocation(17, 33),
                // (24,43): error CS1031: Type expected
                //         object a10 = typeof(Action<Action<0>>);
                Diagnostic(ErrorCode.ERR_TypeExpected, "0").WithLocation(24, 43),
                // (25,43): error CS1031: Type expected
                //         object a11 = typeof(Action<Action<static>>);
                Diagnostic(ErrorCode.ERR_TypeExpected, "static").WithLocation(25, 43),
                // (26,36): error CS7003: Unexpected use of an unbound generic name
                //         object a12 = typeof(Action<Action<>>);
                Diagnostic(ErrorCode.ERR_UnexpectedUnboundGenericName, "Action<>").WithLocation(26, 36));
        }

        /// <summary>
        ///    Tests if CS0075 - "To cast a negative value, you must enclose the value in parentheses" is correctly emitted.
        /// </summary>
        [Fact]
        public void PossibleBadNegCast()
        {
            var source = @"using System;
class Program
{
    static void Main()
    {
        var y = (ConsoleColor) - 1;
        var z = (System.ConsoleColor) - 1;
    }
}";

            var compilation = CreateCompilation(source);
            compilation.VerifyDiagnostics(new[]
            {
                // (6,18): error CS0119: 'ConsoleColor' is a type, which is not valid in the given context
                //         var y = (ConsoleColor) - 1;
                Diagnostic(ErrorCode.ERR_BadSKunknown, "ConsoleColor").WithArguments("System.ConsoleColor", "type").WithLocation(6, 18),
                // (6,17): error CS0075: To cast a negative value, you must enclose the value in parentheses.
                //         var y = (ConsoleColor) - 1;
                Diagnostic(ErrorCode.ERR_PossibleBadNegCast, "(ConsoleColor) - 1").WithLocation(6, 17),
                // (6,18): error CS0119: 'ConsoleColor' is a type, which is not valid in the given context
                //         var y = (ConsoleColor) - 1;
                Diagnostic(ErrorCode.ERR_BadSKunknown, "ConsoleColor").WithArguments("System.ConsoleColor", "type").WithLocation(6, 18),
                // (7,18): error CS0119: 'ConsoleColor' is a type, which is not valid in the given context
                //         var z = (System.ConsoleColor) - 1;
                Diagnostic(ErrorCode.ERR_BadSKunknown, "System.ConsoleColor").WithArguments("System.ConsoleColor", "type").WithLocation(7, 18),
                // (7,17): error CS0075: To cast a negative value, you must enclose the value in parentheses.
                //         var z = (System.ConsoleColor) - 1;
                Diagnostic(ErrorCode.ERR_PossibleBadNegCast, "(System.ConsoleColor) - 1").WithLocation(7, 17),
                // (7,18): error CS0119: 'ConsoleColor' is a type, which is not valid in the given context
                //         var z = (System.ConsoleColor) - 1;
                Diagnostic(ErrorCode.ERR_BadSKunknown, "System.ConsoleColor").WithArguments("System.ConsoleColor", "type").WithLocation(7, 18)
            });
        }

        /// <summary>
        ///    Tests if fixing CS0075 - "To cast a negative value, you must enclose the value in parentheses" works. (fixed version of <see cref="PossibleBadNegCast"/>).
        /// </summary>
        [Fact]
        public void PossibleBadNegCastFixed()
        {
            var source = @"using System;
class Program
{
    static void Main()
    {
        var y = (ConsoleColor) (- 1);
        var z = (System.ConsoleColor) (- 1);
    }
}";

            var compilation = CreateCompilation(source);
            compilation.VerifyDiagnostics(new[]
            {
                // (6,13): warning CS0219: The variable 'y' is assigned but its value is never used
                //         var y = (ConsoleColor) (- 1);
                Diagnostic(ErrorCode.WRN_UnreferencedVarAssg, "y").WithArguments("y").WithLocation(6, 13),
                // (7,13): warning CS0219: The variable 'z' is assigned but its value is never used
                //         var z = (System.ConsoleColor) (- 1);
                Diagnostic(ErrorCode.WRN_UnreferencedVarAssg, "z").WithArguments("z").WithLocation(7, 13)
            });
        }

        /// <summary>
        ///    Tests if CS0075 - "To cast a negative value, you must enclose the value in parentheses" is only emitted if the left side is (would be) a cast expression.
        /// </summary>
        [Fact]
        public void PossibleBadNegCastNotEmitted()
        {
            var source = @"using System;

class Program
{
    static void Main()
    {
        var w = ((ConsoleColor)) - 1;
        var x = ConsoleColor - 1;
        var y = ((System.ConsoleColor)) - 1;
        var z = System.ConsoleColor - 1;
    }
}";

            var compilation = CreateCompilation(source);
            compilation.VerifyDiagnostics(new[]
            {
                // (7,19): error CS0119: 'ConsoleColor' is a type, which is not valid in the given context
                //         var w = ((ConsoleColor)) - 1;
                Diagnostic(ErrorCode.ERR_BadSKunknown, "ConsoleColor").WithArguments("System.ConsoleColor", "type").WithLocation(7, 19),
                // (7,19): error CS0119: 'ConsoleColor' is a type, which is not valid in the given context
                //         var w = ((ConsoleColor)) - 1;
                Diagnostic(ErrorCode.ERR_BadSKunknown, "ConsoleColor").WithArguments("System.ConsoleColor", "type").WithLocation(7, 19),
                // (7,19): error CS0119: 'ConsoleColor' is a type, which is not valid in the given context
                //         var w = ((ConsoleColor)) - 1;
                Diagnostic(ErrorCode.ERR_BadSKunknown, "ConsoleColor").WithArguments("System.ConsoleColor", "type").WithLocation(7, 19),
                // (8,17): error CS0119: 'ConsoleColor' is a type, which is not valid in the given context
                //         var x = ConsoleColor - 1;
                Diagnostic(ErrorCode.ERR_BadSKunknown, "ConsoleColor").WithArguments("System.ConsoleColor", "type").WithLocation(8, 17),
                // (9,19): error CS0119: 'ConsoleColor' is a type, which is not valid in the given context
                //         var y = ((System.ConsoleColor)) - 1;
                Diagnostic(ErrorCode.ERR_BadSKunknown, "System.ConsoleColor").WithArguments("System.ConsoleColor", "type").WithLocation(9, 19),
                // (9,19): error CS0119: 'ConsoleColor' is a type, which is not valid in the given context
                //         var y = ((System.ConsoleColor)) - 1;
                Diagnostic(ErrorCode.ERR_BadSKunknown, "System.ConsoleColor").WithArguments("System.ConsoleColor", "type").WithLocation(9, 19),
                // (9,19): error CS0119: 'ConsoleColor' is a type, which is not valid in the given context
                //         var y = ((System.ConsoleColor)) - 1;
                Diagnostic(ErrorCode.ERR_BadSKunknown, "System.ConsoleColor").WithArguments("System.ConsoleColor", "type").WithLocation(9, 19),
                // (10,17): error CS0119: 'ConsoleColor' is a type, which is not valid in the given context
                //         var z = System.ConsoleColor - 1;
                Diagnostic(ErrorCode.ERR_BadSKunknown, "System.ConsoleColor").WithArguments("System.ConsoleColor", "type").WithLocation(10, 17)
            });
        }

        /// <summary>
        ///    Tests if CS0075 - "To cast a negative value, you must enclose the value in parentheses" is also emitted for dynamic casts.
        /// </summary>
        [Fact]
        public void PossibleBadNegCastDynamic()
        {
            var source = @"class Program
{
    static void Main()
    {
        var y = (dynamic) - 1;
        var z = (@dynamic) - 1;
    }
}";

            var compilation = CreateCompilation(source);
            compilation.VerifyDiagnostics(new[]
            {
                // (5,18): error CS0103: The name 'dynamic' does not exist in the current context
                //         var y = (dynamic) - 1;
                Diagnostic(ErrorCode.ERR_NameNotInContext, "dynamic").WithArguments("dynamic").WithLocation(5, 18),
                // (5,17): error CS0075: To cast a negative value, you must enclose the value in parentheses.
                //         var y = (dynamic) - 1;
                Diagnostic(ErrorCode.ERR_PossibleBadNegCast, "(dynamic) - 1").WithLocation(5, 17),
                // (6,18): error CS0103: The name 'dynamic' does not exist in the current context
                //         var z = (@dynamic) - 1;
                Diagnostic(ErrorCode.ERR_NameNotInContext, "@dynamic").WithArguments("dynamic").WithLocation(6, 18),
                // (6,17): error CS0075: To cast a negative value, you must enclose the value in parentheses.
                //         var z = (@dynamic) - 1;
                Diagnostic(ErrorCode.ERR_PossibleBadNegCast, "(@dynamic) - 1").WithLocation(6, 17)
            });
        }

        /// <summary>
        ///    Tests if CS0075 - "To cast a negative value, you must enclose the value in parentheses" is also emitted for dynamic casts when a local variable called 'dynamic' is defined.
        /// </summary>
        [Fact]
        public void PossibleBadNegCastDynamicWithLocal()
        {
            var source = @"class Program
{
    static void Main()
    {
        var dynamic = 1;
        var y = (dynamic) - 1;
        var z = (@dynamic) - 1;
    }
}";

            var compilation = CreateCompilation(source);
            compilation.VerifyDiagnostics();
        }

        /// <summary>
        ///    Tests if CS0075 - "To cast a negative value, you must enclose the value in parentheses" is also emitted for dynamic casts when a method called 'dynamic' is defined.
        /// </summary>
        [Fact]
        public void PossibleBadNegCastDynamicWithMethod()
        {
            var source = @"class Program
{
    static void Main()
    {
        var y = (dynamic) - 1;
        var z = (@dynamic) - 1;
    }

    static void dynamic() {}
}";

            var compilation = CreateCompilation(source);
            compilation.VerifyDiagnostics(new[]
            {
                // (5,17): error CS0019: Operator '-' cannot be applied to operands of type 'method group' and 'int'
                //         var y = (dynamic) - 1;
                Diagnostic(ErrorCode.ERR_BadBinaryOps, "(dynamic) - 1").WithArguments("-", "method group", "int").WithLocation(5, 17),
                // (6,17): error CS0019: Operator '-' cannot be applied to operands of type 'method group' and 'int'
                //         var z = (@dynamic) - 1;
                Diagnostic(ErrorCode.ERR_BadBinaryOps, "(@dynamic) - 1").WithArguments("-", "method group", "int").WithLocation(6, 17)
            });
        }

        #region Mocks
        internal class CustomErrorInfo : DiagnosticInfo
        {
            public readonly object OtherSymbol;
            public readonly Location OtherLocation;
            public override IReadOnlyList<Location> AdditionalLocations
            {
                get
                {
                    return new Location[1] { OtherLocation };
                }
            }

            public CustomErrorInfo(CommonMessageProvider provider, object otherSymbol, Location otherLocation)
                : base(provider, 2)
            {
                this.OtherSymbol = otherSymbol;
                this.OtherLocation = otherLocation;
            }
        }

        internal class MockMessageProvider : TestMessageProvider
        {
            public override DiagnosticSeverity GetSeverity(int code)
            {
                if (code >= 1000)
                {
                    return DiagnosticSeverity.Warning;
                }
                else
                {
                    return DiagnosticSeverity.Error;
                }
            }

            public override string LoadMessage(int code, CultureInfo language)
            {
                switch (code)
                {
                    case 1:
                        return "The first error";
                    case 2:
                        return "The second error is associated with symbol {0}";
                    case 1001:
                        return "The first warning";
                    case 1002:
                        return "The second warning about {0} and {1}";
                    default:
                        return null;
                }
            }

            public override LocalizableString GetDescription(int code)
            {
                return string.Empty;
            }

            public override LocalizableString GetTitle(int code)
            {
                return string.Empty;
            }

            public override LocalizableString GetMessageFormat(int code)
            {
                return string.Empty;
            }

            public override string GetHelpLink(int code)
            {
                return string.Empty;
            }

            public override string GetCategory(int code)
            {
                return string.Empty;
            }

            public override string CodePrefix
            {
                get { return "MOCK"; }
            }

            public override int GetWarningLevel(int code)
            {
                if (code >= 1000)
                {
                    return code % 4 + 1;
                }
                else
                {
                    return 0;
                }
            }

            public override string GetErrorDisplayString(ISymbol symbol)
            {
                return MessageProvider.Instance.GetErrorDisplayString(symbol);
            }
        }

        #endregion

        #region CoreCLR Signing Tests

        [ConditionalFact(typeof(UnixLikeOnly), typeof(ClrOnly)), WorkItem(9288, "https://github.com/dotnet/roslyn/issues/9288")]
        public void Bug9288_keycontainer()
        {
            const string source = "";

            var ca = CreateCompilation(source, options: TestOptions.ReleaseDll.WithStrongNameProvider(new DesktopStrongNameProvider()).WithCryptoKeyContainer("bogus"));

            ca.VerifyEmitDiagnostics(EmitOptions.Default.WithDebugInformationFormat(DebugInformationFormat.PortablePdb),
                // error CS7028: Error signing output with public key from container 'bogus' -- Assembly signing not supported.
                Diagnostic(ErrorCode.ERR_PublicKeyContainerFailure).WithArguments("bogus", "Assembly signing not supported.").WithLocation(1, 1)
            );
        }

        // There are three places where we catch a ClrStrongNameMissingException,
        // but the third cannot happen - only if a key is successfully retrieved
        // from a keycontainer, and then we fail to get IClrStrongName afterwards
        // for the actual signing. However, we error on the key read, and can never
        // get to the third case (but there's still error handling if that changes)

        #endregion

        #region PathMap Linux Tests
        // Like the above (CoreCLR Signing Tests), these aren't actually syntax tests, but this is in one of only two assemblies tested on linux

        [Theory]
        [InlineData("C:\\", "/", "C:\\", "/")]
        [InlineData("C:\\temp\\", "/temp/", "C:\\temp", "/temp")]
        [InlineData("C:\\temp\\", "/temp/", "C:\\temp\\", "/temp/")]
        [InlineData("/", "C:\\", "/", "C:\\")]
        [InlineData("/temp/", "C:\\temp\\", "/temp", "C:\\temp")]
        [InlineData("/temp/", "C:\\temp\\", "/temp/", "C:\\temp\\")]
        public void PathMapKeepsCrossPlatformRoot(string expectedFrom, string expectedTo, string sourceFrom, string sourceTo)
        {
            var pathmapArg = $"/pathmap:{sourceFrom}={sourceTo}";
            var parsedArgs = CSharpCommandLineParser.Default.Parse(new[] { pathmapArg, "a.cs" }, TempRoot.Root, RuntimeEnvironment.GetRuntimeDirectory(), null);
            parsedArgs.Errors.Verify();
            var expected = new KeyValuePair<string, string>(expectedFrom, expectedTo);
            Assert.Equal(expected, parsedArgs.PathMap[0]);
        }

        [Fact]
        public void PathMapInconsistentSlashes()
        {
            CSharpCommandLineArguments parse(params string[] args)
            {
                var parsedArgs = CSharpCommandLineParser.Default.Parse(args, TempRoot.Root, RuntimeEnvironment.GetRuntimeDirectory(), null);
                parsedArgs.Errors.Verify();
                return parsedArgs;
            }

            var sep = PathUtilities.DirectorySeparatorChar;
            Assert.Equal(new KeyValuePair<string, string>("C:\\temp/goo" + sep, "/temp\\goo" + sep), parse("/pathmap:C:\\temp/goo=/temp\\goo", "a.cs").PathMap[0]);
            Assert.Equal(new KeyValuePair<string, string>("noslash" + sep, "withoutslash" + sep), parse("/pathmap:noslash=withoutslash", "a.cs").PathMap[0]);
            var doublemap = parse("/pathmap:/temp=/goo,/temp/=/bar", "a.cs").PathMap;
            Assert.Equal(new KeyValuePair<string, string>("/temp/", "/goo/"), doublemap[0]);
            Assert.Equal(new KeyValuePair<string, string>("/temp/", "/bar/"), doublemap[1]);
        }
        #endregion
    }
}<|MERGE_RESOLUTION|>--- conflicted
+++ resolved
@@ -389,8 +389,6 @@
                     ErrorCode.WRN_IsPatternAlways,
                     ErrorCode.WRN_ConstOutOfRangeChecked,
                     ErrorCode.WRN_SwitchExpressionNotExhaustiveWithWhen,
-<<<<<<< HEAD
-=======
                     ErrorCode.WRN_PrecedenceInversion,
                     ErrorCode.WRN_UnassignedThisAutoProperty,
                     ErrorCode.WRN_UnassignedThis,
@@ -400,7 +398,6 @@
                     ErrorCode.WRN_UseDefViolationThis,
                     ErrorCode.WRN_UseDefViolationOut,
                     ErrorCode.WRN_UseDefViolation,
->>>>>>> b7913a66
                 };
 
                 Assert.Contains(error, nullableUnrelatedWarnings);

﻿// Copyright (c) Microsoft.  All Rights Reserved.  Licensed under the Apache License, Version 2.0.  See License.txt in the project root for license information.

using System;
using System.Collections.Generic;
using System.Linq;
using Microsoft.CodeAnalysis.CSharp.Symbols;
using Microsoft.CodeAnalysis.CSharp.Syntax;
using Microsoft.CodeAnalysis.CSharp.Test.Utilities;
using Microsoft.CodeAnalysis.Test.Utilities;
using Roslyn.Test.Utilities;
using Xunit;

namespace Microsoft.CodeAnalysis.CSharp.UnitTests.Semantics
{
    public class AccessCheckTests : CompilingTestBase
    {
        [Fact]
        public void AccessCheckOutsideToInner()
        {
            CSharpCompilation c = CreateCompilation(@"
class C
{
    static public int c_pub;
    static internal int c_int;
    static protected int c_pro;
    static internal protected int c_intpro;
    static private int c_priv;

    void m()
    {
        C.c_pub = 1;
        C.c_int = 1;
        C.c_pro = 1;
        C.c_intpro = 1;
        C.c_priv = 1;
        N1.n1_pub = 1;
        N1.n1_int = 1;
        N1.n1_pro = 1;
        N1.n1_intpro = 1;
        N1.n1_priv = 1;
        N1.N2.n2_pub = 1;
        N1.N2.n2_int = 1;
        N1.N2.n2_pro = 1;
        N1.N2.n2_intpro = 1;
        N1.N2.n2_priv = 1;
        N1.N3.n3_pub = 1;
        N1.N4.n4_pub = 1;
        N1.N5.n5_pub = 1;
        N1.N6.n6_pub = 1;
    }

    private class N1
    {
        static public int n1_pub;
        static internal int n1_int;
        static protected int n1_pro;
        static internal protected int n1_intpro;
        static private int n1_priv;

        public class N2
        {
            static public int n2_pub;
            static internal int n2_int;
            static protected int n2_pro;
            static internal protected int n2_intpro;
            static private int n2_priv;
        }

        private class N3
        {
            static public int n3_pub;
        }

        protected class N4
        {
            static public int n4_pub;
        }

        internal class N5
        {
            static public int n5_pub;
        }

        protected internal class N6
        {
            static public int n6_pub;
        }
    }
}
");
            c.VerifyDiagnostics(
                // (19,12): error CS0122: 'C.N1.n1_pro' is inaccessible due to its protection level
                //         N1.n1_pro = 1;
                Diagnostic(ErrorCode.ERR_BadAccess, "n1_pro").WithArguments("C.N1.n1_pro"),
                // (21,12): error CS0122: 'C.N1.n1_priv' is inaccessible due to its protection level
                //         N1.n1_priv = 1;
                Diagnostic(ErrorCode.ERR_BadAccess, "n1_priv").WithArguments("C.N1.n1_priv"),
                // (24,15): error CS0122: 'C.N1.N2.n2_pro' is inaccessible due to its protection level
                //         N1.N2.n2_pro = 1;
                Diagnostic(ErrorCode.ERR_BadAccess, "n2_pro").WithArguments("C.N1.N2.n2_pro"),
                // (26,15): error CS0122: 'C.N1.N2.n2_priv' is inaccessible due to its protection level
                //         N1.N2.n2_priv = 1;
                Diagnostic(ErrorCode.ERR_BadAccess, "n2_priv").WithArguments("C.N1.N2.n2_priv"),
                // (27,12): error CS0122: 'C.N1.N3' is inaccessible due to its protection level
                //         N1.N3.n3_pub = 1;
                Diagnostic(ErrorCode.ERR_BadAccess, "N3").WithArguments("C.N1.N3"),
                // (28,12): error CS0122: 'C.N1.N4' is inaccessible due to its protection level
                //         N1.N4.n4_pub = 1;
                Diagnostic(ErrorCode.ERR_BadAccess, "N4").WithArguments("C.N1.N4"),
                // (37,30): warning CS0649: Field 'C.N1.n1_pro' is never assigned to, and will always have its default value 0
                //         static protected int n1_pro;
                Diagnostic(ErrorCode.WRN_UnassignedInternalField, "n1_pro").WithArguments("C.N1.n1_pro", "0"),
                // (39,28): warning CS0169: The field 'C.N1.n1_priv' is never used
                //         static private int n1_priv;
                Diagnostic(ErrorCode.WRN_UnreferencedField, "n1_priv").WithArguments("C.N1.n1_priv"),
                // (45,34): warning CS0649: Field 'C.N1.N2.n2_pro' is never assigned to, and will always have its default value 0
                //             static protected int n2_pro;
                Diagnostic(ErrorCode.WRN_UnassignedInternalField, "n2_pro").WithArguments("C.N1.N2.n2_pro", "0"),
                // (47,32): warning CS0169: The field 'C.N1.N2.n2_priv' is never used
                //             static private int n2_priv;
                Diagnostic(ErrorCode.WRN_UnreferencedField, "n2_priv").WithArguments("C.N1.N2.n2_priv"),
                // (52,31): warning CS0649: Field 'C.N1.N3.n3_pub' is never assigned to, and will always have its default value 0
                //             static public int n3_pub;
                Diagnostic(ErrorCode.WRN_UnassignedInternalField, "n3_pub").WithArguments("C.N1.N3.n3_pub", "0"),
                // (57,31): warning CS0649: Field 'C.N1.N4.n4_pub' is never assigned to, and will always have its default value 0
                //             static public int n4_pub;
                Diagnostic(ErrorCode.WRN_UnassignedInternalField, "n4_pub").WithArguments("C.N1.N4.n4_pub", "0"),
                // (8,24): warning CS0414: The field 'C.c_priv' is assigned but its value is never used
                //     static private int c_priv;
                Diagnostic(ErrorCode.WRN_UnreferencedFieldAssg, "c_priv").WithArguments("C.c_priv")
                );
        }

        [Fact]
        public void AccessCheckInnerToOuter()
        {
            CSharpCompilation c = CreateCompilation(@"
class C
{
    static public int c_pub;
    static internal int c_int;
    static protected int c_pro;
    static internal protected int c_intpro;
    static private int c_priv;


    private class N1
    {
        static public int n1_pub;
        static internal int n1_int;
        static protected int n1_pro;
        static internal protected int n1_intpro;
        static private int n1_priv;

        public class N2
        {
            static public int n2_pub;
            static internal int n2_int;
            static protected int n2_pro;
            static internal protected int n2_intpro;
            static private int n2_priv;

            void m()
            {
                c_pub = 1;
                c_int = 1;
                c_pro = 1;
                c_intpro = 1;
                c_priv = 1;
                n1_pub = 1;
                n1_int = 1;
                n1_pro = 1;
                n1_intpro = 1;
                n1_priv = 1;
                n2_pub = 1;
                n2_int = 1;
                n2_pro = 1;
                n2_intpro = 1;
                n2_priv = 1;
                N3.n3_pub = 1;
                N4.n4_pub = 1;
                N5.n5_pub = 1;
                N6.n6_pub = 1;
            }

        }

        private class N3
        {
            static public int n3_pub;
        }

        protected class N4
        {
            static public int n4_pub;
        }

        internal class N5
        {
            static public int n5_pub;
        }

        protected internal class N6
        {
            static public int n6_pub;
        }
    }
}
");
            c.VerifyDiagnostics(
                // (8,24): warning CS0414: The field 'C.c_priv' is assigned but its value is never used
                //     static private int c_priv;
                Diagnostic(ErrorCode.WRN_UnreferencedFieldAssg, "c_priv").WithArguments("C.c_priv"),
                // (17,28): warning CS0414: The field 'C.N1.n1_priv' is assigned but its value is never used
                //         static private int n1_priv;
                Diagnostic(ErrorCode.WRN_UnreferencedFieldAssg, "n1_priv").WithArguments("C.N1.n1_priv"),
                // (25,32): warning CS0414: The field 'C.N1.N2.n2_priv' is assigned but its value is never used
                //             static private int n2_priv;
                Diagnostic(ErrorCode.WRN_UnreferencedFieldAssg, "n2_priv").WithArguments("C.N1.N2.n2_priv")
                );
        }

        [Fact]
        public void AccessCheckDerived()
        {
            CSharpCompilation c = CreateCompilation(@"
class C
{
    static public int c_pub;
    static internal int c_int;
    static protected int c_pro;
    static internal protected int c_intpro;
    static private int c_priv;

    protected class N3
    {
        static public int n3_pub;
        static internal int n3_int;
        static protected int n3_pro;
        static internal protected int n3_intpro;
        static private int n3_priv;
    }

    private class N4
    {
        static public int n4_pub;
    }

    internal class N5
    {
        static public int n5_pub;
    }

    protected internal class N6
    {
        static public int n6_pub;
    }
}

class D: C
{
    static public int n1_pub;
    static internal int n1_int;
    static protected int n1_pro;
    static internal protected int n1_intpro;
    static private int n1_priv;
}

class E: D
{
    static public int n2_pub;
    static internal int n2_int;
    static protected int n2_pro;
    static internal protected int n2_intpro;
    static private int n2_priv;

    void m()
    {
        c_pub = 1;
        c_int = 1;
        c_pro = 1;
        c_intpro = 1;
        c_priv = 1;
        n1_pub = 1;
        n1_int = 1;
        n1_pro = 1;
        n1_intpro = 1;
        n1_priv = 1;
        n2_pub = 1;
        n2_int = 1;
        n2_pro = 1;
        n2_intpro = 1;
        n2_priv = 1;
        N3.n3_pub = 1;
        N3.n3_int = 1;
        N3.n3_pro = 1;
        N3.n3_intpro = 1;
        N3.n3_priv = 1;
        N4.n4_pub = 1;
        N5.n5_pub = 1;
        N6.n6_pub = 1;
    }
}
");
            c.VerifyDiagnostics(
                // (58,9): error CS0122: 'C.c_priv' is inaccessible due to its protection level
                //         c_priv = 1;
                Diagnostic(ErrorCode.ERR_BadAccess, "c_priv").WithArguments("C.c_priv"),
                // (63,9): error CS0122: 'D.n1_priv' is inaccessible due to its protection level
                //         n1_priv = 1;
                Diagnostic(ErrorCode.ERR_BadAccess, "n1_priv").WithArguments("D.n1_priv"),
                // (71,12): error CS0122: 'C.N3.n3_pro' is inaccessible due to its protection level
                //         N3.n3_pro = 1;
                Diagnostic(ErrorCode.ERR_BadAccess, "n3_pro").WithArguments("C.N3.n3_pro"),
                // (73,12): error CS0122: 'C.N3.n3_priv' is inaccessible due to its protection level
                //         N3.n3_priv = 1;
                Diagnostic(ErrorCode.ERR_BadAccess, "n3_priv").WithArguments("C.N3.n3_priv"),
                // (74,9): error CS0122: 'C.N4' is inaccessible due to its protection level
                //         N4.n4_pub = 1;
                Diagnostic(ErrorCode.ERR_BadAccess, "N4").WithArguments("C.N4"),
                // (14,30): warning CS0649: Field 'C.N3.n3_pro' is never assigned to, and will always have its default value 0
                //         static protected int n3_pro;
                Diagnostic(ErrorCode.WRN_UnassignedInternalField, "n3_pro").WithArguments("C.N3.n3_pro", "0"),
                // (16,28): warning CS0169: The field 'C.N3.n3_priv' is never used
                //         static private int n3_priv;
                Diagnostic(ErrorCode.WRN_UnreferencedField, "n3_priv").WithArguments("C.N3.n3_priv"),
                // (21,27): warning CS0649: Field 'C.N4.n4_pub' is never assigned to, and will always have its default value 0
                //         static public int n4_pub;
                Diagnostic(ErrorCode.WRN_UnassignedInternalField, "n4_pub").WithArguments("C.N4.n4_pub", "0"),
                // (8,24): warning CS0414: The field 'C.c_priv' is assigned but its value is never used
                //     static private int c_priv;
                Diagnostic(ErrorCode.WRN_UnreferencedFieldAssg, "c_priv").WithArguments("C.c_priv"),
                // (41,24): warning CS0414: The field 'D.n1_priv' is assigned but its value is never used
                //     static private int n1_priv;
                Diagnostic(ErrorCode.WRN_UnreferencedFieldAssg, "n1_priv").WithArguments("D.n1_priv"),
                // (50,24): warning CS0414: The field 'E.n2_priv' is assigned but its value is never used
                //     static private int n2_priv;
                Diagnostic(ErrorCode.WRN_UnreferencedFieldAssg, "n2_priv").WithArguments("E.n2_priv")
            );
        }

        [Fact]
        public void AccessCheckProtected()
        {
            CSharpCompilation c = CreateCompilation(@"
public class A
{
    protected int iField;
    static protected int sField;
}

public class B : A
{
    public class N : A
    {
        public class NN
        {
            public void m(B b, C c, D d, E e) {
                int x = b.iField;
                int y = B.sField;
                int z = c.iField;
                int w = C.sField;
                int q = d.iField;
                int r = D.sField;
                int s = e.iField;
                int t = E.sField;
            }
        }
    }
}

public class C : B
{}
public class D : A
{}
public class E : B.N
{}");

            c.VerifyDiagnostics(
                // (19,27): error CS1540: Cannot access protected member 'A.iField' via a qualifier of type 'D'; the qualifier must be of type 'B.N.NN' (or derived from it)
                //                 int q = d.iField;
                Diagnostic(ErrorCode.ERR_BadProtectedAccess, "iField").WithArguments("A.iField", "D", "B.N.NN").WithLocation(19, 27));
        }

        [WorkItem(539561, "http://vstfdevdiv:8080/DevDiv2/DevDiv/_workitems/edit/539561")]
        [Fact]
        public void AccessCheckProtected02()
        {
            CSharpCompilation c = CreateCompilation(@"
interface I<T> { }
 
class A { }
 
class C : I<C.D.E>
{
    protected class D : A
    {
        public class E { }
    }
}
");

            c.VerifyDiagnostics();
        }

        [WorkItem(539561, "http://vstfdevdiv:8080/DevDiv2/DevDiv/_workitems/edit/539561")]
        [Fact]
        public void AccessCheckProtected03()
        {
            CSharpCompilation c = CreateCompilation(@"
class X<T> { }

class A { }

class B
{
    class C : X<C.D.E>
    {
        protected class D : A
        {
            public class E { }
        }
    }
}
");

            c.VerifyDiagnostics(
                // (8,11): error CS0060: Inconsistent accessibility: base class 'X<B.C.D.E>' is less accessible than class 'B.C'
                //     class C : X<C.D.E>
                Diagnostic(ErrorCode.ERR_BadVisBaseClass, "C").WithArguments("B.C", "X<B.C.D.E>").WithLocation(8, 11));
        }

        [Fact]
        public void AccessCheckProtected04()
        {
            CSharpCompilation c = CreateCompilation(@"
public class B
{
    protected void M(int x) {}
    public void M(double x) {}
}

public class D : B
{
    public void X()
    {
       B b = new D();
       b.M(123); // because of the receiver type, only M(double x) is accessible.
    }
}
");

            c.VerifyDiagnostics();
        }

        [Fact]
        public void AccessCheckProtectedColorColor()
        {
            // Inaccessible methods are not a member of a method group.
            // This fact has interesting implications in "Color Color" scenarios; when one 
            // interpretation would produce an error, we fall back to the non-error producing
            // interpretation.
            //
            // Here we verify that every combination of overload resolution problems involving 
            // a potential "color color" scenario that *can* succeed *does* succeed, even if
            // doing so picks a "worse" method. Case 5, where both the double and int versions
            // are protected instance methods must fail, and is therefore omitted. All the rest
            // have a way to succeed, either by calling a protected static method or a non-protected
            // instance method.

            CSharpCompilation c = CreateCompilation(@"
namespace CS1540
{
    public class Base
    {

        public Base() {}
        protected static void M0(double x) {}
        protected void M1(double x) {}
        public static void M2(double x) {}
        public void M3(double x) {}
        protected static void M4(double x) {}
//      protected void M5(double x) {}
        public static void M6(double x) {}
        public void M7(double x) {}
        protected static void M8(double x) {}
        protected void M9(double x) {}
        public static void Ma(double x) {}
        public void Mb(double x) {}
        protected static void Mc(double x) {}
        protected void Md(double x) {}
        public static void Me(double x) {}
        public void Mf(double x) {}

        protected static void M0(int x) {}
        protected static void M1(int x) {}
        protected static void M2(int x) {}
        protected static void M3(int x) {}
        protected void M4(int x) {}
        // protected void M5(int x) {}
        protected void M6(int x) {}
        protected void M7(int x) {}
        public static void M8(int x) {}
        public static void M9(int x) {}
        public static void Ma(int x) {}
        public static void Mb(int x) {}
        public void Mc(int x) {}
        public void Md(int x) {}
        public void Me(int x) {}
        public void Mf(int x) {}
    }

    public class Derived : Base
    {

        public Base Base { get { return new Base(); } }

        private void X()
        {
            Base.M0(123);
            Base.M1(123);
            Base.M2(123);
            Base.M3(123);
            Base.M4(123);
            //Base.M5(123);
            Base.M6(123);
            Base.M7(123);
            Base.M8(123);
            Base.M9(123);
            Base.Ma(123);
            Base.Mb(123);
            Base.Mc(123);
            Base.Md(123);
            Base.Me(123);
            Base.Mf(123);
        }
        
        static void Main()
        {
        }
    }
}

");

            c.VerifyDiagnostics();
        }

        [WorkItem(539561, "http://vstfdevdiv:8080/DevDiv2/DevDiv/_workitems/edit/539561")]
        [Fact]
        public void AccessCheckPrivate()
        {
            CSharpCompilation c = CreateCompilation(@"
interface I<T> { }
 
class A { }
 
class C : I<C.D.E>
{
    private class D : A
    {
        public class E { }
    }
}
");

            c.VerifyDiagnostics();
        }

        [WorkItem(539561, "http://vstfdevdiv:8080/DevDiv2/DevDiv/_workitems/edit/539561")]
        [Fact]
        public void AccessCheckPrivate02()
        {
            CSharpCompilation c = CreateCompilation(@"
class X<T> { }

class A { }

class B
{
    class C : X<C.D.E>
    {
        private class D : A
        {
            public class E { }
        }
    }
}
");

            c.VerifyDiagnostics(
                // (8,11): error CS0060: Inconsistent accessibility: base class 'X<B.C.D.E>' is less accessible than class 'B.C'
                //     class C : X<C.D.E>
                Diagnostic(ErrorCode.ERR_BadVisBaseClass, "C").WithArguments("B.C", "X<B.C.D.E>").WithLocation(8, 11));
        }

        [Fact]
        public void AccessCheckCrossAssembly()
        {
            CSharpCompilation other = CreateCompilation(@"
public class C
{
    static public int c_pub;
    static internal int c_int;
    static protected int c_pro;
    static internal protected int c_intpro;
    static private int c_priv;
}

internal class D
{
    static public int d_pub;
}");

            CSharpCompilation c = CreateCompilation(@"
public class A
{
    public void m() {
        int a = C.c_pub;
        int b = C.c_int;
        int c = C.c_pro;
        int d = C.c_intpro;
        int e = C.c_priv;
        int f = D.d_pub;
    }
}", new List<MetadataReference>() { new CSharpCompilationReference(other) });

            c.VerifyDiagnostics(
                // (6,19): error CS0122: 'C.c_int' is inaccessible due to its protection level
                //         int b = C.c_int;
                Diagnostic(ErrorCode.ERR_BadAccess, "c_int").WithArguments("C.c_int").WithLocation(6, 19),
                // (7,19): error CS0122: 'C.c_pro' is inaccessible due to its protection level
                //         int c = C.c_pro;
                Diagnostic(ErrorCode.ERR_BadAccess, "c_pro").WithArguments("C.c_pro").WithLocation(7, 19),
                // (8,19): error CS0122: 'C.c_intpro' is inaccessible due to its protection level
                //         int d = C.c_intpro;
                Diagnostic(ErrorCode.ERR_BadAccess, "c_intpro").WithArguments("C.c_intpro").WithLocation(8, 19),
                // (9,19): error CS0122: 'C.c_priv' is inaccessible due to its protection level
                //         int e = C.c_priv;
                Diagnostic(ErrorCode.ERR_BadAccess, "c_priv").WithArguments("C.c_priv").WithLocation(9, 19),
                // (10,17): error CS0122: 'D' is inaccessible due to its protection level
                //         int f = D.d_pub;
                Diagnostic(ErrorCode.ERR_BadAccess, "D").WithArguments("D").WithLocation(10, 17)
                );
        }

        [Fact]
        public void AccessCheckCrossAssemblyDerived()
        {
            CSharpCompilation other = CreateCompilation(@"
public class C
{
    static public int c_pub;
    static internal int c_int;
    static protected int c_pro;
    static internal protected int c_intpro;
    static private int c_priv;
}

internal class D
{
    static public int d_pub;
}");

            CSharpCompilation c = CreateCompilation(@"
public class A: C
{
    public void m() {
        int a = C.c_pub;
        int b = C.c_int;
        int c = C.c_pro;
        int d = C.c_intpro;
        int e = C.c_priv;
        int f = D.d_pub;
    }
}", new[] { new CSharpCompilationReference(other) });

            c.VerifyDiagnostics(
                // (6,19): error CS0122: 'C.c_int' is inaccessible due to its protection level
                //         int b = C.c_int;
                Diagnostic(ErrorCode.ERR_BadAccess, "c_int").WithArguments("C.c_int").WithLocation(6, 19),
                // (9,19): error CS0122: 'C.c_priv' is inaccessible due to its protection level
                //         int e = C.c_priv;
                Diagnostic(ErrorCode.ERR_BadAccess, "c_priv").WithArguments("C.c_priv").WithLocation(9, 19),
                // (10,17): error CS0122: 'D' is inaccessible due to its protection level
                //         int f = D.d_pub;
                Diagnostic(ErrorCode.ERR_BadAccess, "D").WithArguments("D").WithLocation(10, 17)
                );
        }

        [Fact]
        public void AccessCheckApi_01()
        {
            CSharpCompilation c = CreateCompilation(@"
using System.Collections.Generic;
using AliasForA = A;
class A
{
    static private int priv;
    static public int pub;
    protected int prot;
    static private Goo unknowntype;
    
    private class K {}

    private K[] karray;
    private A[] aarray;
    private K* kptr;
    private A* aptr;
    private IEnumerable<K> kenum;
    private IEnumerable<A> aenum;
    void M()
    {
        _ = new A.K(); // K discard
        _ = new A(); // A discard
    }
}

class B
{}

class ADerived: A
{}

class ADerived2: A
{}
");
            Compilation compilation = c;
            NamespaceSymbol globalNS = c.GlobalNamespace;
            AssemblySymbol sourceAssem = c.SourceModule.ContainingAssembly;
            AssemblySymbol mscorlibAssem = c.GetReferencedAssemblySymbol(c.ExternalReferences[0]);
            NamedTypeSymbol classA = globalNS.GetMembers("A").Single() as NamedTypeSymbol;
            var tree = c.SyntaxTrees[0];
            var model = c.GetSemanticModel(tree);
            AliasSymbol aliasA = model.GetDeclaredSymbol(tree.GetRoot().DescendantNodes().OfType<UsingDirectiveSyntax>().Where(u => u.Alias != null).Single()) as AliasSymbol;
            NamedTypeSymbol classADerived = globalNS.GetMembers("ADerived").Single() as NamedTypeSymbol;
            NamedTypeSymbol classADerived2 = globalNS.GetMembers("ADerived2").Single() as NamedTypeSymbol;
            NamedTypeSymbol classB = globalNS.GetMembers("B").Single() as NamedTypeSymbol;
            NamedTypeSymbol classK = classA.GetMembers("K").Single() as NamedTypeSymbol;
            FieldSymbol privField = classA.GetMembers("priv").Single() as FieldSymbol;
            FieldSymbol pubField = classA.GetMembers("pub").Single() as FieldSymbol;
            FieldSymbol protField = classA.GetMembers("prot").Single() as FieldSymbol;
<<<<<<< HEAD
            TypeSymbol karrayType = (classA.GetMembers("karray").Single() as FieldSymbol).Type;
            TypeSymbol aarrayType = (classA.GetMembers("aarray").Single() as FieldSymbol).Type;
            TypeSymbol kptrType = (classA.GetMembers("kptr").Single() as FieldSymbol).Type;
            TypeSymbol aptrType = (classA.GetMembers("aptr").Single() as FieldSymbol).Type;
            TypeSymbol kenumType = (classA.GetMembers("kenum").Single() as FieldSymbol).Type;
            TypeSymbol aenumType = (classA.GetMembers("aenum").Single() as FieldSymbol).Type;
            var discards = tree.GetRoot().DescendantNodes().OfType<IdentifierNameSyntax>().Where(i => i.Identifier.ContextualKind() == SyntaxKind.UnderscoreToken).ToArray();
            DiscardSymbol kdiscard = (DiscardSymbol)model.GetSymbolInfo(discards[0]).Symbol;
            DiscardSymbol adiscard = (DiscardSymbol)model.GetSymbolInfo(discards[1]).Symbol;
            TypeSymbol unknownType = (classA.GetMembers("unknowntype").Single() as FieldSymbol).Type;
=======
            TypeSymbol karrayType = (classA.GetMembers("karray").Single() as FieldSymbol).Type.TypeSymbol;
            TypeSymbol aarrayType = (classA.GetMembers("aarray").Single() as FieldSymbol).Type.TypeSymbol;
            TypeSymbol kptrType = (classA.GetMembers("kptr").Single() as FieldSymbol).Type.TypeSymbol;
            TypeSymbol aptrType = (classA.GetMembers("aptr").Single() as FieldSymbol).Type.TypeSymbol;
            TypeSymbol kenumType = (classA.GetMembers("kenum").Single() as FieldSymbol).Type.TypeSymbol;
            TypeSymbol aenumType = (classA.GetMembers("aenum").Single() as FieldSymbol).Type.TypeSymbol;
            var discards = tree.GetRoot().DescendantNodes().OfType<IdentifierNameSyntax>().Where(i => i.Identifier.ContextualKind() == SyntaxKind.UnderscoreToken).ToArray();
            DiscardSymbol kdiscard = (DiscardSymbol)model.GetSymbolInfo(discards[0]).Symbol;
            DiscardSymbol adiscard = (DiscardSymbol)model.GetSymbolInfo(discards[1]).Symbol;
            TypeSymbol unknownType = (classA.GetMembers("unknowntype").Single() as FieldSymbol).Type.TypeSymbol;
>>>>>>> 156b1511

            ISymbol nullSymbol = null;
            Assert.Throws<ArgumentNullException>(() => { compilation.IsSymbolAccessibleWithin(classA, nullSymbol); });
            Assert.Throws<ArgumentNullException>(() => { compilation.IsSymbolAccessibleWithin(nullSymbol, classA); });
            Assert.Throws<ArgumentException>(() => { compilation.IsSymbolAccessibleWithin(classA, pubField); });

            Assert.True(Symbol.IsSymbolAccessible(classA, classB));
            Assert.True(compilation.IsSymbolAccessibleWithin(classA, classB));
            Assert.True(Symbol.IsSymbolAccessible(aliasA, classB));
            Assert.True(compilation.IsSymbolAccessibleWithin(aliasA, classB));
            Assert.True(Symbol.IsSymbolAccessible(pubField, classB));
            Assert.True(compilation.IsSymbolAccessibleWithin(pubField, classB));
            Assert.False(Symbol.IsSymbolAccessible(privField, classB));
            Assert.False(compilation.IsSymbolAccessibleWithin(privField, classB));
            Assert.False(Symbol.IsSymbolAccessible(karrayType, classB));
            Assert.False(compilation.IsSymbolAccessibleWithin(karrayType, classB));
            Assert.True(Symbol.IsSymbolAccessible(aarrayType, classB));
            Assert.True(compilation.IsSymbolAccessibleWithin(aarrayType, classB));
            Assert.False(Symbol.IsSymbolAccessible(kptrType, classB));
            Assert.False(compilation.IsSymbolAccessibleWithin(kptrType, classB));
            Assert.True(Symbol.IsSymbolAccessible(aptrType, classB));
            Assert.True(compilation.IsSymbolAccessibleWithin(aptrType, classB));
            Assert.False(Symbol.IsSymbolAccessible(kdiscard, classB));
            Assert.False(compilation.IsSymbolAccessibleWithin(kdiscard, classB));
            Assert.True(Symbol.IsSymbolAccessible(adiscard, classB));
            Assert.True(compilation.IsSymbolAccessibleWithin(adiscard, classB));
            Assert.False(Symbol.IsSymbolAccessible(kenumType, classB));
            Assert.False(compilation.IsSymbolAccessibleWithin(kenumType, classB));
            Assert.True(Symbol.IsSymbolAccessible(aenumType, classB));
            Assert.True(compilation.IsSymbolAccessibleWithin(aenumType, classB));
            Assert.True(Symbol.IsSymbolAccessible(unknownType, classB));
            Assert.True(compilation.IsSymbolAccessibleWithin(unknownType, classB));
            Assert.True(Symbol.IsSymbolAccessible(globalNS, classB));
            Assert.True(compilation.IsSymbolAccessibleWithin(globalNS, classB));
            Assert.True(Symbol.IsSymbolAccessible(protField, classA));
            Assert.True(compilation.IsSymbolAccessibleWithin(protField, classA));
            Assert.True(Symbol.IsSymbolAccessible(protField, classA, classADerived));
            Assert.True(compilation.IsSymbolAccessibleWithin(protField, classA, classADerived));
            Assert.False(Symbol.IsSymbolAccessible(protField, classB));
            Assert.False(compilation.IsSymbolAccessibleWithin(protField, classB));
            Assert.False(Symbol.IsSymbolAccessible(protField, classB, classADerived));
            Assert.False(compilation.IsSymbolAccessibleWithin(protField, classB, classADerived));
            Assert.True(Symbol.IsSymbolAccessible(protField, classA));
            Assert.True(compilation.IsSymbolAccessibleWithin(protField, classA));
            Assert.True(Symbol.IsSymbolAccessible(protField, classADerived, classADerived));
            Assert.True(compilation.IsSymbolAccessibleWithin(protField, classADerived, classADerived));
            Assert.False(Symbol.IsSymbolAccessible(protField, classADerived, classADerived2));
            Assert.False(compilation.IsSymbolAccessibleWithin(protField, classADerived, classADerived2));

            Assert.True(Symbol.IsSymbolAccessible(classA, sourceAssem));
            Assert.True(compilation.IsSymbolAccessibleWithin(classA, sourceAssem));
            Assert.True(Symbol.IsSymbolAccessible(aliasA, sourceAssem));
            Assert.True(compilation.IsSymbolAccessibleWithin(aliasA, sourceAssem));
            Assert.True(Symbol.IsSymbolAccessible(aarrayType, sourceAssem));
            Assert.True(compilation.IsSymbolAccessibleWithin(aarrayType, sourceAssem));
            Assert.False(Symbol.IsSymbolAccessible(karrayType, sourceAssem));
            Assert.False(compilation.IsSymbolAccessibleWithin(karrayType, sourceAssem));
            Assert.True(Symbol.IsSymbolAccessible(aptrType, sourceAssem));
            Assert.True(compilation.IsSymbolAccessibleWithin(aptrType, sourceAssem));
            Assert.False(Symbol.IsSymbolAccessible(kptrType, sourceAssem));
            Assert.False(compilation.IsSymbolAccessibleWithin(kptrType, sourceAssem));
            Assert.True(Symbol.IsSymbolAccessible(adiscard, sourceAssem));
            Assert.True(compilation.IsSymbolAccessibleWithin(adiscard, sourceAssem));
            Assert.False(Symbol.IsSymbolAccessible(kdiscard, sourceAssem));
            Assert.False(compilation.IsSymbolAccessibleWithin(kdiscard, sourceAssem));
            Assert.False(Symbol.IsSymbolAccessible(classA, mscorlibAssem));
            Assert.False(compilation.IsSymbolAccessibleWithin(classA, mscorlibAssem));
            Assert.False(Symbol.IsSymbolAccessible(aliasA, mscorlibAssem));
            Assert.False(compilation.IsSymbolAccessibleWithin(aliasA, mscorlibAssem));
            Assert.True(Symbol.IsSymbolAccessible(unknownType, sourceAssem));
            Assert.True(compilation.IsSymbolAccessibleWithin(unknownType, sourceAssem));
            Assert.True(Symbol.IsSymbolAccessible(mscorlibAssem, sourceAssem));
            Assert.True(compilation.IsSymbolAccessibleWithin(mscorlibAssem, sourceAssem));

            CSharpCompilation otherC = CreateCompilation(@"
class Other
{
}");
            NamespaceSymbol otherGlobalNS = otherC.GlobalNamespace;
            NamedTypeSymbol classOther = otherGlobalNS.GetMembers("Other").Single() as NamedTypeSymbol;
            Assert.Throws<ArgumentException>(() => { compilation.IsSymbolAccessibleWithin(classA, classOther); });
        }

        [Fact]
        public void AccessCheckApi_02()
        {
            CSharpCompilation c1 = CreateCompilation(@"
using SomeAlias = System.Int32;
[assembly: System.Runtime.CompilerServices.InternalsVisibleTo(""C3"")]
internal class Outer
{
    private class Inner
    {
        public int Field;
    }

    private Inner* Pointer;
    private int Integer = 1 + 2;

    protected int Protected;
    protected internal int ProtectedInternal;
    private protected int PrivateProtected;
}
internal class Other
{
}
private class Private
{
}
internal class Derived : Outer
{
}
");
            Compilation compilation1 = c1;
            var tree = c1.SyntaxTrees[0];
            var model = c1.GetSemanticModel(tree);
            IAliasSymbol SomeAlias = model.GetDeclaredSymbol(tree.GetRoot().DescendantNodes().OfType<UsingDirectiveSyntax>().Where(u => u.Alias != null).Single());
            INamespaceSymbol globalNS = c1.GlobalNamespace;
            IAssemblySymbol sourceAssem = c1.SourceModule.ContainingAssembly;
            IAssemblySymbol mscorlibAssem = c1.GetReferencedAssemblySymbol(c1.ExternalReferences[0]);
            INamedTypeSymbol Outer = globalNS.GetMembers("Outer").Single() as INamedTypeSymbol;
            INamedTypeSymbol Outer_Inner = Outer.GetMembers("Inner").Single() as INamedTypeSymbol;
            IFieldSymbol Outer_Inner_Field = Outer_Inner.GetMembers("Field").Single() as IFieldSymbol;
            IFieldSymbol Outer_Pointer = Outer.GetMembers("Pointer").Single() as IFieldSymbol;
            IFieldSymbol Outer_Protected = Outer.GetMembers("Protected").Single() as IFieldSymbol;
            IFieldSymbol Outer_ProtectedInternal = Outer.GetMembers("ProtectedInternal").Single() as IFieldSymbol;
            IFieldSymbol Outer_PrivateProtected = Outer.GetMembers("PrivateProtected").Single() as IFieldSymbol;
            INamedTypeSymbol Other = globalNS.GetMembers("Other").Single() as INamedTypeSymbol;
            INamedTypeSymbol Private = globalNS.GetMembers("Private").Single() as INamedTypeSymbol;
            Assert.Equal(Accessibility.Private, Private.DeclaredAccessibility);
            IMethodSymbol IntegerPlus = model.GetSymbolInfo(tree.GetRoot().DescendantNodes().OfType<BinaryExpressionSyntax>().Single()).Symbol as IMethodSymbol;
            INamedTypeSymbol Derived = globalNS.GetMembers("Derived").Single() as INamedTypeSymbol;

            Assert.True(compilation1.IsSymbolAccessibleWithin(SomeAlias, Outer));
            Assert.True(compilation1.IsSymbolAccessibleWithin(Outer_Pointer.Type, Outer));
            Assert.False(compilation1.IsSymbolAccessibleWithin(Outer_Pointer.Type, Other));
            Assert.True(compilation1.IsSymbolAccessibleWithin(IntegerPlus, Other));
            Assert.True(compilation1.IsSymbolAccessibleWithin(IntegerPlus, sourceAssem));
            Assert.False(compilation1.IsSymbolAccessibleWithin(Private, Other));
            Assert.False(compilation1.IsSymbolAccessibleWithin(Private, sourceAssem));
            Assert.False(compilation1.IsSymbolAccessibleWithin(Outer_Inner_Field, Other));
            Assert.False(compilation1.IsSymbolAccessibleWithin(Outer_Protected, Derived, Outer));
            Assert.True(compilation1.IsSymbolAccessibleWithin(Outer_ProtectedInternal, Derived, Outer));
            Assert.False(compilation1.IsSymbolAccessibleWithin(Outer_PrivateProtected, Derived, Outer));
            Assert.True(compilation1.IsSymbolAccessibleWithin(Outer_Protected, Derived));
            Assert.True(compilation1.IsSymbolAccessibleWithin(Outer_ProtectedInternal, Derived));
            Assert.True(compilation1.IsSymbolAccessibleWithin(Outer_PrivateProtected, Derived));
            Assert.False(compilation1.IsSymbolAccessibleWithin(Outer_Protected, sourceAssem));
            Assert.True(compilation1.IsSymbolAccessibleWithin(Outer_Protected, Outer_Inner));

            CSharpCompilation c2 = CreateCompilation(@"
internal class InOtherCompilation
{
}
");
            INamedTypeSymbol InOtherCompilation = c2.GlobalNamespace.GetMember("InOtherCompilation") as INamedTypeSymbol;

            CSharpCompilation c3 = CreateCompilation(@"
internal class InFriendCompilation
{
}
", assemblyName: "C3");
            INamedTypeSymbol InFriendCompilation = c3.GlobalNamespace.GetMember("InFriendCompilation") as INamedTypeSymbol;
            Compilation compilation3 = c3;
            Assert.Throws<ArgumentException>(() => { compilation3.IsSymbolAccessibleWithin(Outer, InOtherCompilation); });
            Assert.Throws<ArgumentException>(() => { compilation3.IsSymbolAccessibleWithin(Outer, InFriendCompilation); });
        }

        [Fact]
        public void AccessCheckApi_03()
        {
            var r1 = AssemblyMetadata.CreateFromImage(TestResources.General.C1).GetReference(filePath: @"c:\temp\a.dll", display: "R1");
            var r2 = AssemblyMetadata.CreateFromImage(TestResources.General.C1).GetReference(filePath: @"c:\temp\a.dll", display: "R2");
            var source = @"class Q : C { }";
            var c = CreateCompilation(source, new[] { r1 });
            Compilation compilation = c;
            c.VerifyDiagnostics();
            Assert.NotNull(c.GetReferencedAssemblySymbol(r1));
            var classC = c.GlobalNamespace.GetMembers("C").OfType<INamedTypeSymbol>().Single();
            var classQ = c.GlobalNamespace.GetMembers("Q").OfType<INamedTypeSymbol>().Single();
            Assert.True(compilation.IsSymbolAccessibleWithin(classC, classQ));

            c = CreateEmptyCompilation(source, TargetFrameworkUtil.GetReferences(TargetFramework.Standard).AddRange(new[] { r1, r2 }));
            c.VerifyDiagnostics();

            // duplicate assembly results in no assembly symbol
            Assert.Null(c.GetReferencedAssemblySymbol(r1));
            // The variable classC represents a symbol from r1, which did not result in any symbols in c
            var c2 = c.GlobalNamespace.GetMembers("C").OfType<INamedTypeSymbol>().Single();
            Assert.NotEqual(classC, c2);

            Assert.NotNull(c.GetReferencedAssemblySymbol(r2));
            classQ = c.GlobalNamespace.GetMembers("Q").OfType<INamedTypeSymbol>().Single();
            // the below should not throw a null reference exception.
            Assert.Throws<ArgumentException>(() => compilation.IsSymbolAccessibleWithin(classC, classQ));
        }

        [Fact]
        public void AccessCheckCrossAssemblyParameterProtectedMethodP2P()
        {
            CSharpCompilation other = CreateCompilation(@"
[assembly: System.Runtime.CompilerServices.InternalsVisibleTo(""AccessCheckCrossAssemblyParameterProtectedMethod2"")]
internal class C {}",
                    assemblyName: "AccessCheckCrossAssemblyParameterProtectedMethod1");
            Assert.Empty(other.GetDiagnostics());

            CSharpCompilation c = CreateCompilation(@"
public class A
{
  internal class B
  {
    protected B(C o) {}
  }
}", new MetadataReference[] { new CSharpCompilationReference(other) }, assemblyName: "AccessCheckCrossAssemblyParameterProtectedMethod2");
            Assert.Empty(c.GetDiagnostics());
        }

        [Fact]
        public void EnsureAccessCheckWithBadIVTDenies()
        {
            CSharpCompilation other = CreateCompilation(@"
[assembly: System.Runtime.CompilerServices.InternalsVisibleTo(""AccessCheckCrossAssemblyParameterProtectedMethod2000000"")]
internal class C {}",
                    assemblyName: "AccessCheckCrossAssemblyParameterProtectedMethod1");
            Assert.Empty(other.GetDiagnostics());

            CSharpCompilation c = CreateCompilation(@"
public class A
{
  internal class B
  {
    protected B(C o) {}
  }
}", new MetadataReference[] { new CSharpCompilationReference(other) }, assemblyName: "AccessCheckCrossAssemblyParameterProtectedMethod2");
            c.VerifyDiagnostics(
                // (6,17): error CS0122: 'C' is inaccessible due to its protection level
                //     protected B(C o) {}
                Diagnostic(ErrorCode.ERR_BadAccess, "C").WithArguments("C").WithLocation(6, 17)
                );
        }

        [Fact]
        public void AccessCheckCrossAssemblyParameterProtectedMethodMD()
        {
            var other = CreateCompilation(@"
[assembly: System.Runtime.CompilerServices.InternalsVisibleTo(""AccessCheckCrossAssemblyParameterProtectedMethod2"")]
internal class C {}",
                    assemblyName: "AccessCheckCrossAssemblyParameterProtectedMethod1").EmitToArray();

            CSharpCompilation c = CreateCompilation(@"
public class A
{
  internal class B
  {
    protected B(C o) {}
  }
}", new MetadataReference[] { MetadataReference.CreateFromImage(other) }, assemblyName: "AccessCheckCrossAssemblyParameterProtectedMethod2");
            Assert.Empty(c.GetDiagnostics());
        }

        [WorkItem(543745, "http://vstfdevdiv:8080/DevDiv2/DevDiv/_workitems/edit/543745")]
        [Fact]
        public void InternalInaccessibleProperty()
        {
            var assembly1Compilation = CreateCSharpCompilation("Assembly1",
@"public class InstancePropertyContainer
{
    internal protected int PropIntProProSet { get { return 5; } protected set { } }
}",
                compilationOptions: TestOptions.ReleaseDll);
            var assembly1Verifier = CompileAndVerify(assembly1Compilation);
            assembly1Verifier.VerifyDiagnostics();

            var assembly2Compilation = CreateCSharpCompilation("Assembly2",
@"public class SubInstancePropertyContainer
{
    public static void RunTest()
    {
        InstancePropertyContainer InstancePropertyContainer = new InstancePropertyContainer();

        InstancePropertyContainer.PropIntProProSet = 12;
    }
}",
                compilationOptions: TestOptions.ReleaseDll,
                referencedCompilations: new[] { assembly1Compilation });

            assembly2Compilation.VerifyDiagnostics(
                // (7,35): error CS0122: 'InstancePropertyContainer.PropIntProProSet' is inaccessible due to its protection level
                //         InstancePropertyContainer.PropIntProProSet = 12;
                Diagnostic(ErrorCode.ERR_BadAccess, "PropIntProProSet").WithArguments("InstancePropertyContainer.PropIntProProSet").WithLocation(7, 35)
                );
        }

        [WorkItem(546209, "http://vstfdevdiv:8080/DevDiv2/DevDiv/_workitems/edit/546209")]
        [Fact]
        public void OverriddenMemberFromInternalType()
        {
            var source1 =
@"[assembly: System.Runtime.CompilerServices.InternalsVisibleTo(""B"")]
internal class A
{
    public virtual void M() { }
    public virtual object P { get { return null; } set { } }
}";
            var compilation1 = CreateCompilation(source1, assemblyName: "A");
            compilation1.VerifyDiagnostics();
            var compilationVerifier = CompileAndVerify(compilation1);
            var reference1 = MetadataReference.CreateFromImage(compilationVerifier.EmittedAssemblyData);
            var source2 =
@"[assembly: System.Runtime.CompilerServices.InternalsVisibleTo(""C"")]
// Override none.
internal abstract class B0 : A
{
}
// Override both accessors.
internal abstract class B1 : A
{
    public override void M() { }
    public override object P { get { return null; } set { } }
}
// Override get only.
internal abstract class B2 : A
{
    public override object P { get { return null; } }
}
// Override get only.
internal abstract class B3 : A
{
    public override object P { set { } }
}";
            var compilation2 = CreateCompilation(source2, assemblyName: "B", references: new[] { reference1 });
            compilation2.VerifyDiagnostics();
            compilationVerifier = CompileAndVerify(compilation2);
            var reference2 = MetadataReference.CreateFromImage(compilationVerifier.EmittedAssemblyData);
            var source3 =
@"class C
{
    static void M(B0 b0, B1 b1, B2 b2, B3 b3)
    {
        object o;
        b0.M();
        b1.M();
        o = b0.P;
        b0.P = o;
        o = b1.P;
        b1.P = o;
        o = b2.P;
        b2.P = o;
        o = b3.P;
        b3.P = o;
    }
}";
            var compilation3 = CreateCompilation(source3, assemblyName: "C", references: new[] { reference1, reference2 });
            compilation3.VerifyDiagnostics(
                // (6,12): error CS0122: 'A.M()' is inaccessible due to its protection level
                Diagnostic(ErrorCode.ERR_BadAccess, "M").WithArguments("A.M()").WithLocation(6, 12),
                // (8,16): error CS0122: 'A.P' is inaccessible due to its protection level
                Diagnostic(ErrorCode.ERR_BadAccess, "P").WithArguments("A.P").WithLocation(8, 16),
                // (9,12): error CS0122: 'A.P' is inaccessible due to its protection level
                Diagnostic(ErrorCode.ERR_BadAccess, "P").WithArguments("A.P").WithLocation(9, 12),
                // (13,9): error CS0272: The property or indexer 'B2.P' cannot be used in this context because the set accessor is inaccessible
                Diagnostic(ErrorCode.ERR_InaccessibleSetter, "b2.P").WithArguments("B2.P").WithLocation(13, 9),
                // (14,13): error CS0271: The property or indexer 'B3.P' cannot be used in this context because the get accessor is inaccessible
                Diagnostic(ErrorCode.ERR_InaccessibleGetter, "b3.P").WithArguments("B3.P").WithLocation(14, 13));
        }

        [WorkItem(546209, "http://vstfdevdiv:8080/DevDiv2/DevDiv/_workitems/edit/546209")]
        [Fact]
        public void InternalOverriddenMember()
        {
            var source1 =
@"[assembly: System.Runtime.CompilerServices.InternalsVisibleTo(""B"")]
public abstract class A
{
    internal abstract void M();
    internal abstract object P { get; }
}";
            var compilation1 = CreateCompilation(source1, assemblyName: "A");
            compilation1.VerifyDiagnostics();
            var compilationVerifier = CompileAndVerify(compilation1);
            var reference1 = MetadataReference.CreateFromImage(compilationVerifier.EmittedAssemblyData);
            var source2 =
@"[assembly: System.Runtime.CompilerServices.InternalsVisibleTo(""C"")]
public abstract class B : A
{
    internal override abstract void M();
    internal override abstract object P { get; }
}";
            var compilation2 = CreateCompilation(source2, assemblyName: "B", references: new[] { reference1 });
            compilation2.VerifyDiagnostics();
            compilationVerifier = CompileAndVerify(compilation2);
            var reference2 = MetadataReference.CreateFromImage(compilationVerifier.EmittedAssemblyData);
            var source3 =
@"class C
{
    static object M(B b)
    {
        b.M();
        return b.P;
    }
}";
            var compilation3 = CreateCompilation(source3, assemblyName: "C", references: new[] { reference1, reference2 });
            compilation3.VerifyDiagnostics();
        }

        [WorkItem(530360, "http://vstfdevdiv:8080/DevDiv2/DevDiv/_workitems/edit/530360")]
        [Fact]
        public void InaccessibleReturnType()
        {
            var sourceA = @"
[assembly: System.Runtime.CompilerServices.InternalsVisibleTo(""B"")]
internal class A
{
}
";
            var compilationA = CreateCompilation(sourceA, assemblyName: "A");
            var compilationVerifier = CompileAndVerify(compilationA);
            var referenceA = MetadataReference.CreateFromImage(compilationVerifier.EmittedAssemblyData);

            // Dev11 compiler doesn't allow this code, Roslyn does.
            var sourceB = @"
[assembly: System.Runtime.CompilerServices.InternalsVisibleTo(""C"")]
public class B
{
    internal A M() { return null; }
}
";
            var compilationB = CreateCompilation(sourceB, assemblyName: "B", references: new[] { referenceA });
            compilationVerifier = CompileAndVerify(compilationB);
            var referenceB = MetadataReference.CreateFromImage(compilationVerifier.EmittedAssemblyData);

            var sourceC = @"
class C
{
    static void M(B b)
    {
        b.M();
    }
}
";
            var compilationC = CreateCompilation(sourceC, assemblyName: "C", references: new[] { referenceA, referenceB });
            compilationC.VerifyDiagnostics(
                // (5,9): error CS0122: 'B.M()' is inaccessible due to its protection level
                //         b.M();
                Diagnostic(ErrorCode.ERR_BadAccess, "b.M").WithArguments("B.M()"));
        }

        [WorkItem(530360, "http://vstfdevdiv:8080/DevDiv2/DevDiv/_workitems/edit/530360")]
        [Fact]
        public void InaccessibleReturnType_Dynamic()
        {
            var sourceA = @"
[assembly: System.Runtime.CompilerServices.InternalsVisibleTo(""B"")]
internal class A
{
}
";
            var compilationA = CreateCompilation(sourceA, assemblyName: "A");
            var compilationVerifier = CompileAndVerify(compilationA);
            var referenceA = MetadataReference.CreateFromImage(compilationVerifier.EmittedAssemblyData);

            var sourceB = @"
[assembly: System.Runtime.CompilerServices.InternalsVisibleTo(""C"")]
public class B
{
    internal A M(int a) { return null; }
}
";
            var compilationB = CreateCompilation(sourceB, assemblyName: "B", references: new[] { referenceA });
            compilationVerifier = CompileAndVerify(compilationB);
            var referenceB = MetadataReference.CreateFromImage(compilationVerifier.EmittedAssemblyData);

            var sourceC = @"
class C
{
    static void M(B b, dynamic d)
    {
        b.M(d);
    }
}
";
            var compilationC = CreateCompilation(sourceC, assemblyName: "C", references: new[] { referenceA, referenceB });
            compilationC.VerifyDiagnostics(
                // (6,9): error CS0122: 'B.M(int)' is inaccessible due to its protection level
                //         b.M(d);
                Diagnostic(ErrorCode.ERR_BadAccess, "b.M(d)").WithArguments("B.M(int)"));
        }

        [WorkItem(563573, "http://vstfdevdiv:8080/DevDiv2/DevDiv/_workitems/edit/563573")]
        [Fact]
        public void MissingIdentifier01()
        {
            var source =
@"class /*MyClass*/
{
    internal protected class MyInner
    {
        public int MyMeth(MyInner2 arg)
        {
            return arg.intI;
        }
    }
    internal protected class MyInner2
    {
        public int intI = 2;
    }
    public static int Main()
    {
        MyInner MI = new MyInner();
        return MI.MyMeth(new MyInner2());
    }
}";
            CreateCompilation(source).GetDiagnostics();
        }

        [WorkItem(563563, "DevDiv"), WorkItem(563573, "http://vstfdevdiv:8080/DevDiv2/DevDiv/_workitems/edit/563573")]
        [Fact]
        public void MissingIdentifier02()
        {
            var source =
@"class /*MyClass*/
{
    internal protected class MyInner
    {
        protected int MyMeth(MyInner2 arg)
        {
            return arg.intI;
        }
    }
    internal protected class MyInner2
    {
        public int intI = 2;
    }
    public static int Main()
    {
        MyInner MI = new MyInner();
        return MI.MyMeth(new MyInner2());
    }
}";
            CreateCompilation(source).GetDiagnostics();
        }

        [Fact]
        [WorkItem(552452, "http://vstfdevdiv:8080/DevDiv2/DevDiv/_workitems/edit/552452")]
        public void AccessTestInBadCode01()
        {
            var source =
@"///////////////
using System;
using System.Collections;
public static partial class Extensions
{
    public static bool Test(this bool b) { return b; }
    public static int Test(this int i) { return i; }
    public static System.Object Test(this System.Object o) { return o; }
    public static System.String Test(this System.String s) { return s; }
    public static E Test(this E e) { return e; }
}
public struct S { }
public enum E { A, B, C }
public class Test { }
 
//
c class TestClass5 { }
[MyAttribue((object)((new S()).Test()))]
public clas TestClass2 { }
[MyAttribut(object) ((new E()).Test()))]
public class TestClass1 { }
///////////////";
            CreateCompilation(source).GetDiagnostics();
        }

        [Fact, WorkItem(13652, "https://github.com/dotnet/roslyn/issues/13652")]
        public void UnusedFieldInAbstractClassShouldTriggerWarning()
        {
            var text = @"
abstract class Class1
{
    private int _UnusedField;
}";
            CompileAndVerify(text).VerifyDiagnostics(
                // (4,21): warning CS0169: The field 'Class1._UnusedField' is never used
                //         private int _UnusedField;
                Diagnostic(ErrorCode.WRN_UnreferencedField, "_UnusedField").WithArguments("Class1._UnusedField").WithLocation(4, 17));
        }

        [Fact, WorkItem(13652, "https://github.com/dotnet/roslyn/issues/13652")]
        public void AssignedButNotReadFieldInAbstractClassShouldTriggerWarning()
        {
            var text = @"
abstract class Class1
{
    private int _AssignedButNotReadField;

    public Class1()
    {
        _AssignedButNotReadField = 1;
    }
}";
            CompileAndVerify(text).VerifyDiagnostics(
                // (4,21): warning CS0414: The field 'Class1._AssignedButNotReadField' is assigned but its value is never used
                //         private int _AssignedButNotReadField;
                Diagnostic(ErrorCode.WRN_UnreferencedFieldAssg, "_AssignedButNotReadField").WithArguments("Class1._AssignedButNotReadField").WithLocation(4, 17));
        }

        [Fact, WorkItem(13652, "https://github.com/dotnet/roslyn/issues/13652")]
        public void UsedButNotAssignedFieldInAbstractClassShouldTriggerWarning()
        {
            var text = @"
internal abstract class Class1
{
    protected int _UnAssignedField1;

    public Class1()
    {
        System.Console.WriteLine(_UnAssignedField1);
    }
}";
            CompileAndVerify(text).VerifyDiagnostics(
                // (4,18): warning CS0649: Field 'Class1._UnAssignedField1' is never assigned to, and will always have its default value 0
                //     internal int _UnAssignedField;
                Diagnostic(ErrorCode.WRN_UnassignedInternalField, "_UnAssignedField1").WithArguments("Class1._UnAssignedField1", "0").WithLocation(4, 19));
        }

        [Fact, WorkItem(13652, "https://github.com/dotnet/roslyn/issues/13652")]
        public void UsedButNotAssignedFieldInAbstractInternalClassWithIVTsShouldNotTriggerWarning()
        {
            var text = @"
[assembly:System.Runtime.CompilerServices.InternalsVisibleTo(""Test2.dll"")]

internal abstract class Class1
{
    protected int _UnAssignedField1;

    public Class1()
    {
        System.Console.WriteLine(_UnAssignedField1);
    }
}";
            CompileAndVerify(text).VerifyDiagnostics();
        }

        [Fact, WorkItem(13652, "https://github.com/dotnet/roslyn/issues/13652")]
        public void UsedButNotAssignedFieldInAbstractPublicClassShouldNotTriggerWarning()
        {
            var text = @"
public abstract class Class1
{
    protected int _UnAssignedField1;

    public Class1()
    {
        System.Console.WriteLine(_UnAssignedField1);
    }
}";
            CompileAndVerify(text).VerifyDiagnostics();
        }

        [WorkItem(29253, "https://github.com/dotnet/roslyn/issues/29253")]
        [Fact]
        public void InaccessibleToUnnamedExe_01()
        {
            string sourceA =
@"class A { }";
            var comp = CreateCompilation(sourceA);
            var refA = comp.EmitToImageReference();

            string sourceB =
@"class B
{
    static void Main()
    {
        new A();
    }
}";
            // Unnamed assembly (the default from the command-line compiler).
            comp = CreateCompilation(sourceB, references: new[] { refA }, options: TestOptions.ReleaseExe, assemblyName: null);
            comp.VerifyDiagnostics(
                // (5,13): error CS0122: 'A' is inaccessible due to its protection level
                //         new A();
                Diagnostic(ErrorCode.ERR_BadAccess, "A").WithArguments("A").WithLocation(5, 13));

            // Named assembly.
            comp = CreateCompilation(sourceB, references: new[] { refA }, options: TestOptions.ReleaseExe, assemblyName: "B");
            comp.VerifyDiagnostics(
                // (5,13): error CS0122: 'A' is inaccessible due to its protection level
                //         new A();
                Diagnostic(ErrorCode.ERR_BadAccess, "A").WithArguments("A").WithLocation(5, 13));
        }

        [WorkItem(29253, "https://github.com/dotnet/roslyn/issues/29253")]
        [Fact]
        public void InaccessibleToUnnamedExe_02()
        {
            string sourceA =
@"[assembly: System.Runtime.CompilerServices.InternalsVisibleTo(""B"")]
class A { }";
            var comp = CreateCompilation(sourceA);
            var refA = comp.EmitToImageReference();

            string sourceB =
@"class B
{
    static void Main()
    {
        new A();
    }
}";
            // Unnamed assembly (the default from the command-line compiler).
            comp = CreateCompilation(sourceB, references: new[] { refA }, options: TestOptions.ReleaseExe, assemblyName: null);
            comp.VerifyDiagnostics(
                // (5,13): error CS0122: 'A' is inaccessible due to its protection level
                //         new A();
                Diagnostic(ErrorCode.ERR_BadAccess, "A").WithArguments("A").WithLocation(5, 13));

            // Named assembly.
            comp = CreateCompilation(sourceB, references: new[] { refA }, options: TestOptions.ReleaseExe, assemblyName: "B");
            comp.VerifyDiagnostics();

            // Named assembly (distinct).
            comp = CreateCompilation(sourceB, references: new[] { refA }, options: TestOptions.ReleaseExe, assemblyName: "B2");
            comp.VerifyDiagnostics(
                // (5,13): error CS0122: 'A' is inaccessible due to its protection level
                //         new A();
                Diagnostic(ErrorCode.ERR_BadAccess, "A").WithArguments("A").WithLocation(5, 13));
        }
    }
}<|MERGE_RESOLUTION|>--- conflicted
+++ resolved
@@ -740,18 +740,6 @@
             FieldSymbol privField = classA.GetMembers("priv").Single() as FieldSymbol;
             FieldSymbol pubField = classA.GetMembers("pub").Single() as FieldSymbol;
             FieldSymbol protField = classA.GetMembers("prot").Single() as FieldSymbol;
-<<<<<<< HEAD
-            TypeSymbol karrayType = (classA.GetMembers("karray").Single() as FieldSymbol).Type;
-            TypeSymbol aarrayType = (classA.GetMembers("aarray").Single() as FieldSymbol).Type;
-            TypeSymbol kptrType = (classA.GetMembers("kptr").Single() as FieldSymbol).Type;
-            TypeSymbol aptrType = (classA.GetMembers("aptr").Single() as FieldSymbol).Type;
-            TypeSymbol kenumType = (classA.GetMembers("kenum").Single() as FieldSymbol).Type;
-            TypeSymbol aenumType = (classA.GetMembers("aenum").Single() as FieldSymbol).Type;
-            var discards = tree.GetRoot().DescendantNodes().OfType<IdentifierNameSyntax>().Where(i => i.Identifier.ContextualKind() == SyntaxKind.UnderscoreToken).ToArray();
-            DiscardSymbol kdiscard = (DiscardSymbol)model.GetSymbolInfo(discards[0]).Symbol;
-            DiscardSymbol adiscard = (DiscardSymbol)model.GetSymbolInfo(discards[1]).Symbol;
-            TypeSymbol unknownType = (classA.GetMembers("unknowntype").Single() as FieldSymbol).Type;
-=======
             TypeSymbol karrayType = (classA.GetMembers("karray").Single() as FieldSymbol).Type.TypeSymbol;
             TypeSymbol aarrayType = (classA.GetMembers("aarray").Single() as FieldSymbol).Type.TypeSymbol;
             TypeSymbol kptrType = (classA.GetMembers("kptr").Single() as FieldSymbol).Type.TypeSymbol;
@@ -762,7 +750,6 @@
             DiscardSymbol kdiscard = (DiscardSymbol)model.GetSymbolInfo(discards[0]).Symbol;
             DiscardSymbol adiscard = (DiscardSymbol)model.GetSymbolInfo(discards[1]).Symbol;
             TypeSymbol unknownType = (classA.GetMembers("unknowntype").Single() as FieldSymbol).Type.TypeSymbol;
->>>>>>> 156b1511
 
             ISymbol nullSymbol = null;
             Assert.Throws<ArgumentNullException>(() => { compilation.IsSymbolAccessibleWithin(classA, nullSymbol); });

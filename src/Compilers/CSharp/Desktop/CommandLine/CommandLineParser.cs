--- conflicted
+++ resolved
@@ -47,7 +47,7 @@
             bool checkOverflow = false;
             bool allowUnsafe = false;
             bool concurrentBuild = true;
-            bool emitPdb = false;
+            DebugInformationFormat? debugInfoFormat = null;
             string pdbPath = null;
             bool noStdLib = false;
             string outputDirectory = baseDirectory;
@@ -102,76 +102,7 @@
             // /nowarn and /warnaserror can override diagnostic severity settings specified in the ruleset file.
             if (!IsInteractive)
             {
-<<<<<<< HEAD
-                List<Diagnostic> diagnostics = new List<Diagnostic>();
-                List<string> flattenedArgs = new List<string>();
-                List<string> scriptArgs = IsInteractive ? new List<string>() : null;
-                FlattenArgs(args, diagnostics, flattenedArgs, scriptArgs, baseDirectory);
-
-                string appConfigPath = null;
-                bool displayLogo = true;
-                bool displayHelp = false;
-                bool optimize = false;
-                bool checkOverflow = false;
-                bool allowUnsafe = false;
-                bool concurrentBuild = true;
-                DebugInformationFormat? debugInfoFormat = null;
-                string pdbPath = null;
-                bool noStdLib = false;
-                string outputDirectory = baseDirectory;
-                string outputFileName = null;
-                string documentationPath = null;
-                bool parseDocumentationComments = false; //Don't just null check documentationFileName because we want to do this even if the file name is invalid.
-                bool utf8output = false;
-                OutputKind outputKind = OutputKind.ConsoleApplication;
-                SubsystemVersion subsystemVersion = SubsystemVersion.None;
-                LanguageVersion languageVersion = CSharpParseOptions.Default.LanguageVersion;
-                string mainTypeName = null;
-                string win32ManifestFile = null;
-                string win32ResourceFile = null;
-                string win32IconFile = null;
-                bool noWin32Manifest = false;
-                Platform platform = Platform.AnyCpu;
-                ulong baseAddress = 0;
-                int fileAlignment = 0;
-                bool? delaySignSetting = null;
-                string keyFileSetting = null;
-                string keyContainerSetting = null;
-                List<ResourceDescription> managedResources = new List<ResourceDescription>();
-                List<CommandLineSourceFile> sourceFiles = new List<CommandLineSourceFile>();
-                List<CommandLineSourceFile> additionalFiles = new List<CommandLineSourceFile>();
-                bool sourceFilesSpecified = false;
-                bool resourcesOrModulesSpecified = false;
-                Encoding codepage = null;
-                var checksumAlgorithm = SourceHashAlgorithm.Sha1;
-                var defines = ArrayBuilder<string>.GetInstance();
-                List<CommandLineReference> metadataReferences = new List<CommandLineReference>();
-                List<CommandLineAnalyzerReference> analyzers = new List<CommandLineAnalyzerReference>();
-                List<string> libPaths = new List<string>();
-                List<string> keyFileSearchPaths = new List<string>();
-                List<string> usings = new List<string>();
-                var generalDiagnosticOption = ReportDiagnostic.Default;
-                var diagnosticOptions = new Dictionary<string, ReportDiagnostic>();
-                var noWarns = new Dictionary<string, ReportDiagnostic>();
-                var warnAsErrors = new Dictionary<string, ReportDiagnostic>();
-                int warningLevel = 4;
-                bool highEntropyVA = false;
-                bool printFullPaths = false;
-                string moduleAssemblyName = null;
-                string moduleName = null;
-                List<string> features = new List<string>();
-                string runtimeMetadataVersion = null;
-                bool errorEndLocation = false;
-                CultureInfo preferredUILang = null;
-                string touchedFilesPath = null;
-                var sqmSessionGuid = Guid.Empty;
-
-                // Process ruleset files first so that diagnostic severity settings specified on the command line via
-                // /nowarn and /warnaserror can override diagnostic severity settings specified in the ruleset file.
-                if (!IsInteractive)
-=======
                 foreach (string arg in flattenedArgs)
->>>>>>> 6a3b722e
                 {
                     string name, value;
                     if (TryParseOption(arg, out name, out value) && (name == "ruleset"))
@@ -546,21 +477,29 @@
                             continue;
 
                         case "debug":
-                            emitPdb = true;
-
-                            // unused, parsed for backward compat only
-                            if (value != null)
-                            {
-                                if (value.IsEmpty())
-                                {
-                                    AddDiagnostic(diagnostics, ErrorCode.ERR_SwitchNeedsString, MessageID.IDS_Text.Localize(), name);
-                                }
-                                else if (!string.Equals(value, "full", StringComparison.OrdinalIgnoreCase) &&
-                                         !string.Equals(value, "pdbonly", StringComparison.OrdinalIgnoreCase))
-                                {
-                                    AddDiagnostic(diagnostics, ErrorCode.ERR_BadDebugType, value);
-                                }
-                            }
+                            if (value == null ||
+                                string.Equals(value, "full", StringComparison.OrdinalIgnoreCase) ||
+                                string.Equals(value, "pdbonly", StringComparison.OrdinalIgnoreCase))
+                            {
+                                debugInfoFormat = DebugInformationFormat.Pdb;
+                            }
+                            else if (string.Equals(value, "portable", StringComparison.OrdinalIgnoreCase))
+                            {
+                                debugInfoFormat = DebugInformationFormat.PortablePdb;
+                            }
+                            else if (string.Equals(value, "embedded", StringComparison.OrdinalIgnoreCase))
+                            {
+                                debugInfoFormat = DebugInformationFormat.Embedded;
+                            }
+                            else if (value.IsEmpty())
+                            {
+                                AddDiagnostic(diagnostics, ErrorCode.ERR_SwitchNeedsString, MessageID.IDS_Text.Localize(), name);
+                            }
+                            else
+                            {
+                                AddDiagnostic(diagnostics, ErrorCode.ERR_BadDebugType, value);
+                            }
+
                             continue;
 
                         case "debug+":
@@ -568,14 +507,14 @@
                             if (value != null)
                                 break;
 
-                            emitPdb = true;
+                            debugInfoFormat = DebugInformationFormat.Pdb;
                             continue;
 
                         case "debug-":
                             if (value != null)
                                 break;
 
-                            emitPdb = false;
+                            debugInfoFormat = null;
                             continue;
 
                         case "o":
@@ -614,83 +553,6 @@
                             concurrentBuild = false;
                             continue;
 
-<<<<<<< HEAD
-                            case "debug":
-                                if (value == null ||
-                                    string.Equals(value, "full", StringComparison.OrdinalIgnoreCase) ||
-                                    string.Equals(value, "pdbonly", StringComparison.OrdinalIgnoreCase))
-                                {
-                                    debugInfoFormat = DebugInformationFormat.Pdb;
-                                }
-                                else if (string.Equals(value, "portable", StringComparison.OrdinalIgnoreCase))
-                                {
-                                    debugInfoFormat = DebugInformationFormat.PortablePdb;
-                                }
-                                else if (string.Equals(value, "embedded", StringComparison.OrdinalIgnoreCase))
-                                {
-                                    debugInfoFormat = DebugInformationFormat.Embedded;
-                                }
-                                else if (value.IsEmpty())
-                                {
-                                    AddDiagnostic(diagnostics, ErrorCode.ERR_SwitchNeedsString, MessageID.IDS_Text.Localize(), name);
-                                }
-                                else
-                                {
-                                    AddDiagnostic(diagnostics, ErrorCode.ERR_BadDebugType, value);
-                                }
-
-                                continue;
-
-                            case "debug+":
-                                //guard against "debug+:xx"
-                                if (value != null)
-                                    break;
-
-                                debugInfoFormat = DebugInformationFormat.Pdb;
-                                continue;
-
-                            case "debug-":
-                                if (value != null)
-                                    break;
-
-                                debugInfoFormat = null;
-                                continue;
-
-                            case "o":
-                            case "optimize":
-                            case "o+":
-                            case "optimize+":
-                                if (value != null)
-                                    break;
-
-                                optimize = true;
-                                continue;
-
-                            case "o-":
-                            case "optimize-":
-                                if (value != null)
-                                    break;
-
-                                optimize = false;
-                                continue;
-
-                            case "p":
-                            case "parallel":
-                            case "p+":
-                            case "parallel+":
-                                if (value != null)
-                                    break;
-
-                                concurrentBuild = true;
-                                continue;
-
-                            case "p-":
-                            case "parallel-":
-                                if (value != null)
-                                    break;
-
-                                concurrentBuild = false;
-=======
                         case "warnaserror":
                         case "warnaserror+":
                             if (value == null)
@@ -708,7 +570,6 @@
                                     }
                                 }
 
->>>>>>> 6a3b722e
                                 continue;
                             }
 
@@ -1125,65 +986,6 @@
 
             ValidateWin32Settings(win32ResourceFile, win32IconFile, win32ManifestFile, outputKind, diagnostics);
 
-<<<<<<< HEAD
-                bool emitPdb = debugInfoFormat.HasValue && debugInfoFormat.Value != DebugInformationFormat.Embedded;
-                if (!emitPdb && pdbPath != null)
-                {
-                    // Can't give a PDB file name and turn off debug information
-                    AddDiagnostic(diagnostics, ErrorCode.ERR_MissingDebugSwitch);
-                }
-
-                string compilationName;
-                GetCompilationAndModuleNames(diagnostics, outputKind, sourceFiles, sourceFilesSpecified, moduleAssemblyName, ref outputFileName, ref moduleName, out compilationName);
-
-                var parseOptions = new CSharpParseOptions
-                (
-                    languageVersion: languageVersion,
-                    preprocessorSymbols: defines.ToImmutableAndFree(),
-                    documentationMode: parseDocumentationComments ? DocumentationMode.Diagnose : DocumentationMode.None,
-                    kind: SourceCodeKind.Regular
-                );
-
-                var scriptParseOptions = parseOptions.WithKind(SourceCodeKind.Script);
-
-                var options = new CSharpCompilationOptions
-                (
-                    outputKind: outputKind,
-                    moduleName: moduleName,
-                    mainTypeName: mainTypeName,
-                    scriptClassName: WellKnownMemberNames.DefaultScriptClassName,
-                    usings: usings,
-                    optimizationLevel: optimize ? OptimizationLevel.Release : OptimizationLevel.Debug,
-                    checkOverflow: checkOverflow,
-                    allowUnsafe: allowUnsafe,
-                    concurrentBuild: concurrentBuild,
-                    cryptoKeyContainer: keyContainerSetting,
-                    cryptoKeyFile: keyFileSetting,
-                    delaySign: delaySignSetting,
-                    platform: platform,
-                    generalDiagnosticOption: generalDiagnosticOption,
-                    warningLevel: warningLevel,
-                    specificDiagnosticOptions: diagnosticOptions
-                ).WithFeatures(features.AsImmutable());
-
-                var emitOptions = new EmitOptions
-                (
-                    metadataOnly: false,
-                    debugInformationFormat: debugInfoFormat ?? DebugInformationFormat.Pdb,
-                    pdbFilePath: null, // to be determined later
-                    outputNameOverride: null, // to be determined later
-                    baseAddress: baseAddress,
-                    highEntropyVirtualAddressSpace: highEntropyVA,
-                    fileAlignment: fileAlignment,
-                    subsystemVersion: subsystemVersion,
-                    runtimeMetadataVersion: runtimeMetadataVersion
-                );
-
-                // add option incompatibility errors if any
-                diagnostics.AddRange(options.Errors);
-
-                return new CSharpCommandLineArguments
-=======
             // Dev11 searches for the key file in the current directory and assembly output directory.
             // We always look to base directory and then examine the search paths.
             keyFileSearchPaths.Add(baseDirectory);
@@ -1192,14 +994,11 @@
                 keyFileSearchPaths.Add(outputDirectory);
             }
 
-            if (!emitPdb)
-            {
-                if (pdbPath != null)
->>>>>>> 6a3b722e
-                {
-                    // Can't give a PDB file name and turn off debug information
-                    AddDiagnostic(diagnostics, ErrorCode.ERR_MissingDebugSwitch);
-                }
+            bool emitPdb = debugInfoFormat.HasValue && debugInfoFormat.Value != DebugInformationFormat.Embedded;
+            if (!emitPdb && pdbPath != null)
+            {
+                // Can't give a PDB file name and turn off debug information
+                AddDiagnostic(diagnostics, ErrorCode.ERR_MissingDebugSwitch);
             }
 
             string compilationName;
@@ -1238,7 +1037,7 @@
             var emitOptions = new EmitOptions
             (
                 metadataOnly: false,
-                debugInformationFormat: DebugInformationFormat.Pdb,
+                debugInformationFormat: debugInfoFormat ?? DebugInformationFormat.Pdb,
                 pdbFilePath: null, // to be determined later
                 outputNameOverride: null, // to be determined later
                 baseAddress: baseAddress,

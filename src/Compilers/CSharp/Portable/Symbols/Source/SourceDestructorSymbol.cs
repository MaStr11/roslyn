--- conflicted
+++ resolved
@@ -19,12 +19,8 @@
         internal SourceDestructorSymbol(
             SourceMemberContainerTypeSymbol containingType,
             DestructorDeclarationSyntax syntax,
-<<<<<<< HEAD
+            bool isNullableAnalysisEnabled,
             BindingDiagnosticBag diagnostics) :
-=======
-            bool isNullableAnalysisEnabled,
-            DiagnosticBag diagnostics) :
->>>>>>> 230d0d0c
             base(containingType, syntax.GetReference(), syntax.Identifier.GetLocation(), isIterator: SyntaxFacts.HasYieldOperations(syntax.Body))
         {
             const MethodKind methodKind = MethodKind.Destructor;

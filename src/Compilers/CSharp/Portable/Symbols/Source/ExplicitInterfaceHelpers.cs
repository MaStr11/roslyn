--- conflicted
+++ resolved
@@ -277,7 +277,6 @@
                 diagnostics.Add(ErrorCode.ERR_InterfaceMemberNotFound, memberLocation, implementingMember);
             }
 
-<<<<<<< HEAD
             // Make sure implemented member is accessible
             if ((object)implementedMember != null)
             {
@@ -315,7 +314,8 @@
                 }
 
                 diagnostics.Add(memberLocation, useSiteDiagnostics);
-=======
+            }
+
             return implementedMember;
         }
 
@@ -327,7 +327,6 @@
             if ((object)implementedMember == null)
             {
                 return;
->>>>>>> 78299dfb
             }
 
             if (implementingMember.ContainsTupleNames() && MemberSignatureComparer.ConsideringTupleNamesCreatesDifference(implementingMember, implementedMember))

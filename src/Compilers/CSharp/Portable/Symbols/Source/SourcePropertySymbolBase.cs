--- conflicted
+++ resolved
@@ -519,23 +519,11 @@
 #nullable enable
         protected abstract SourcePropertyAccessorSymbol CreateGetAccessorSymbol(
             bool isAutoPropertyAccessor,
-<<<<<<< HEAD
-            bool isExplicitInterfaceImplementation,
-            PropertySymbol? explicitlyImplementedPropertyOpt,
             BindingDiagnosticBag diagnostics);
 
         protected abstract SourcePropertyAccessorSymbol CreateSetAccessorSymbol(
             bool isAutoPropertyAccessor,
-            bool isExplicitInterfaceImplementation,
-            PropertySymbol? explicitlyImplementedPropertyOpt,
             BindingDiagnosticBag diagnostics);
-=======
-            DiagnosticBag diagnostics);
-
-        protected abstract SourcePropertyAccessorSymbol CreateSetAccessorSymbol(
-            bool isAutoPropertyAccessor,
-            DiagnosticBag diagnostics);
->>>>>>> 230d0d0c
 
         public sealed override MethodSymbol? GetMethod
         {
@@ -543,15 +531,8 @@
             {
                 if (_lazyGetMethod is null && (_propertyFlags & Flags.HasGetAccessor) != 0)
                 {
-<<<<<<< HEAD
                     var diagnostics = BindingDiagnosticBag.GetInstance();
-                    bool isExplicitInterfaceImplementation = IsExplicitInterfaceImplementation;
-                    var result = CreateGetAccessorSymbol(isAutoPropertyAccessor: IsAutoProperty, isExplicitInterfaceImplementation,
-                                                         explicitlyImplementedPropertyOpt: isExplicitInterfaceImplementation ? ExplicitInterfaceImplementations.FirstOrDefault() : null,
-=======
-                    var diagnostics = DiagnosticBag.GetInstance();
                     var result = CreateGetAccessorSymbol(isAutoPropertyAccessor: IsAutoProperty,
->>>>>>> 230d0d0c
                                                          diagnostics);
                     if (Interlocked.CompareExchange(ref _lazyGetMethod, result, null) == null)
                     {
@@ -572,15 +553,8 @@
             {
                 if (_lazySetMethod is null && (_propertyFlags & Flags.HasSetAccessor) != 0)
                 {
-<<<<<<< HEAD
                     var diagnostics = BindingDiagnosticBag.GetInstance();
-                    bool isExplicitInterfaceImplementation = IsExplicitInterfaceImplementation;
-                    var result = CreateSetAccessorSymbol(isAutoPropertyAccessor: IsAutoProperty, isExplicitInterfaceImplementation,
-                                                         explicitlyImplementedPropertyOpt: isExplicitInterfaceImplementation ? ExplicitInterfaceImplementations.FirstOrDefault() : null,
-=======
-                    var diagnostics = DiagnosticBag.GetInstance();
                     var result = CreateSetAccessorSymbol(isAutoPropertyAccessor: IsAutoProperty,
->>>>>>> 230d0d0c
                                                          diagnostics);
                     if (Interlocked.CompareExchange(ref _lazySetMethod, result, null) == null)
                     {

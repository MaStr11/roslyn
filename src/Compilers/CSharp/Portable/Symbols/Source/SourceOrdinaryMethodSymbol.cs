--- conflicted
+++ resolved
@@ -80,40 +80,14 @@
                  hasBody: syntax.Body != null || syntax.ExpressionBody != null,
                  diagnostics)
         {
-<<<<<<< HEAD
             Debug.Assert(diagnostics.DiagnosticBag is object);
 
-            _name = name;
-=======
->>>>>>> 29542b0a
             _explicitInterfaceType = explicitInterfaceType;
 
             bool hasBlockBody = syntax.Body != null;
             _isExpressionBodied = !hasBlockBody && syntax.ExpressionBody != null;
             bool hasBody = hasBlockBody || _isExpressionBodied;
             _hasAnyBody = hasBody;
-<<<<<<< HEAD
-
-            bool modifierErrors;
-            DeclarationModifiers declarationModifiers;
-            (declarationModifiers, HasExplicitAccessModifier, modifierErrors) = this.MakeModifiers(modifiers, methodKind, hasBody, location, diagnostics);
-
-            var isMetadataVirtualIgnoringModifiers = (object)explicitInterfaceType != null; //explicit impls must be marked metadata virtual
-
-            this.MakeFlags(methodKind, declarationModifiers, returnsVoid, isExtensionMethod, isMetadataVirtualIgnoringModifiers);
-
-            if (syntax.Arity == 0)
-            {
-                _typeParameters = ImmutableArray<TypeParameterSymbol>.Empty;
-                ReportErrorIfHasConstraints(syntax.ConstraintClauses, diagnostics.DiagnosticBag);
-            }
-            else
-            {
-                _typeParameters = MakeTypeParameters(syntax, diagnostics);
-            }
-
-=======
->>>>>>> 29542b0a
             _refKind = syntax.ReturnType.GetRefKind();
 
             CheckForBlockAndExpressionBody(
@@ -125,7 +99,7 @@
             var syntax = (MethodDeclarationSyntax)node;
             if (syntax.Arity == 0)
             {
-                ReportErrorIfHasConstraints(syntax.ConstraintClauses, diagnostics);
+                ReportErrorIfHasConstraints(syntax.ConstraintClauses, diagnostics.DiagnosticBag);
                 return ImmutableArray<TypeParameterSymbol>.Empty;
             }
             else
@@ -134,11 +108,7 @@
             }
         }
 
-<<<<<<< HEAD
-        private void MethodChecks(MethodDeclarationSyntax syntax, Binder withTypeParamsBinder, BindingDiagnosticBag diagnostics)
-=======
         protected override (TypeWithAnnotations ReturnType, ImmutableArray<ParameterSymbol> Parameters, bool IsVararg, ImmutableArray<TypeParameterConstraintClause> DeclaredConstraintsForOverrideOrImplementation) MakeParametersAndBindReturnType(DiagnosticBag diagnostics)
->>>>>>> 29542b0a
         {
             var syntax = GetSyntax();
             var withTypeParamsBinder = this.DeclaringCompilation.GetBinderFactory(syntax.SyntaxTree).GetBinder(syntax.ReturnType, syntax, this);
@@ -280,12 +250,8 @@
                 else
                 {
                     // Verify ExtensionAttribute is available.
-<<<<<<< HEAD
-                    var attributeConstructor = Binder.GetWellKnownTypeMember(withTypeParamsBinder.Compilation, WellKnownMember.System_Runtime_CompilerServices_ExtensionAttribute__ctor, out var useSiteInfo);
+                    var attributeConstructor = Binder.GetWellKnownTypeMember(DeclaringCompilation, WellKnownMember.System_Runtime_CompilerServices_ExtensionAttribute__ctor, out var useSiteInfo);
                     Location thisLocation = syntax.ParameterList.Parameters[0].Modifiers.FirstOrDefault(SyntaxKind.ThisKeyword).GetLocation();
-=======
-                    var attributeConstructor = DeclaringCompilation.GetWellKnownTypeMember(WellKnownMember.System_Runtime_CompilerServices_ExtensionAttribute__ctor);
->>>>>>> 29542b0a
                     if ((object)attributeConstructor == null)
                     {
                         var memberDescriptor = WellKnownMembers.GetDescriptor(WellKnownMember.System_Runtime_CompilerServices_ExtensionAttribute__ctor);
@@ -295,61 +261,12 @@
                             thisLocation,
                             memberDescriptor.DeclaringTypeMetadataName);
                     }
-                    else
-                    {
-                        diagnostics.Add(useSiteInfo, thisLocation);
-                    }
                 }
             }
         }
 
         protected override MethodSymbol FindExplicitlyImplementedMethod(DiagnosticBag diagnostics)
         {
-<<<<<<< HEAD
-            Debug.Assert(this.IsPartial == state.HasComplete(CompletionPart.FinishMethodChecks),
-                "Partial methods complete method checks during construction.  " +
-                "Other methods can't complete method checks before executing this method.");
-
-            if (!this.IsAsync)
-            {
-                CompleteAsyncMethodChecks(diagnosticsOpt: null, cancellationToken: cancellationToken);
-                return;
-            }
-
-            var diagnostics = BindingDiagnosticBag.GetInstance();
-            AsyncMethodChecks(diagnostics);
-
-            CompleteAsyncMethodChecks(diagnostics, cancellationToken);
-            diagnostics.Free();
-        }
-
-        private void CompleteAsyncMethodChecks(BindingDiagnosticBag diagnosticsOpt, CancellationToken cancellationToken)
-        {
-            if (state.NotePartComplete(CompletionPart.StartAsyncMethodChecks))
-            {
-                if (diagnosticsOpt != null)
-                {
-                    AddDeclarationDiagnostics(diagnosticsOpt);
-                }
-                if (IsPartialDefinition)
-                {
-                    DeclaringCompilation.SymbolDeclaredEvent(this);
-                }
-                state.NotePartComplete(CompletionPart.FinishAsyncMethodChecks);
-            }
-            else
-            {
-                state.SpinWaitComplete(CompletionPart.FinishAsyncMethodChecks, cancellationToken);
-            }
-        }
-
-        protected override void MethodChecks(BindingDiagnosticBag diagnostics)
-        {
-            var syntax = GetSyntax();
-            var withTypeParametersBinder = this.DeclaringCompilation.GetBinderFactory(syntax.SyntaxTree).GetBinder(syntax.ReturnType, syntax, this);
-            MethodChecks(syntax, withTypeParametersBinder, diagnostics);
-        }
-=======
             var syntax = GetSyntax();
             return this.FindExplicitlyImplementedMethod(_explicitInterfaceType, syntax.Identifier.ValueText, syntax.ExplicitInterfaceSpecifier, diagnostics);
         }
@@ -359,7 +276,6 @@
         protected override TypeSymbol ExplicitInterfaceType => _explicitInterfaceType;
 
         protected override bool HasAnyBody => _hasAnyBody;
->>>>>>> 29542b0a
 
         internal MethodDeclarationSyntax GetSyntax()
         {
@@ -568,89 +484,7 @@
             get { return _isExpressionBodied; }
         }
 
-<<<<<<< HEAD
-        internal bool HasExplicitAccessModifier { get; }
-
-        private (DeclarationModifiers mods, bool hasExplicitAccessMod, bool modifierErrors) MakeModifiers(SyntaxTokenList modifiers, MethodKind methodKind, bool hasBody, Location location, BindingDiagnosticBag diagnostics)
-        {
-            bool isInterface = this.ContainingType.IsInterface;
-            bool isExplicitInterfaceImplementation = methodKind == MethodKind.ExplicitInterfaceImplementation;
-            var defaultAccess = isInterface && modifiers.IndexOf(SyntaxKind.PartialKeyword) < 0 && !isExplicitInterfaceImplementation ? DeclarationModifiers.Public : DeclarationModifiers.Private;
-
-            // Check that the set of modifiers is allowed
-            var allowedModifiers = DeclarationModifiers.Partial | DeclarationModifiers.Unsafe;
-            var defaultInterfaceImplementationModifiers = DeclarationModifiers.None;
-
-            if (!isExplicitInterfaceImplementation)
-            {
-                allowedModifiers |= DeclarationModifiers.New |
-                                    DeclarationModifiers.Sealed |
-                                    DeclarationModifiers.Abstract |
-                                    DeclarationModifiers.Static |
-                                    DeclarationModifiers.Virtual |
-                                    DeclarationModifiers.AccessibilityMask;
-
-                if (!isInterface)
-                {
-                    allowedModifiers |= DeclarationModifiers.Override;
-                }
-                else
-                {
-                    // This is needed to make sure we can detect 'public' modifier specified explicitly and
-                    // check it against language version below.
-                    defaultAccess = DeclarationModifiers.None;
-
-                    defaultInterfaceImplementationModifiers |= DeclarationModifiers.Sealed |
-                                                               DeclarationModifiers.Abstract |
-                                                               DeclarationModifiers.Static |
-                                                               DeclarationModifiers.Virtual |
-                                                               DeclarationModifiers.Extern |
-                                                               DeclarationModifiers.Async |
-                                                               DeclarationModifiers.Partial |
-                                                               DeclarationModifiers.AccessibilityMask;
-                }
-            }
-            else if (isInterface)
-            {
-                Debug.Assert(isExplicitInterfaceImplementation);
-                allowedModifiers |= DeclarationModifiers.Abstract;
-            }
-
-            allowedModifiers |= DeclarationModifiers.Extern | DeclarationModifiers.Async;
-
-            if (ContainingType.IsStructType())
-            {
-                allowedModifiers |= DeclarationModifiers.ReadOnly;
-            }
-
-            // In order to detect whether explicit accessibility mods were provided, we pass the default value
-            // for 'defaultAccess' and manually add in the 'defaultAccess' flags after the call.
-            bool hasExplicitAccessMod;
-            var mods = ModifierUtils.MakeAndCheckNontypeMemberModifiers(modifiers, defaultAccess: DeclarationModifiers.None, allowedModifiers, location, diagnostics, out bool modifierErrors);
-            if ((mods & DeclarationModifiers.AccessibilityMask) == 0)
-            {
-                hasExplicitAccessMod = false;
-                mods |= defaultAccess;
-            }
-            else
-            {
-                hasExplicitAccessMod = true;
-            }
-
-            this.CheckUnsafeModifier(mods, diagnostics);
-
-            ModifierUtils.ReportDefaultInterfaceImplementationModifiers(hasBody, mods,
-                                                                        defaultInterfaceImplementationModifiers,
-                                                                        location, diagnostics);
-
-            mods = AddImpliedModifiers(mods, isInterface, methodKind, hasBody);
-            return (mods, hasExplicitAccessMod, modifierErrors);
-        }
-
-        private static DeclarationModifiers AddImpliedModifiers(DeclarationModifiers mods, bool containingTypeIsInterface, MethodKind methodKind, bool hasBody)
-=======
-        protected override DeclarationModifiers MakeDeclarationModifiers(DeclarationModifiers allowedModifiers, DiagnosticBag diagnostics)
->>>>>>> 29542b0a
+        protected override DeclarationModifiers MakeDeclarationModifiers(DeclarationModifiers allowedModifiers, BindingDiagnosticBag diagnostics)
         {
             var syntax = GetSyntax();
             return ModifierUtils.MakeAndCheckNontypeMemberModifiers(syntax.Modifiers, defaultAccess: DeclarationModifiers.None, allowedModifiers, Locations[0], diagnostics, out _);
@@ -725,150 +559,6 @@
             return result.ToImmutableAndFree();
         }
 
-<<<<<<< HEAD
-        private const DeclarationModifiers PartialMethodExtendedModifierMask =
-            DeclarationModifiers.Virtual |
-            DeclarationModifiers.Override |
-            DeclarationModifiers.New |
-            DeclarationModifiers.Sealed |
-            DeclarationModifiers.Extern;
-
-        internal bool HasExtendedPartialModifier => (DeclarationModifiers & PartialMethodExtendedModifierMask) != 0;
-
-        private void CheckModifiers(bool isExplicitInterfaceImplementation, bool hasBody, Location location, BindingDiagnosticBag diagnostics)
-        {
-            bool isExplicitInterfaceImplementationInInterface = isExplicitInterfaceImplementation && ContainingType.IsInterface;
-
-            if (IsPartial && HasExplicitAccessModifier)
-            {
-                Binder.CheckFeatureAvailability(SyntaxNode, MessageID.IDS_FeatureExtendedPartialMethods, diagnostics, location);
-            }
-
-            if (IsPartial && IsAbstract)
-            {
-                diagnostics.Add(ErrorCode.ERR_PartialMethodInvalidModifier, location);
-            }
-            else if (IsPartial && !HasExplicitAccessModifier && !ReturnsVoid)
-            {
-                diagnostics.Add(ErrorCode.ERR_PartialMethodWithNonVoidReturnMustHaveAccessMods, location, this);
-            }
-            else if (IsPartial && !HasExplicitAccessModifier && HasExtendedPartialModifier)
-            {
-                diagnostics.Add(ErrorCode.ERR_PartialMethodWithExtendedModMustHaveAccessMods, location, this);
-            }
-            else if (IsPartial && !HasExplicitAccessModifier && Parameters.Any(p => p.RefKind == RefKind.Out))
-            {
-                diagnostics.Add(ErrorCode.ERR_PartialMethodWithOutParamMustHaveAccessMods, location, this);
-            }
-            else if (this.DeclaredAccessibility == Accessibility.Private && (IsVirtual || (IsAbstract && !isExplicitInterfaceImplementationInInterface) || IsOverride))
-            {
-                diagnostics.Add(ErrorCode.ERR_VirtualPrivate, location, this);
-            }
-            else if (IsStatic && (IsOverride || IsVirtual || IsAbstract))
-            {
-                // A static member '{0}' cannot be marked as override, virtual, or abstract
-                diagnostics.Add(ErrorCode.ERR_StaticNotVirtual, location, this);
-            }
-            else if (IsOverride && (IsNew || IsVirtual))
-            {
-                // A member '{0}' marked as override cannot be marked as new or virtual
-                diagnostics.Add(ErrorCode.ERR_OverrideNotNew, location, this);
-            }
-            else if (IsSealed && !IsOverride && !(isExplicitInterfaceImplementationInInterface && IsAbstract))
-            {
-                // '{0}' cannot be sealed because it is not an override
-                diagnostics.Add(ErrorCode.ERR_SealedNonOverride, location, this);
-            }
-            else if (IsSealed && ContainingType.TypeKind == TypeKind.Struct)
-            {
-                // The modifier '{0}' is not valid for this item
-                diagnostics.Add(ErrorCode.ERR_BadMemberFlag, location, SyntaxFacts.GetText(SyntaxKind.SealedKeyword));
-            }
-            else if (!ContainingType.IsInterfaceType() && _lazyReturnType.IsStatic)
-            {
-                // '{0}': static types cannot be used as return types
-                diagnostics.Add(ErrorCode.ERR_ReturnTypeIsStaticClass, location, _lazyReturnType.Type);
-            }
-            else if (IsAbstract && IsExtern)
-            {
-                diagnostics.Add(ErrorCode.ERR_AbstractAndExtern, location, this);
-            }
-            else if (IsAbstract && IsSealed && !isExplicitInterfaceImplementationInInterface)
-            {
-                diagnostics.Add(ErrorCode.ERR_AbstractAndSealed, location, this);
-            }
-            else if (IsAbstract && IsVirtual)
-            {
-                diagnostics.Add(ErrorCode.ERR_AbstractNotVirtual, location, this.Kind.Localize(), this);
-            }
-            else if (IsAbstract && ContainingType.TypeKind == TypeKind.Struct)
-            {
-                // The modifier '{0}' is not valid for this item
-                diagnostics.Add(ErrorCode.ERR_BadMemberFlag, location, SyntaxFacts.GetText(SyntaxKind.AbstractKeyword));
-            }
-            else if (IsVirtual && ContainingType.TypeKind == TypeKind.Struct)
-            {
-                // The modifier '{0}' is not valid for this item
-                diagnostics.Add(ErrorCode.ERR_BadMemberFlag, location, SyntaxFacts.GetText(SyntaxKind.VirtualKeyword));
-            }
-            else if (IsStatic && IsDeclaredReadOnly)
-            {
-                // Static member '{0}' cannot be marked 'readonly'.
-                diagnostics.Add(ErrorCode.ERR_StaticMemberCantBeReadOnly, location, this);
-            }
-            else if (IsAbstract && !ContainingType.IsAbstract && (ContainingType.TypeKind == TypeKind.Class || ContainingType.TypeKind == TypeKind.Submission))
-            {
-                // '{0}' is abstract but it is contained in non-abstract class '{1}'
-                diagnostics.Add(ErrorCode.ERR_AbstractInConcreteClass, location, this, ContainingType);
-            }
-            else if (IsVirtual && ContainingType.IsSealed)
-            {
-                // '{0}' is a new virtual member in sealed class '{1}'
-                diagnostics.Add(ErrorCode.ERR_NewVirtualInSealed, location, this, ContainingType);
-            }
-            else if (!hasBody && IsAsync)
-            {
-                diagnostics.Add(ErrorCode.ERR_BadAsyncLacksBody, location);
-            }
-            else if (!hasBody && !IsExtern && !IsAbstract && !IsPartial && !IsExpressionBodied)
-            {
-                diagnostics.Add(ErrorCode.ERR_ConcreteMissingBody, location, this);
-            }
-            else if (ContainingType.IsSealed && this.DeclaredAccessibility.HasProtected() && !this.IsOverride)
-            {
-                diagnostics.Add(AccessCheck.GetProtectedMemberInSealedTypeError(ContainingType), location, this);
-            }
-            else if (ContainingType.IsStatic && !IsStatic)
-            {
-                diagnostics.Add(ErrorCode.ERR_InstanceMemberInStaticClass, location, Name);
-            }
-            else if (_lazyIsVararg && (IsGenericMethod || ContainingType.IsGenericType || _lazyParameters.Length > 0 && _lazyParameters[_lazyParameters.Length - 1].IsParams))
-            {
-                diagnostics.Add(ErrorCode.ERR_BadVarargs, location);
-            }
-            else if (_lazyIsVararg && IsAsync)
-            {
-                diagnostics.Add(ErrorCode.ERR_VarargsAsync, location);
-            }
-        }
-
-        internal override void AddSynthesizedAttributes(PEModuleBuilder moduleBuilder, ref ArrayBuilder<SynthesizedAttributeData> attributes)
-        {
-            base.AddSynthesizedAttributes(moduleBuilder, ref attributes);
-
-            if (this.IsExtensionMethod)
-            {
-                // No need to check if [Extension] attribute was explicitly set since
-                // we'll issue CS1112 error in those cases and won't generate IL.
-                var compilation = this.DeclaringCompilation;
-
-                AddSynthesizedAttribute(ref attributes, compilation.TrySynthesizeAttribute(
-                    WellKnownMember.System_Runtime_CompilerServices_ExtensionAttribute__ctor));
-            }
-        }
-
-=======
->>>>>>> 29542b0a
         internal override void ForceComplete(SourceLocation locationOpt, CancellationToken cancellationToken)
         {
             var implementingPart = this.SourcePartialImplementation;
@@ -892,11 +582,7 @@
                 this.SourcePartialImplementation?.IsDefinedInSourceTree(tree, definedWithinSpan, cancellationToken) == true;
         }
 
-<<<<<<< HEAD
-        internal override void AfterAddingTypeMembersChecks(ConversionsBase conversions, BindingDiagnosticBag diagnostics)
-=======
         protected override void CheckConstraintsForExplicitInterfaceType(ConversionsBase conversions, DiagnosticBag diagnostics)
->>>>>>> 29542b0a
         {
             if ((object)_explicitInterfaceType != null)
             {

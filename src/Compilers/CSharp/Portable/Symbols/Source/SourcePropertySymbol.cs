--- conflicted
+++ resolved
@@ -1366,13 +1366,10 @@
             else if (attribute.IsTargetAttribute(this, AttributeDescription.ExcludeFromCodeCoverageAttribute))
             {
                 arguments.GetOrCreateData<PropertyWellKnownAttributeData>().HasExcludeFromCodeCoverageAttribute = true;
-<<<<<<< HEAD
             }
             else if (attribute.IsTargetAttribute(this, AttributeDescription.SkipLocalsInitAttribute))
             {
                 arguments.GetOrCreateData<PropertyWellKnownAttributeData>().HasSkipLocalsInitAttribute = true;
-=======
->>>>>>> 1bd191ea
             }
             else if (attribute.IsTargetAttribute(this, AttributeDescription.DynamicAttribute))
             {

--- conflicted
+++ resolved
@@ -1524,19 +1524,13 @@
             return false;
         }
 
-<<<<<<< HEAD
         // PROTOTYPE: Should be abstract.
         internal virtual NamedTypeSymbol AsNativeInt() => this;
 
         // PROTOTYPE: Should be abstract.
         internal virtual bool IsNativeInt => false;
 
-        #region INamedTypeSymbol Members
-
-        int INamedTypeSymbol.Arity
-=======
         protected override ISymbol CreateISymbol()
->>>>>>> 778654c5
         {
             return new PublicModel.NonErrorNamedTypeSymbol(this, DefaultNullableAnnotation);
         }

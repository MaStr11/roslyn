﻿// Copyright (c) Microsoft.  All Rights Reserved.  Licensed under the Apache License, Version 2.0.  See License.txt in the project root for license information.

using System.Collections.Immutable;
using System.Diagnostics;
using System.Linq;
using Microsoft.CodeAnalysis.CSharp.Symbols;
using Microsoft.CodeAnalysis.CSharp.Syntax;

namespace Microsoft.CodeAnalysis.CSharp
{
    internal partial class Binder
    {
        internal struct ProcessedFieldInitializers
        {
            internal ImmutableArray<BoundInitializer> BoundInitializers { get; set; }
            internal BoundStatement LoweredInitializers { get; set; }
            internal bool HasErrors { get; set; }
            internal ImportChain FirstImportChain { get; set; }
        }

        internal static void BindFieldInitializers(
            CSharpCompilation compilation,
            SynthesizedInteractiveInitializerMethod scriptInitializerOpt,
            ImmutableArray<ImmutableArray<FieldOrPropertyInitializer>> fieldInitializers,
            DiagnosticBag diagnostics,
            ref ProcessedFieldInitializers processedInitializers)
        {
            var diagsForInstanceInitializers = DiagnosticBag.GetInstance();
            ImportChain firstImportChain;
            processedInitializers.BoundInitializers = BindFieldInitializers(compilation, scriptInitializerOpt, fieldInitializers, diagsForInstanceInitializers, out firstImportChain);
            processedInitializers.HasErrors = diagsForInstanceInitializers.HasAnyErrors();
            processedInitializers.FirstImportChain = firstImportChain;
            diagnostics.AddRange(diagsForInstanceInitializers);
            diagsForInstanceInitializers.Free();
        }

        private static ImmutableArray<BoundInitializer> BindFieldInitializers(
            CSharpCompilation compilation,
            SynthesizedInteractiveInitializerMethod scriptInitializerOpt,
            ImmutableArray<ImmutableArray<FieldOrPropertyInitializer>> initializers,
            DiagnosticBag diagnostics,
            out ImportChain firstImportChain)
        {
            if (initializers.IsEmpty)
            {
                firstImportChain = null;
                return ImmutableArray<BoundInitializer>.Empty;
            }

            var boundInitializers = ArrayBuilder<BoundInitializer>.GetInstance();
            if ((object)scriptInitializerOpt == null)
            {
                BindRegularCSharpFieldInitializers(compilation, initializers, boundInitializers, diagnostics, out firstImportChain);
            }
            else
            {
                BindScriptFieldInitializers(compilation, scriptInitializerOpt, initializers, boundInitializers, diagnostics, out firstImportChain);
            }
            return boundInitializers.ToImmutableAndFree();
        }

        /// <summary>
        /// In regular C#, all field initializers are assignments to fields and the assigned expressions
        /// may not reference instance members.
        /// </summary>
        internal static void BindRegularCSharpFieldInitializers(
            CSharpCompilation compilation,
            ImmutableArray<ImmutableArray<FieldOrPropertyInitializer>> initializers,
            ArrayBuilder<BoundInitializer> boundInitializers,
            DiagnosticBag diagnostics,
            out ImportChain firstDebugImports)
        {
            firstDebugImports = null;

            foreach (ImmutableArray<FieldOrPropertyInitializer> siblingInitializers in initializers)
            {
                // All sibling initializers share the same parent node and tree so we can reuse the binder 
                // factory across siblings.  Unfortunately, we cannot reuse the binder itself, because
                // individual fields might have their own binders (e.g. because of being declared unsafe).
                BinderFactory binderFactory = null;

                foreach (FieldOrPropertyInitializer initializer in siblingInitializers)
                {
                    FieldSymbol fieldSymbol = initializer.FieldOpt;
                    Debug.Assert((object)fieldSymbol != null);

                    // A constant field of type decimal needs a field initializer, so
                    // check if it is a metadata constant, not just a constant to exclude
                    // decimals. Other constants do not need field initializers.
                    if (!fieldSymbol.IsMetadataConstant)
                    {
                        //Can't assert that this is a regular C# compilation, because we could be in a nested type of a script class.
                        SyntaxReference syntaxRef = initializer.Syntax;
                        var initializerNode = (EqualsValueClauseSyntax)syntaxRef.GetSyntax();

                        if (binderFactory == null)
                        {
                            binderFactory = compilation.GetBinderFactory(syntaxRef.SyntaxTree);
                        }

                        Binder parentBinder = binderFactory.GetBinder(initializerNode);
                        Debug.Assert(parentBinder.ContainingMemberOrLambda == fieldSymbol.ContainingType || //should be the binder for the type
                                fieldSymbol.ContainingType.IsImplicitClass); //however, we also allow fields in namespaces to help support script scenarios

                        if (firstDebugImports == null)
                        {
                            firstDebugImports = parentBinder.ImportChain;
                        }

                        parentBinder = new LocalScopeBinder(parentBinder).WithAdditionalFlagsAndContainingMemberOrLambda(BinderFlags.FieldInitializer, fieldSymbol);

                        BoundFieldInitializer boundInitializer = BindFieldInitializer(parentBinder, fieldSymbol, initializerNode, diagnostics);
                        boundInitializers.Add(boundInitializer);
                    }
                }
            }
        }

        /// <summary>
        /// In script C#, some field initializers are assignments to fields and others are global
        /// statements.  There are no restrictions on accessing instance members.
        /// </summary>
        private static void BindScriptFieldInitializers(
            CSharpCompilation compilation,
            SynthesizedInteractiveInitializerMethod scriptInitializer,
            ImmutableArray<ImmutableArray<FieldOrPropertyInitializer>> initializers,
            ArrayBuilder<BoundInitializer> boundInitializers,
            DiagnosticBag diagnostics,
            out ImportChain firstDebugImports)
        {
            firstDebugImports = null;

            for (int i = 0; i < initializers.Length; i++)
            {
                ImmutableArray<FieldOrPropertyInitializer> siblingInitializers = initializers[i];

                // All sibling initializers share the same parent node and tree so we can reuse the binder 
                // factory across siblings.  Unfortunately, we cannot reuse the binder itself, because
                // individual fields might have their own binders (e.g. because of being declared unsafe).
                BinderFactory binderFactory = null;
                // Label instances must be shared across all global statements.
                ScriptLocalScopeBinder.Labels labels = null;

                for (int j = 0; j < siblingInitializers.Length; j++)
                {
                    var initializer = siblingInitializers[j];
                    var fieldSymbol = initializer.FieldOpt;

                    if ((object)fieldSymbol != null && fieldSymbol.IsConst)
                    {
                        // Constants do not need field initializers.
                        continue;
                    }

                    var syntaxRef = initializer.Syntax;
                    var syntaxTree = syntaxRef.SyntaxTree;
                    Debug.Assert(syntaxTree.Options.Kind != SourceCodeKind.Regular);

                    var syntax = (CSharpSyntaxNode)syntaxRef.GetSyntax();
                    var syntaxRoot = syntaxTree.GetCompilationUnitRoot();

                    if (binderFactory == null)
                    {
                        binderFactory = compilation.GetBinderFactory(syntaxTree);
                        labels = new ScriptLocalScopeBinder.Labels(scriptInitializer, syntaxRoot);
                    }

                    Binder scriptClassBinder = binderFactory.GetBinder(syntax);
                    Debug.Assert(((NamedTypeSymbol)scriptClassBinder.ContainingMemberOrLambda).IsScriptClass);

                    if (firstDebugImports == null)
                    {
                        firstDebugImports = scriptClassBinder.ImportChain;
                    }

                    Binder parentBinder = new ExecutableCodeBinder(
                        syntaxRoot,
                        scriptInitializer,
                        new ScriptLocalScopeBinder(labels, scriptClassBinder));

                    BoundInitializer boundInitializer;
                    if ((object)fieldSymbol != null)
                    {
                        boundInitializer = BindFieldInitializer(
                            parentBinder.WithAdditionalFlagsAndContainingMemberOrLambda(BinderFlags.FieldInitializer, fieldSymbol),
                            fieldSymbol,
                            (EqualsValueClauseSyntax)syntax,
                            diagnostics);
                    }
                    else
                    {
                        boundInitializer = BindGlobalStatement(
                            parentBinder,
                            scriptInitializer,
                            (StatementSyntax)syntax,
                            diagnostics,
                            isLast: i == initializers.Length - 1 && j == siblingInitializers.Length - 1);
                    }

                    boundInitializers.Add(boundInitializer);
                }
            }
        }

        private static BoundInitializer BindGlobalStatement(
            Binder binder,
            SynthesizedInteractiveInitializerMethod scriptInitializer,
            StatementSyntax statementNode,
            DiagnosticBag diagnostics,
            bool isLast)
        {
            var statement = binder.BindStatement(statementNode, diagnostics);
            if (isLast && !statement.HasAnyErrors)
            {
                // the result of the last global expression is assigned to the result storage for submission result:
                if (binder.Compilation.IsSubmission)
                {
                    // insert an implicit conversion for the submission return type (if needed):
                    var expression = InitializerRewriter.GetTrailingScriptExpression(statement);
                    if (expression != null &&
                        ((object)expression.Type == null || expression.Type.SpecialType != SpecialType.System_Void))
                    {
                        var submissionResultType = scriptInitializer.ResultType;
                        expression = binder.GenerateConversionForAssignment(submissionResultType, expression, diagnostics);
                        statement = new BoundExpressionStatement(statement.Syntax, expression, expression.HasErrors);
                    }
                }

                // don't allow trailing expressions after labels (as in regular C#, labels must be followed by a statement):
                if (statement.Kind == BoundKind.LabeledStatement)
                {
                    var labeledStatementBody = ((BoundLabeledStatement)statement).Body;
                    while (labeledStatementBody.Kind == BoundKind.LabeledStatement)
                    {
                        labeledStatementBody = ((BoundLabeledStatement)labeledStatementBody).Body;
                    }

                    if (InitializerRewriter.GetTrailingScriptExpression(labeledStatementBody) != null)
                    {
                        Error(diagnostics, ErrorCode.ERR_SemicolonExpected, ((ExpressionStatementSyntax)labeledStatementBody.Syntax).SemicolonToken);
                    }
                }
            }

            return new BoundGlobalStatementInitializer(statementNode, statement);
        }

        private static BoundFieldInitializer BindFieldInitializer(Binder binder, FieldSymbol fieldSymbol, EqualsValueClauseSyntax equalsValueClauseNode,
            DiagnosticBag diagnostics)
        {
            Debug.Assert(!fieldSymbol.IsMetadataConstant);

            var fieldsBeingBound = binder.FieldsBeingBound;

            var sourceField = fieldSymbol as SourceMemberFieldSymbolFromDeclarator;
            bool isImplicitlyTypedField = (object)sourceField != null && sourceField.FieldTypeInferred(fieldsBeingBound);

            // If the type is implicitly typed, the initializer diagnostics have already been reported, so ignore them here:
            // CONSIDER (tomat): reusing the bound field initializers for implicitly typed fields.
            DiagnosticBag initializerDiagnostics;
            if (isImplicitlyTypedField)
            {
                initializerDiagnostics = DiagnosticBag.GetInstance();
            }
            else
            {
                initializerDiagnostics = diagnostics;
            }

<<<<<<< HEAD
            var collisionDetector = new LocalScopeBinder(binder);
            var patternBinder = new PatternVariableBinder(equalsValueClauseNode, equalsValueClauseNode.Value, collisionDetector);
            var boundInitValue = patternBinder.BindVariableOrAutoPropInitializer(equalsValueClauseNode, RefKind.None, fieldSymbol.GetFieldType(fieldsBeingBound).TypeSymbol, initializerDiagnostics);
            boundInitValue = patternBinder.WrapWithVariablesIfAny(boundInitValue);
=======
            binder = new ExecutableCodeBinder(equalsValueClauseNode, fieldSymbol, new LocalScopeBinder(binder));
            var boundInitValue = binder.BindVariableOrAutoPropInitializer(equalsValueClauseNode, RefKind.None, fieldSymbol.GetFieldType(fieldsBeingBound), initializerDiagnostics);
>>>>>>> 2355a7be

            if (isImplicitlyTypedField)
            {
                initializerDiagnostics.Free();
            }

            return new BoundFieldInitializer(
                equalsValueClauseNode.Value, //we want the attached sequence point to indicate the value node
                fieldSymbol,
                boundInitValue);
        }
    }
}<|MERGE_RESOLUTION|>--- conflicted
+++ resolved
@@ -267,15 +267,8 @@
                 initializerDiagnostics = diagnostics;
             }
 
-<<<<<<< HEAD
-            var collisionDetector = new LocalScopeBinder(binder);
-            var patternBinder = new PatternVariableBinder(equalsValueClauseNode, equalsValueClauseNode.Value, collisionDetector);
-            var boundInitValue = patternBinder.BindVariableOrAutoPropInitializer(equalsValueClauseNode, RefKind.None, fieldSymbol.GetFieldType(fieldsBeingBound).TypeSymbol, initializerDiagnostics);
-            boundInitValue = patternBinder.WrapWithVariablesIfAny(boundInitValue);
-=======
             binder = new ExecutableCodeBinder(equalsValueClauseNode, fieldSymbol, new LocalScopeBinder(binder));
-            var boundInitValue = binder.BindVariableOrAutoPropInitializer(equalsValueClauseNode, RefKind.None, fieldSymbol.GetFieldType(fieldsBeingBound), initializerDiagnostics);
->>>>>>> 2355a7be
+            var boundInitValue = binder.BindVariableOrAutoPropInitializer(equalsValueClauseNode, RefKind.None, fieldSymbol.GetFieldType(fieldsBeingBound).TypeSymbol, initializerDiagnostics);
 
             if (isImplicitlyTypedField)
             {

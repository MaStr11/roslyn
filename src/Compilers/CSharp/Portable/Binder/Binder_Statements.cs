--- conflicted
+++ resolved
@@ -652,12 +652,7 @@
             // or it might not; if it is not then we do not want to report an error. If it is, then
             // we want to treat the declaration as an explicitly typed declaration.
 
-<<<<<<< HEAD
-            RefKind refKind;
-            TypeSymbolWithAnnotations declType = BindType(typeSyntax.SkipRef(out refKind), diagnostics, out isVar, out alias);
-=======
-            TypeSymbol declType = BindTypeOrVarKeyword(typeSyntax.SkipRef(out _), diagnostics, out isVar, out alias);
->>>>>>> 79ae6bcf
+            TypeSymbolWithAnnotations declType = BindTypeOrVarKeyword(typeSyntax.SkipRef(out _), diagnostics, out isVar, out alias);
             Debug.Assert((object)declType != null || isVar);
 
             if (isVar)
@@ -755,13 +750,8 @@
 
             if (expression is BoundStackAllocArrayCreation boundStackAlloc)
             {
-<<<<<<< HEAD
                 var type = new PointerTypeSymbol(TypeSymbolWithAnnotations.Create(boundStackAlloc.ElementType));
-                expression = GenerateConversionForAssignment(type, boundStackAlloc, diagnostics, refKind: refKind);
-=======
-                var type = new PointerTypeSymbol(boundStackAlloc.ElementType);
                 expression = GenerateConversionForAssignment(type, boundStackAlloc, diagnostics, isRefAssignment: refKind != RefKind.None);
->>>>>>> 79ae6bcf
             }
 
             // Certain expressions (null literals, method groups and anonymous functions) have no type of 
@@ -927,15 +917,11 @@
                     if (kind != LocalDeclarationKind.FixedVariable)
                     {
                         // If this is for a fixed statement, we'll do our own conversion since there are some special cases.		
-<<<<<<< HEAD
-                        initializerOpt = GenerateConversionForAssignment(declTypeOpt.TypeSymbol, initializerOpt, localDiagnostics, refKind: localSymbol.RefKind);
-=======
                         initializerOpt = GenerateConversionForAssignment(
-                            declTypeOpt,
+                            declTypeOpt.TypeSymbol,
                             initializerOpt,
                             localDiagnostics,
                             isRefAssignment: localSymbol.RefKind != RefKind.None);
->>>>>>> 79ae6bcf
                     }
                 }
             }
@@ -1104,7 +1090,7 @@
                     var fa = (BoundFieldAccess)initializerOpt;
                     if (fa.FieldSymbol.IsFixed)
                     {
-                        elementType = ((PointerTypeSymbol)fa.Type).PointedAtType;
+                        elementType = ((PointerTypeSymbol)fa.Type).PointedAtType.TypeSymbol;
                         break;
                     }
 
@@ -1117,7 +1103,7 @@
                     if (initializerType.IsArray())
                     {
                         // See ExpressionBinder::BindPtrToArray (though most of that functionality is now in LocalRewriter).
-                        elementType = ((ArrayTypeSymbol)initializerType).ElementType;
+                        elementType = ((ArrayTypeSymbol)initializerType).ElementType.TypeSymbol;
                         break;
                     }
 
@@ -1148,7 +1134,7 @@
 
                     if ((object)fixedPatternMethod != null)
                     {
-                        elementType = fixedPatternMethod.ReturnType;
+                        elementType = fixedPatternMethod.ReturnType.TypeSymbol;
                         CheckFeatureAvailability(initializerOpt.Syntax, MessageID.IDS_FeatureExtensibleFixedStatement, diagnostics);
                         break;
                     }
@@ -1214,15 +1200,9 @@
 
                 if (patternMethodCall.Kind != BoundKind.Call)
                 {
-<<<<<<< HEAD
-                    // See ExpressionBinder::BindPtrToArray (though most of that functionality is now in LocalRewriter).
-                    var arrayType = (ArrayTypeSymbol)initializerType;
-                    elementType = arrayType.ElementType.TypeSymbol;
-=======
                     // did not find anything callable
                     return null;
                 }
->>>>>>> 79ae6bcf
 
                 var call = (BoundCall)patternMethodCall;
                 if (call.ResultKind == LookupResultKind.Empty)
@@ -1239,41 +1219,8 @@
                 if (patterMethodSymbol is ErrorMethodSymbol ||
                     patternMethodCall.HasAnyErrors)
                 {
-<<<<<<< HEAD
-                    elementType = initializerOpt.Type;
-                    switch (initializerOpt.Kind)
-                    {
-                        case BoundKind.AddressOfOperator:
-                            elementType = ((BoundAddressOfOperator)initializerOpt).Operand.Type;
-                            break;
-                        case BoundKind.FieldAccess:
-                            var fa = (BoundFieldAccess)initializerOpt;
-                            if (!fa.FieldSymbol.IsFixed)
-                            {
-                                Error(diagnostics, ErrorCode.ERR_FixedNotNeeded, initializerSyntax);
-                                return true;
-                            }
-                            else
-                            {
-                                elementType = ((PointerTypeSymbol)fa.Type).PointedAtType.TypeSymbol;
-                            }
-                            break;
-                        case BoundKind.Conversion:
-                            // The following assertion would not be correct because there might be an implicit conversion after (above) the explicit one.
-                            //Debug.Assert(((BoundConversion)initializerOpt).ExplicitCastInCode, "The assignment conversion hasn't been applied yet, so this must be from source.");
-
-                            // NOTE: Dev10 specifically doesn't report this error for the array or string cases.
-                            Error(diagnostics, ErrorCode.ERR_BadCastInFixed, initializerSyntax);
-                            return true;
-                        default:
-                            // CONSIDER: this is a very confusing error message, but it's what Dev10 reports.
-                            Error(diagnostics, ErrorCode.ERR_FixedNotNeeded, initializerSyntax);
-                            return true;
-                    }
-=======
                     // bound to something uncallable
                     return null;
->>>>>>> 79ae6bcf
                 }
 
                 if (HasOptionalOrVariableParameters(patterMethodSymbol) ||
@@ -2377,11 +2324,7 @@
 
             AliasSymbol alias;
             bool isVar;
-<<<<<<< HEAD
-            TypeSymbolWithAnnotations declType = BindType(typeSyntax, diagnostics, out isVar, out alias);
-=======
-            TypeSymbol declType = BindTypeOrVarKeyword(typeSyntax, diagnostics, out isVar, out alias);
->>>>>>> 79ae6bcf
+            TypeSymbolWithAnnotations declType = BindTypeOrVarKeyword(typeSyntax, diagnostics, out isVar, out alias);
 
             Debug.Assert((object)declType != null || isVar);
 
@@ -3035,13 +2978,8 @@
         /// <summary>
         /// Binds an expression-bodied member with expression e as either { return e;} or { e; }.
         /// </summary>
-<<<<<<< HEAD
-        internal BoundBlock BindExpressionBodyAsBlock(ArrowExpressionClauseSyntax expressionBody,
-                                                    DiagnosticBag diagnostics)
-=======
         internal virtual BoundBlock BindExpressionBodyAsBlock(ArrowExpressionClauseSyntax expressionBody,
                                                       DiagnosticBag diagnostics)
->>>>>>> 79ae6bcf
         {
             Binder bodyBinder = this.GetBinder(expressionBody);
             Debug.Assert(bodyBinder != null);

﻿// Licensed to the .NET Foundation under one or more agreements.
// The .NET Foundation licenses this file to you under the MIT license.
// See the LICENSE file in the project root for more information.

using System.Collections.Generic;
using System.Collections.Immutable;
using System.Diagnostics;
using System.Diagnostics.CodeAnalysis;
using Microsoft.CodeAnalysis.CSharp.Symbols;
using Microsoft.CodeAnalysis.CSharp.Syntax;
using Microsoft.CodeAnalysis.PooledObjects;
using Roslyn.Utilities;

namespace Microsoft.CodeAnalysis.CSharp
{
    partial class Binder
    {
        private BoundExpression BindIsPatternExpression(IsPatternExpressionSyntax node, BindingDiagnosticBag diagnostics)
        {
            BoundExpression expression = BindRValueWithoutTargetType(node.Expression, diagnostics);
            bool hasErrors = IsOperandErrors(node, ref expression, diagnostics);
            TypeSymbol? expressionType = expression.Type;
            if (expressionType is null || expressionType.IsVoidType())
            {
                if (!hasErrors)
                {
                    // value expected
                    diagnostics.Add(ErrorCode.ERR_BadPatternExpression, node.Expression.Location, expression.Display);
                    hasErrors = true;
                }

                expression = BadExpression(expression.Syntax, expression);
            }

            Debug.Assert(expression.Type is { });
            uint inputValEscape = GetValEscape(expression, LocalScopeDepth);
            BoundPattern pattern = BindPattern(node.Pattern, expression.Type, inputValEscape, permitDesignations: true, hasErrors, diagnostics, underIsPattern: true);
            hasErrors |= pattern.HasErrors;
            return MakeIsPatternExpression(
                node, expression, pattern, GetSpecialType(SpecialType.System_Boolean, diagnostics, node),
                hasErrors, diagnostics);
        }

        private BoundExpression MakeIsPatternExpression(
            SyntaxNode node,
            BoundExpression expression,
            BoundPattern pattern,
            TypeSymbol boolType,
            bool hasErrors,
            BindingDiagnosticBag diagnostics)
        {
            // Note that these labels are for the convenience of the compilation of patterns, and are not necessarily emitted into the lowered code.
            LabelSymbol whenTrueLabel = new GeneratedLabelSymbol("isPatternSuccess");
            LabelSymbol whenFalseLabel = new GeneratedLabelSymbol("isPatternFailure");

            bool negated = pattern.IsNegated(out var innerPattern);
            BoundDecisionDag decisionDag = DecisionDagBuilder.CreateDecisionDagForIsPattern(
<<<<<<< HEAD
                this.Compilation, pattern.Syntax, expression, pattern, whenTrueLabel: whenTrueLabel, whenFalseLabel: whenFalseLabel, diagnostics);
            if (!hasErrors && !decisionDag.ReachableLabels.Contains(whenTrueLabel))
            {
                Debug.Assert(expression.Type is object);
                diagnostics.Add(ErrorCode.ERR_IsPatternImpossible, node.Location, expression.Type);
                hasErrors = true;
            }
            else if (!hasErrors && !decisionDag.ReachableLabels.Contains(whenFalseLabel))
=======
                this.Compilation, pattern.Syntax, expression, innerPattern, whenTrueLabel: whenTrueLabel, whenFalseLabel: whenFalseLabel, diagnostics);

            if (!hasErrors && getConstantResult(decisionDag, negated, whenTrueLabel, whenFalseLabel) is { } constantResult)
>>>>>>> 230d0d0c
            {
                if (!constantResult)
                {
<<<<<<< HEAD
                    case BoundConstantPattern _:
                    case BoundITuplePattern _:
                        // these patterns can fail in practice
                        throw ExceptionUtilities.Unreachable;
                    case BoundRelationalPattern _:
                    case BoundTypePattern _:
                    case BoundNegatedPattern _:
                    case BoundBinaryPattern _:
                        Debug.Assert(expression.Type is object);
                        diagnostics.Add(ErrorCode.WRN_IsPatternAlways, node.Location, expression.Type);
                        break;
                    case BoundDiscardPattern _:
                        // we do not give a warning on this because it is an existing scenario, and it should
                        // have been obvious in source that it would always match.
                        break;
                    case BoundDeclarationPattern _:
                    case BoundRecursivePattern _:
                        // We do not give a warning on these because people do this to give a name to a value
                        break;
=======
                    diagnostics.Add(ErrorCode.ERR_IsPatternImpossible, node.Location, expression.Type);
                    hasErrors = true;
                }
                else
                {
                    switch (pattern)
                    {
                        case BoundConstantPattern _:
                        case BoundITuplePattern _:
                            // these patterns can fail in practice
                            throw ExceptionUtilities.Unreachable;
                        case BoundRelationalPattern _:
                        case BoundTypePattern _:
                        case BoundNegatedPattern _:
                        case BoundBinaryPattern _:
                            diagnostics.Add(ErrorCode.WRN_IsPatternAlways, node.Location, expression.Type);
                            break;
                        case BoundDiscardPattern _:
                            // we do not give a warning on this because it is an existing scenario, and it should
                            // have been obvious in source that it would always match.
                            break;
                        case BoundDeclarationPattern _:
                        case BoundRecursivePattern _:
                            // We do not give a warning on these because people do this to give a name to a value
                            break;
                    }
>>>>>>> 230d0d0c
                }
            }
            else if (expression.ConstantValue != null)
            {
                decisionDag = decisionDag.SimplifyDecisionDagIfConstantInput(expression);
                if (!hasErrors && getConstantResult(decisionDag, negated, whenTrueLabel, whenFalseLabel) is { } simplifiedResult)
                {
                    if (!simplifiedResult)
                    {
                        diagnostics.Add(ErrorCode.WRN_GivenExpressionNeverMatchesPattern, node.Location);
                    }
                    else
                    {
                        switch (pattern)
                        {
                            case BoundConstantPattern _:
                                diagnostics.Add(ErrorCode.WRN_GivenExpressionAlwaysMatchesConstant, node.Location);
                                break;
                            case BoundRelationalPattern _:
                            case BoundTypePattern _:
                            case BoundNegatedPattern _:
                            case BoundBinaryPattern _:
                            case BoundDiscardPattern _:
                                diagnostics.Add(ErrorCode.WRN_GivenExpressionAlwaysMatchesPattern, node.Location);
                                break;
                        }
                    }
                }
            }

            // decisionDag, whenTrueLabel, and whenFalseLabel represent the decision DAG for the inner pattern,
            // after removing any outer 'not's, so consumers will need to compensate for negated patterns.
            return new BoundIsPatternExpression(
                node, expression, pattern, negated, decisionDag, whenTrueLabel: whenTrueLabel, whenFalseLabel: whenFalseLabel, boolType, hasErrors);

            static bool? getConstantResult(BoundDecisionDag decisionDag, bool negated, LabelSymbol whenTrueLabel, LabelSymbol whenFalseLabel)
            {
                if (!decisionDag.ReachableLabels.Contains(whenTrueLabel))
                {
                    return negated;
                }
                else if (!decisionDag.ReachableLabels.Contains(whenFalseLabel))
                {
                    return !negated;
                }
                return null;
            }
        }

        private BoundExpression BindSwitchExpression(SwitchExpressionSyntax node, BindingDiagnosticBag diagnostics)
        {
            RoslynDebug.Assert(node is { });
            Binder? switchBinder = this.GetBinder(node);
            RoslynDebug.Assert(switchBinder is { });
            return switchBinder.BindSwitchExpressionCore(node, switchBinder, diagnostics);
        }

        internal virtual BoundExpression BindSwitchExpressionCore(
            SwitchExpressionSyntax node,
            Binder originalBinder,
            BindingDiagnosticBag diagnostics)
        {
            RoslynDebug.Assert(this.Next is { });
            return this.Next.BindSwitchExpressionCore(node, originalBinder, diagnostics);
        }

        internal BoundPattern BindPattern(
            PatternSyntax node,
            TypeSymbol inputType,
            uint inputValEscape,
            bool permitDesignations,
            bool hasErrors,
            BindingDiagnosticBag diagnostics,
            bool underIsPattern = false)
        {
            return node switch
            {
                DiscardPatternSyntax p => BindDiscardPattern(p, inputType),
                DeclarationPatternSyntax p => BindDeclarationPattern(p, inputType, inputValEscape, permitDesignations, hasErrors, diagnostics),
                ConstantPatternSyntax p => BindConstantPatternWithFallbackToTypePattern(p, inputType, hasErrors, diagnostics),
                RecursivePatternSyntax p => BindRecursivePattern(p, inputType, inputValEscape, permitDesignations, hasErrors, diagnostics),
                VarPatternSyntax p => BindVarPattern(p, inputType, inputValEscape, permitDesignations, hasErrors, diagnostics),
                ParenthesizedPatternSyntax p => BindPattern(p.Pattern, inputType, inputValEscape, permitDesignations, hasErrors, diagnostics, underIsPattern),
                BinaryPatternSyntax p => BindBinaryPattern(p, inputType, inputValEscape, permitDesignations, hasErrors, diagnostics),
                UnaryPatternSyntax p => BindUnaryPattern(p, inputType, inputValEscape, hasErrors, diagnostics, underIsPattern),
                RelationalPatternSyntax p => BindRelationalPattern(p, inputType, hasErrors, diagnostics),
                TypePatternSyntax p => BindTypePattern(p, inputType, hasErrors, diagnostics),
                _ => throw ExceptionUtilities.UnexpectedValue(node.Kind()),
            };
        }

        private BoundPattern BindDiscardPattern(DiscardPatternSyntax node, TypeSymbol inputType)
        {
            return new BoundDiscardPattern(node, inputType: inputType, narrowedType: inputType);
        }

        private BoundPattern BindConstantPatternWithFallbackToTypePattern(
            ConstantPatternSyntax node,
            TypeSymbol inputType,
            bool hasErrors,
            BindingDiagnosticBag diagnostics)
        {
            return BindConstantPatternWithFallbackToTypePattern(node, node.Expression, inputType, hasErrors, diagnostics);
        }

        internal BoundPattern BindConstantPatternWithFallbackToTypePattern(
            SyntaxNode node,
            ExpressionSyntax expression,
            TypeSymbol inputType,
            bool hasErrors,
            BindingDiagnosticBag diagnostics)
        {
            ExpressionSyntax innerExpression = SkipParensAndNullSuppressions(expression);
            if (innerExpression.Kind() == SyntaxKind.DefaultLiteralExpression)
            {
                diagnostics.Add(ErrorCode.ERR_DefaultPattern, innerExpression.Location);
                hasErrors = true;
            }

            var convertedExpression = BindExpressionOrTypeForPattern(inputType, innerExpression, ref hasErrors, diagnostics, out var constantValueOpt, out bool wasExpression);
            if (wasExpression)
            {
                return new BoundConstantPattern(
                    node, convertedExpression, constantValueOpt ?? ConstantValue.Bad, inputType, convertedExpression.Type ?? inputType, hasErrors || constantValueOpt is null);
            }
            else
            {
                if (!hasErrors)
                    CheckFeatureAvailability(innerExpression, MessageID.IDS_FeatureTypePattern, diagnostics);

                var boundType = (BoundTypeExpression)convertedExpression;
                bool isExplicitNotNullTest = boundType.Type.SpecialType == SpecialType.System_Object;
                return new BoundTypePattern(node, boundType, isExplicitNotNullTest, inputType, boundType.Type, hasErrors);
            }
        }

        private ExpressionSyntax SkipParensAndNullSuppressions(ExpressionSyntax e)
        {
            while (true)
            {
                switch (e)
                {
                    case ParenthesizedExpressionSyntax p:
                        e = p.Expression;
                        break;
                    case PostfixUnaryExpressionSyntax { RawKind: (int)SyntaxKind.SuppressNullableWarningExpression } p:
                        e = p.Operand;
                        break;
                    default:
                        return e;
                }
            }
        }

        /// <summary>
        /// Binds the expression for a pattern.  Sets <paramref name="wasExpression"/> if it was a type rather than an expression,
        /// and in that case it returns a <see cref="BoundTypeExpression"/>.
        /// </summary>
        private BoundExpression BindExpressionOrTypeForPattern(
            TypeSymbol inputType,
            ExpressionSyntax patternExpression,
            ref bool hasErrors,
            BindingDiagnosticBag diagnostics,
            out ConstantValue? constantValueOpt,
            out bool wasExpression)
        {
            constantValueOpt = null;
            BoundExpression expression = BindTypeOrRValue(patternExpression, diagnostics);
            wasExpression = expression.Kind != BoundKind.TypeExpression;
            if (wasExpression)
            {
                return BindExpressionForPatternContinued(expression, inputType, patternExpression, ref hasErrors, diagnostics, out constantValueOpt);
            }
            else
            {
                Debug.Assert(expression is { Kind: BoundKind.TypeExpression, Type: { } });
                hasErrors |= CheckValidPatternType(patternExpression, inputType, expression.Type, diagnostics: diagnostics);
                return expression;
            }
        }

        /// <summary>
        /// Binds the expression for an is-type right-hand-side, in case it does not bind as a type.
        /// </summary>
        private BoundExpression BindExpressionForPattern(
            TypeSymbol inputType,
            ExpressionSyntax patternExpression,
            ref bool hasErrors,
            BindingDiagnosticBag diagnostics,
            out ConstantValue? constantValueOpt,
            out bool wasExpression)
        {
            constantValueOpt = null;
            var expression = BindExpression(patternExpression, diagnostics: diagnostics, invoked: false, indexed: false);
            expression = CheckValue(expression, BindValueKind.RValue, diagnostics);
            wasExpression = expression.Kind switch { BoundKind.BadExpression => false, BoundKind.TypeExpression => false, _ => true };
            return wasExpression ? BindExpressionForPatternContinued(expression, inputType, patternExpression, ref hasErrors, diagnostics, out constantValueOpt) : expression;
        }

        private BoundExpression BindExpressionForPatternContinued(
            BoundExpression expression,
            TypeSymbol inputType,
            ExpressionSyntax patternExpression,
            ref bool hasErrors,
            BindingDiagnosticBag diagnostics,
            out ConstantValue? constantValueOpt)
        {
            BoundExpression convertedExpression = ConvertPatternExpression(
                inputType, patternExpression, expression, out constantValueOpt, hasErrors, diagnostics);

            ConstantValueUtils.CheckLangVersionForConstantValue(expression, diagnostics);

            if (!convertedExpression.HasErrors && !hasErrors)
            {
                if (constantValueOpt == null)
                {
                    diagnostics.Add(ErrorCode.ERR_ConstantExpected, patternExpression.Location);
                    hasErrors = true;
                }
                else if (inputType.IsPointerType())
                {
                    CheckFeatureAvailability(patternExpression, MessageID.IDS_FeatureNullPointerConstantPattern, diagnostics, patternExpression.Location);
                }
            }

            if (convertedExpression.Type is null && constantValueOpt != ConstantValue.Null)
            {
                Debug.Assert(hasErrors);
                convertedExpression = new BoundConversion(
                    convertedExpression.Syntax, convertedExpression, Conversion.NoConversion, isBaseConversion: false, @checked: false,
                    explicitCastInCode: false, constantValueOpt: constantValueOpt, conversionGroupOpt: null, type: CreateErrorType(), hasErrors: true)
                { WasCompilerGenerated = true };
            }

            return convertedExpression;
        }

        internal BoundExpression ConvertPatternExpression(
            TypeSymbol inputType,
            CSharpSyntaxNode node,
            BoundExpression expression,
            out ConstantValue? constantValue,
            bool hasErrors,
            BindingDiagnosticBag diagnostics)
        {
            BoundExpression convertedExpression;

            // If we are pattern-matching against an open type, we do not convert the constant to the type of the input.
            // This permits us to match a value of type `IComparable<T>` with a pattern of type `int`.
            if (inputType.ContainsTypeParameter())
            {
                convertedExpression = expression;
                // If the expression does not have a constant value, an error will be reported in the caller
                if (!hasErrors && expression.ConstantValue is object)
                {
                    CompoundUseSiteInfo<AssemblySymbol> useSiteInfo = GetNewCompoundUseSiteInfo(diagnostics);
                    if (expression.ConstantValue == ConstantValue.Null)
                    {
                        // Pointers are value types, but they can be assigned null, so they can be matched against null.
                        if (inputType.IsNonNullableValueType() && !inputType.IsPointerOrFunctionPointer())
                        {
                            // We do not permit matching null against a struct type.
                            diagnostics.Add(ErrorCode.ERR_ValueCantBeNull, expression.Syntax.Location, inputType);
                            hasErrors = true;
                        }
                    }
                    else
                    {
                        RoslynDebug.Assert(expression.Type is { });
                        if (ExpressionOfTypeMatchesPatternType(Conversions, inputType, expression.Type, ref useSiteInfo, out _, operandConstantValue: null) == false)
                        {
                            diagnostics.Add(ErrorCode.ERR_PatternWrongType, expression.Syntax.Location, inputType, expression.Display);
                            hasErrors = true;
                        }
                    }

                    if (!hasErrors)
                    {
                        var requiredVersion = MessageID.IDS_FeatureRecursivePatterns.RequiredVersion();
                        if (Compilation.LanguageVersion < requiredVersion &&
                            !this.Conversions.ClassifyConversionFromExpression(expression, inputType, ref useSiteInfo).IsImplicit)
                        {
                            diagnostics.Add(ErrorCode.ERR_ConstantPatternVsOpenType,
                                expression.Syntax.Location, inputType, expression.Display, new CSharpRequiredLanguageVersion(requiredVersion));
                        }
                    }

                    diagnostics.Add(node, useSiteInfo);
                }
            }
            else
            {
                // This will allow user-defined conversions, even though they're not permitted here.  This is acceptable
                // because the result of a user-defined conversion does not have a ConstantValue. A constant pattern
                // requires a constant value so we'll report a diagnostic to that effect later.
                convertedExpression = GenerateConversionForAssignment(inputType, expression, diagnostics);

                if (convertedExpression.Kind == BoundKind.Conversion)
                {
                    var conversion = (BoundConversion)convertedExpression;
                    BoundExpression operand = conversion.Operand;
                    if (inputType.IsNullableType() && (convertedExpression.ConstantValue == null || !convertedExpression.ConstantValue.IsNull))
                    {
                        // Null is a special case here because we want to compare null to the Nullable<T> itself, not to the underlying type.
                        // We are not interested in the diagnostic that get created here
                        convertedExpression = CreateConversion(operand, inputType.GetNullableUnderlyingType(), BindingDiagnosticBag.Discarded);
                    }
                    else if ((conversion.ConversionKind == ConversionKind.Boxing || conversion.ConversionKind == ConversionKind.ImplicitReference)
                        && operand.ConstantValue != null && convertedExpression.ConstantValue == null)
                    {
                        // A boxed constant (or string converted to object) is a special case because we prefer
                        // to compare to the pre-converted value by casting the input value to the type of the constant
                        // (that is, unboxing or downcasting it) and then testing the resulting value using primitives.
                        // That is much more efficient than calling object.Equals(x, y), and we can share the downcasted
                        // input value among many constant tests.
                        convertedExpression = operand;
                    }
                    else if (conversion.ConversionKind == ConversionKind.ImplicitNullToPointer ||
                        (conversion.ConversionKind == ConversionKind.NoConversion && convertedExpression.Type?.IsErrorType() == true))
                    {
                        convertedExpression = operand;
                    }
                }
            }

            constantValue = convertedExpression.ConstantValue;
            return convertedExpression;
        }

        /// <summary>
        /// Check that the pattern type is valid for the operand. Return true if an error was reported.
        /// </summary>
        private bool CheckValidPatternType(
            SyntaxNode typeSyntax,
            TypeSymbol inputType,
            TypeSymbol patternType,
            BindingDiagnosticBag diagnostics)
        {
            RoslynDebug.Assert((object)inputType != null);
            RoslynDebug.Assert((object)patternType != null);

            if (inputType.IsErrorType() || patternType.IsErrorType())
            {
                return false;
            }
            else if (inputType.IsPointerOrFunctionPointer() || patternType.IsPointerOrFunctionPointer())
            {
                // pattern-matching is not permitted for pointer types
                diagnostics.Add(ErrorCode.ERR_PointerTypeInPatternMatching, typeSyntax.Location);
                return true;
            }
            else if (patternType.IsNullableType())
            {
                // It is an error to use pattern-matching with a nullable type, because you'll never get null. Use the underlying type.
                Error(diagnostics, ErrorCode.ERR_PatternNullableType, typeSyntax, patternType.GetNullableUnderlyingType());
                return true;
            }
            else if (typeSyntax is NullableTypeSyntax)
            {
                Error(diagnostics, ErrorCode.ERR_PatternNullableType, typeSyntax, patternType);
                return true;
            }
            else if (patternType.IsStatic)
            {
                Error(diagnostics, ErrorCode.ERR_VarDeclIsStaticClass, typeSyntax, patternType);
                return true;
            }
            else
            {
                if (patternType.IsDynamic())
                {
                    Error(diagnostics, ErrorCode.ERR_PatternDynamicType, typeSyntax);
                    return true;
                }

                CompoundUseSiteInfo<AssemblySymbol> useSiteInfo = GetNewCompoundUseSiteInfo(diagnostics);
                bool? matchPossible = ExpressionOfTypeMatchesPatternType(
                    Conversions, inputType, patternType, ref useSiteInfo, out Conversion conversion, operandConstantValue: null, operandCouldBeNull: true);
                diagnostics.Add(typeSyntax, useSiteInfo);
                if (matchPossible != false)
                {
                    if (!conversion.Exists && (inputType.ContainsTypeParameter() || patternType.ContainsTypeParameter()))
                    {
                        // permit pattern-matching when one of the types is an open type in C# 7.1.
                        LanguageVersion requiredVersion = MessageID.IDS_FeatureGenericPatternMatching.RequiredVersion();
                        if (requiredVersion > Compilation.LanguageVersion)
                        {
                            Error(diagnostics, ErrorCode.ERR_PatternWrongGenericTypeInVersion, typeSyntax,
                                inputType, patternType,
                                Compilation.LanguageVersion.ToDisplayString(),
                                new CSharpRequiredLanguageVersion(requiredVersion));
                            return true;
                        }
                    }
                }
                else
                {
                    Error(diagnostics, ErrorCode.ERR_PatternWrongType, typeSyntax, inputType, patternType);
                    return true;
                }
            }

            return false;
        }

        /// <summary>
        /// Does an expression of type <paramref name="expressionType"/> "match" a pattern that looks for
        /// type <paramref name="patternType"/>?
        /// 'true' if the matched type catches all of them, 'false' if it catches none of them, and
        /// 'null' if it might catch some of them.
        /// </summary>
        internal static bool? ExpressionOfTypeMatchesPatternType(
            Conversions conversions,
            TypeSymbol expressionType,
            TypeSymbol patternType,
            ref CompoundUseSiteInfo<AssemblySymbol> useSiteInfo,
            out Conversion conversion,
            ConstantValue? operandConstantValue = null,
            bool operandCouldBeNull = false)
        {
            RoslynDebug.Assert((object)expressionType != null);

            // Short-circuit a common case.  This also improves recovery for some error
            // cases, e.g. when the type is void.
            if (expressionType.Equals(patternType, TypeCompareKind.AllIgnoreOptions))
            {
                conversion = Conversion.Identity;
                return true;
            }

            if (expressionType.IsDynamic())
            {
                // if operand is the dynamic type, we do the same thing as though it were object
                expressionType = conversions.CorLibrary.GetSpecialType(SpecialType.System_Object);
            }

            conversion = conversions.ClassifyBuiltInConversion(expressionType, patternType, ref useSiteInfo);
            ConstantValue result = Binder.GetIsOperatorConstantResult(expressionType, patternType, conversion.Kind, operandConstantValue, operandCouldBeNull);
            return
                (result == null) ? (bool?)null :
                (result == ConstantValue.True) ? true :
                (result == ConstantValue.False) ? false :
                throw ExceptionUtilities.UnexpectedValue(result);
        }

        private BoundPattern BindDeclarationPattern(
            DeclarationPatternSyntax node,
            TypeSymbol inputType,
            uint inputValEscape,
            bool permitDesignations,
            bool hasErrors,
            BindingDiagnosticBag diagnostics)
        {
            TypeSyntax typeSyntax = node.Type;
            BoundTypeExpression boundDeclType = BindTypeForPattern(typeSyntax, inputType, diagnostics, ref hasErrors);
            var valEscape = GetValEscape(boundDeclType.Type, inputValEscape);
            BindPatternDesignation(
                designation: node.Designation, declType: boundDeclType.TypeWithAnnotations, valEscape, permitDesignations, typeSyntax, diagnostics,
                hasErrors: ref hasErrors, variableSymbol: out Symbol? variableSymbol, variableAccess: out BoundExpression? variableAccess);
            return new BoundDeclarationPattern(node, variableSymbol, variableAccess, boundDeclType, isVar: false, inputType, boundDeclType.Type, hasErrors);
        }

        private BoundTypeExpression BindTypeForPattern(
            TypeSyntax typeSyntax,
            TypeSymbol inputType,
            BindingDiagnosticBag diagnostics,
            ref bool hasErrors)
        {
            RoslynDebug.Assert(inputType is { });
            TypeWithAnnotations declType = BindType(typeSyntax, diagnostics, out AliasSymbol aliasOpt);
            Debug.Assert(declType.HasType);
            BoundTypeExpression boundDeclType = new BoundTypeExpression(typeSyntax, aliasOpt, typeWithAnnotations: declType);
            hasErrors |= CheckValidPatternType(typeSyntax, inputType, declType.Type, diagnostics: diagnostics);
            return boundDeclType;
        }

        private void BindPatternDesignation(
            VariableDesignationSyntax? designation,
            TypeWithAnnotations declType,
            uint inputValEscape,
            bool permitDesignations,
            TypeSyntax? typeSyntax,
            BindingDiagnosticBag diagnostics,
            ref bool hasErrors,
            out Symbol? variableSymbol,
            out BoundExpression? variableAccess)
        {
            switch (designation)
            {
                case SingleVariableDesignationSyntax singleVariableDesignation:
                    SyntaxToken identifier = singleVariableDesignation.Identifier;
                    SourceLocalSymbol localSymbol = this.LookupLocal(identifier);

                    if (!permitDesignations && !identifier.IsMissing)
                        diagnostics.Add(ErrorCode.ERR_DesignatorBeneathPatternCombinator, identifier.GetLocation());

                    if (localSymbol is { })
                    {
                        RoslynDebug.Assert(ContainingMemberOrLambda is { });
                        if ((InConstructorInitializer || InFieldInitializer) && ContainingMemberOrLambda.ContainingSymbol.Kind == SymbolKind.NamedType)
                            CheckFeatureAvailability(designation, MessageID.IDS_FeatureExpressionVariablesInQueriesAndInitializers, diagnostics);

                        localSymbol.SetTypeWithAnnotations(declType);
                        localSymbol.SetValEscape(GetValEscape(declType.Type, inputValEscape));

                        // Check for variable declaration errors.
                        hasErrors |= localSymbol.ScopeBinder.ValidateDeclarationNameConflictsInScope(localSymbol, diagnostics);

                        if (!hasErrors)
                            hasErrors = CheckRestrictedTypeInAsyncMethod(this.ContainingMemberOrLambda, declType.Type, diagnostics, typeSyntax ?? (SyntaxNode)designation);

                        variableSymbol = localSymbol;
                        variableAccess = new BoundLocal(
                            syntax: designation, localSymbol: localSymbol, localSymbol.IsVar ? BoundLocalDeclarationKind.WithInferredType : BoundLocalDeclarationKind.WithExplicitType, constantValueOpt: null, isNullableUnknown: false, type: declType.Type);
                        return;
                    }
                    else
                    {
                        // We should have the right binder in the chain for a script or interactive, so we use the field for the pattern.
                        Debug.Assert(designation.SyntaxTree.Options.Kind != SourceCodeKind.Regular);
                        GlobalExpressionVariable expressionVariableField = LookupDeclaredField(singleVariableDesignation);
                        expressionVariableField.SetTypeWithAnnotations(declType, BindingDiagnosticBag.Discarded);
                        BoundExpression receiver = SynthesizeReceiver(designation, expressionVariableField, diagnostics);

                        variableSymbol = expressionVariableField;
                        variableAccess = new BoundFieldAccess(
                            syntax: designation, receiver: receiver, fieldSymbol: expressionVariableField, constantValueOpt: null, hasErrors: hasErrors);
                        return;
                    }
                case DiscardDesignationSyntax _:
                case null:
                    variableSymbol = null;
                    variableAccess = null;
                    return;
                default:
                    throw ExceptionUtilities.UnexpectedValue(designation.Kind());
            }
        }

        /// <summary>
        /// Compute the val escape of an expression of the given <paramref name="type"/>, which is known to be derived
        /// from an expression whose escape scope is <paramref name="possibleValEscape"/>. By the language rules, the
        /// result is either that same scope (if the type is a ref struct type) or <see cref="Binder.ExternalScope"/>.
        /// </summary>
        private static uint GetValEscape(TypeSymbol type, uint possibleValEscape)
        {
            return type.IsRefLikeType ? possibleValEscape : Binder.ExternalScope;
        }

        TypeWithAnnotations BindRecursivePatternType(
            TypeSyntax? typeSyntax,
            TypeSymbol inputType,
            BindingDiagnosticBag diagnostics,
            ref bool hasErrors,
            out BoundTypeExpression? boundDeclType)
        {
            if (typeSyntax != null)
            {
                boundDeclType = BindTypeForPattern(typeSyntax, inputType, diagnostics, ref hasErrors);
                return boundDeclType.TypeWithAnnotations;
            }
            else
            {
                boundDeclType = null;
                // remove the nullable part of the input's type; e.g. a nullable int becomes an int in a recursive pattern
                return TypeWithAnnotations.Create(inputType.StrippedType(), NullableAnnotation.NotAnnotated);
            }
        }

        // Work around https://github.com/dotnet/roslyn/issues/20648: The compiler's internal APIs such as `declType.IsTupleType`
        // do not correctly treat the non-generic struct `System.ValueTuple` as a tuple type.  We explicitly perform the tests
        // required to identify it.  When that bug is fixed we should be able to remove this code and its callers.
        internal static bool IsZeroElementTupleType(TypeSymbol type)
        {
            return type.IsStructType() && type.Name == "ValueTuple" && type.GetArity() == 0 &&
                type.ContainingSymbol is var declContainer && declContainer.Kind == SymbolKind.Namespace && declContainer.Name == "System" &&
                (declContainer.ContainingSymbol as NamespaceSymbol)?.IsGlobalNamespace == true;
        }

        private BoundPattern BindRecursivePattern(
            RecursivePatternSyntax node,
            TypeSymbol inputType,
            uint inputValEscape,
            bool permitDesignations,
            bool hasErrors,
            BindingDiagnosticBag diagnostics)
        {
            if (inputType.IsPointerOrFunctionPointer())
            {
                diagnostics.Add(ErrorCode.ERR_PointerTypeInPatternMatching, node.Location);
                hasErrors = true;
                inputType = CreateErrorType();
            }

            TypeSyntax? typeSyntax = node.Type;
            TypeWithAnnotations declTypeWithAnnotations = BindRecursivePatternType(typeSyntax, inputType, diagnostics, ref hasErrors, out BoundTypeExpression? boundDeclType);
            TypeSymbol declType = declTypeWithAnnotations.Type;
            inputValEscape = GetValEscape(declType, inputValEscape);

            MethodSymbol? deconstructMethod = null;
            ImmutableArray<BoundSubpattern> deconstructionSubpatterns = default;
            if (node.PositionalPatternClause != null)
            {
                PositionalPatternClauseSyntax positionalClause = node.PositionalPatternClause;
                var patternsBuilder = ArrayBuilder<BoundSubpattern>.GetInstance(positionalClause.Subpatterns.Count);
                if (IsZeroElementTupleType(declType))
                {
                    // Work around https://github.com/dotnet/roslyn/issues/20648: The compiler's internal APIs such as `declType.IsTupleType`
                    // do not correctly treat the non-generic struct `System.ValueTuple` as a tuple type.  We explicitly perform the tests
                    // required to identify it.  When that bug is fixed we should be able to remove this if statement.
                    BindValueTupleSubpatterns(
                        positionalClause, declType, ImmutableArray<TypeWithAnnotations>.Empty, inputValEscape, permitDesignations, ref hasErrors, patternsBuilder, diagnostics);
                }
                else if (declType.IsTupleType)
                {
                    // It is a tuple type. Work according to its elements
                    BindValueTupleSubpatterns(positionalClause, declType, declType.TupleElementTypesWithAnnotations, inputValEscape, permitDesignations, ref hasErrors, patternsBuilder, diagnostics);
                }
                else
                {
                    // It is not a tuple type. Seek an appropriate Deconstruct method.
                    var inputPlaceholder = new BoundImplicitReceiver(positionalClause, declType); // A fake receiver expression to permit us to reuse binding logic
                    var deconstructDiagnostics = BindingDiagnosticBag.GetInstance(diagnostics);
                    BoundExpression deconstruct = MakeDeconstructInvocationExpression(
                        positionalClause.Subpatterns.Count, inputPlaceholder, positionalClause,
                        deconstructDiagnostics, outPlaceholders: out ImmutableArray<BoundDeconstructValuePlaceholder> outPlaceholders,
                        out bool anyDeconstructCandidates);
                    if (!anyDeconstructCandidates &&
                        ShouldUseITupleForRecursivePattern(node, declType, diagnostics, out var iTupleType, out var iTupleGetLength, out var iTupleGetItem))
                    {
                        // There was no Deconstruct, but the constraints for the use of ITuple are satisfied.
                        // Use that and forget any errors from trying to bind Deconstruct.
                        deconstructDiagnostics.Free();
                        BindITupleSubpatterns(positionalClause, patternsBuilder, permitDesignations, diagnostics);
                        deconstructionSubpatterns = patternsBuilder.ToImmutableAndFree();
                        return new BoundITuplePattern(node, iTupleGetLength, iTupleGetItem, deconstructionSubpatterns, inputType, iTupleType, hasErrors);
                    }
                    else
                    {
                        diagnostics.AddRangeAndFree(deconstructDiagnostics);
                    }

                    deconstructMethod = BindDeconstructSubpatterns(
                        positionalClause, inputValEscape, permitDesignations, deconstruct, outPlaceholders, patternsBuilder, ref hasErrors, diagnostics);
                }

                deconstructionSubpatterns = patternsBuilder.ToImmutableAndFree();
            }

            ImmutableArray<BoundSubpattern> properties = default;
            if (node.PropertyPatternClause != null)
            {
                properties = BindPropertyPatternClause(node.PropertyPatternClause, declType, inputValEscape, permitDesignations, diagnostics, ref hasErrors);
            }

            BindPatternDesignation(
                node.Designation, declTypeWithAnnotations, inputValEscape, permitDesignations, typeSyntax, diagnostics,
                ref hasErrors, out Symbol? variableSymbol, out BoundExpression? variableAccess);
            bool isExplicitNotNullTest =
                node.Designation is null &&
                boundDeclType is null &&
                properties.IsDefaultOrEmpty &&
                deconstructMethod is null &&
                deconstructionSubpatterns.IsDefault;
            return new BoundRecursivePattern(
                syntax: node, declaredType: boundDeclType, deconstructMethod: deconstructMethod,
                deconstruction: deconstructionSubpatterns, properties: properties, variable: variableSymbol,
                variableAccess: variableAccess, isExplicitNotNullTest: isExplicitNotNullTest, inputType: inputType,
                narrowedType: boundDeclType?.Type ?? inputType.StrippedType(), hasErrors: hasErrors);
        }

        private MethodSymbol? BindDeconstructSubpatterns(
            PositionalPatternClauseSyntax node,
            uint inputValEscape,
            bool permitDesignations,
            BoundExpression deconstruct,
            ImmutableArray<BoundDeconstructValuePlaceholder> outPlaceholders,
            ArrayBuilder<BoundSubpattern> patterns,
            ref bool hasErrors,
            BindingDiagnosticBag diagnostics)
        {
            var deconstructMethod = deconstruct.ExpressionSymbol as MethodSymbol;
            if (deconstructMethod is null)
                hasErrors = true;

            int skippedExtensionParameters = deconstructMethod?.IsExtensionMethod == true ? 1 : 0;
            for (int i = 0; i < node.Subpatterns.Count; i++)
            {
                var subPattern = node.Subpatterns[i];
                bool isError = hasErrors || outPlaceholders.IsDefaultOrEmpty || i >= outPlaceholders.Length;
                TypeSymbol elementType = isError ? CreateErrorType() : outPlaceholders[i].Type;
                ParameterSymbol? parameter = null;
                if (subPattern.NameColon != null && !isError)
                {
                    // Check that the given name is the same as the corresponding parameter of the method.
                    int parameterIndex = i + skippedExtensionParameters;
                    if (parameterIndex < deconstructMethod!.ParameterCount)
                    {
                        parameter = deconstructMethod.Parameters[parameterIndex];
                        string name = subPattern.NameColon.Name.Identifier.ValueText;
                        string parameterName = parameter.Name;
                        if (name != parameterName)
                        {
                            diagnostics.Add(ErrorCode.ERR_DeconstructParameterNameMismatch, subPattern.NameColon.Name.Location, name, parameterName);
                        }
                    }
                }

                var boundSubpattern = new BoundSubpattern(
                    subPattern,
                    parameter,
                    BindPattern(subPattern.Pattern, elementType, GetValEscape(elementType, inputValEscape), permitDesignations, isError, diagnostics)
                    );
                patterns.Add(boundSubpattern);
            }

            return deconstructMethod;
        }

        private void BindITupleSubpatterns(
            PositionalPatternClauseSyntax node,
            ArrayBuilder<BoundSubpattern> patterns,
            bool permitDesignations,
            BindingDiagnosticBag diagnostics)
        {
            // Since the input has been cast to ITuple, it must be escapable.
            const uint valEscape = Binder.ExternalScope;
            var objectType = Compilation.GetSpecialType(SpecialType.System_Object);
            foreach (var subpatternSyntax in node.Subpatterns)
            {
                if (subpatternSyntax.NameColon != null)
                {
                    // error: name not permitted in ITuple deconstruction
                    diagnostics.Add(ErrorCode.ERR_ArgumentNameInITuplePattern, subpatternSyntax.NameColon.Location);
                }

                var boundSubpattern = new BoundSubpattern(
                    subpatternSyntax,
                    null,
                    BindPattern(subpatternSyntax.Pattern, objectType, valEscape, permitDesignations, hasErrors: false, diagnostics));
                patterns.Add(boundSubpattern);
            }
        }

        private void BindITupleSubpatterns(
            ParenthesizedVariableDesignationSyntax node,
            ArrayBuilder<BoundSubpattern> patterns,
            bool permitDesignations,
            BindingDiagnosticBag diagnostics)
        {
            // Since the input has been cast to ITuple, it must be escapable.
            const uint valEscape = Binder.ExternalScope;
            var objectType = Compilation.GetSpecialType(SpecialType.System_Object);
            foreach (var variable in node.Variables)
            {
                BoundPattern pattern = BindVarDesignation(variable, objectType, valEscape, permitDesignations, hasErrors: false, diagnostics);
                var boundSubpattern = new BoundSubpattern(
                    variable,
                    null,
                    pattern);
                patterns.Add(boundSubpattern);
            }
        }

        private void BindValueTupleSubpatterns(
            PositionalPatternClauseSyntax node,
            TypeSymbol declType,
            ImmutableArray<TypeWithAnnotations> elementTypesWithAnnotations,
            uint inputValEscape,
            bool permitDesignations,
            ref bool hasErrors,
            ArrayBuilder<BoundSubpattern> patterns,
            BindingDiagnosticBag diagnostics)
        {
            if (elementTypesWithAnnotations.Length != node.Subpatterns.Count && !hasErrors)
            {
                diagnostics.Add(ErrorCode.ERR_WrongNumberOfSubpatterns, node.Location, declType, elementTypesWithAnnotations.Length, node.Subpatterns.Count);
                hasErrors = true;
            }

            for (int i = 0; i < node.Subpatterns.Count; i++)
            {
                var subpatternSyntax = node.Subpatterns[i];
                bool isError = i >= elementTypesWithAnnotations.Length;
                TypeSymbol elementType = isError ? CreateErrorType() : elementTypesWithAnnotations[i].Type;
                FieldSymbol? foundField = null;
                if (subpatternSyntax.NameColon != null && !isError)
                {
                    string name = subpatternSyntax.NameColon.Name.Identifier.ValueText;
                    foundField = CheckIsTupleElement(subpatternSyntax.NameColon.Name, (NamedTypeSymbol)declType, name, i, diagnostics);
                }

                BoundSubpattern boundSubpattern = new BoundSubpattern(
                    subpatternSyntax,
                    foundField,
                    BindPattern(subpatternSyntax.Pattern, elementType, GetValEscape(elementType, inputValEscape), permitDesignations, isError, diagnostics));
                patterns.Add(boundSubpattern);
            }
        }

        private bool ShouldUseITupleForRecursivePattern(
            RecursivePatternSyntax node,
            TypeSymbol declType,
            BindingDiagnosticBag diagnostics,
            [NotNullWhen(true)] out NamedTypeSymbol? iTupleType,
            [NotNullWhen(true)] out MethodSymbol? iTupleGetLength,
            [NotNullWhen(true)] out MethodSymbol? iTupleGetItem)
        {
            iTupleType = null;
            iTupleGetLength = iTupleGetItem = null;
            if (node.Type != null)
            {
                // ITuple matching only applies if no type is given explicitly.
                return false;
            }

            if (node.PropertyPatternClause != null)
            {
                // ITuple matching only applies if there is no property pattern part.
                return false;
            }

            if (node.PositionalPatternClause == null)
            {
                // ITuple matching only applies if there is a positional pattern part.
                // This can only occur as a result of syntax error recovery, if at all.
                return false;
            }

            if (node.Designation?.Kind() == SyntaxKind.SingleVariableDesignation)
            {
                // ITuple matching only applies if there is no variable declared (what type would the variable be?)
                return false;
            }

            return ShouldUseITuple(node, declType, diagnostics, out iTupleType, out iTupleGetLength, out iTupleGetItem);
        }

        private bool ShouldUseITuple(
            SyntaxNode node,
            TypeSymbol declType,
            BindingDiagnosticBag diagnostics,
            [NotNullWhen(true)] out NamedTypeSymbol? iTupleType,
            [NotNullWhen(true)] out MethodSymbol? iTupleGetLength,
            [NotNullWhen(true)] out MethodSymbol? iTupleGetItem)
        {
            iTupleType = null;
            iTupleGetLength = iTupleGetItem = null;
            Debug.Assert(!declType.IsTupleType);
            Debug.Assert(!IsZeroElementTupleType(declType));

            if (Compilation.LanguageVersion < MessageID.IDS_FeatureRecursivePatterns.RequiredVersion())
            {
                return false;
            }

            iTupleType = Compilation.GetWellKnownType(WellKnownType.System_Runtime_CompilerServices_ITuple);
            if (iTupleType.TypeKind != TypeKind.Interface)
            {
                // When compiling to a platform that lacks the interface ITuple (i.e. it is an error type), we simply do not match using it.
                return false;
            }

            // Resolution 2017-11-20 LDM: permit matching via ITuple only for `object`, `ITuple`, and types that are
            // declared to implement `ITuple`.
            if (declType != (object)Compilation.GetSpecialType(SpecialType.System_Object) &&
                declType != (object)Compilation.DynamicType &&
                declType != (object)iTupleType &&
                !hasBaseInterface(declType, iTupleType))
            {
                return false;
            }

            // Ensure ITuple has a Length and indexer
            iTupleGetLength = (MethodSymbol?)Compilation.GetWellKnownTypeMember(WellKnownMember.System_Runtime_CompilerServices_ITuple__get_Length);
            iTupleGetItem = (MethodSymbol?)Compilation.GetWellKnownTypeMember(WellKnownMember.System_Runtime_CompilerServices_ITuple__get_Item);
            if (iTupleGetLength is null || iTupleGetItem is null)
            {
                // This might not result in an ideal diagnostic
                return false;
            }

            // passed all the filters; permit using ITuple
            _ = diagnostics.ReportUseSite(iTupleType, node) ||
                diagnostics.ReportUseSite(iTupleGetLength, node) ||
                diagnostics.ReportUseSite(iTupleGetItem, node);

            return true;

            bool hasBaseInterface(TypeSymbol type, NamedTypeSymbol possibleBaseInterface)
            {
                CompoundUseSiteInfo<AssemblySymbol> useSiteInfo = GetNewCompoundUseSiteInfo(diagnostics);
                var result = Compilation.Conversions.ClassifyBuiltInConversion(type, possibleBaseInterface, ref useSiteInfo).IsImplicit;
                diagnostics.Add(node, useSiteInfo);
                return result;
            }
        }

        /// <summary>
        /// Check that the given name designates a tuple element at the given index, and return that element.
        /// </summary>
        private static FieldSymbol? CheckIsTupleElement(SyntaxNode node, NamedTypeSymbol tupleType, string name, int tupleIndex, BindingDiagnosticBag diagnostics)
        {
            FieldSymbol? foundElement = null;
            foreach (var symbol in tupleType.GetMembers(name))
            {
                if (symbol is FieldSymbol field && field.IsTupleElement())
                {
                    foundElement = field;
                    break;
                }
            }

            if (foundElement is null || foundElement.TupleElementIndex != tupleIndex)
            {
                diagnostics.Add(ErrorCode.ERR_TupleElementNameMismatch, node.Location, name, $"Item{tupleIndex + 1}");
            }

            return foundElement;
        }

        private BoundPattern BindVarPattern(
            VarPatternSyntax node,
            TypeSymbol inputType,
            uint inputValEscape,
            bool permitDesignations,
            bool hasErrors,
            BindingDiagnosticBag diagnostics)
        {
            if ((inputType.IsPointerOrFunctionPointer() && node.Designation.Kind() == SyntaxKind.ParenthesizedVariableDesignation)
                || (inputType.IsPointerType() && Compilation.LanguageVersion < MessageID.IDS_FeatureRecursivePatterns.RequiredVersion()))
            {
                diagnostics.Add(ErrorCode.ERR_PointerTypeInPatternMatching, node.Location);
                hasErrors = true;
                inputType = CreateErrorType();
            }

            TypeSymbol declType = inputType;
            Symbol foundSymbol = BindTypeOrAliasOrKeyword(node.VarKeyword, node, diagnostics, out bool isVar).Symbol;
            if (!isVar)
            {
                // Give an error if there is a bindable type "var" in scope
                diagnostics.Add(ErrorCode.ERR_VarMayNotBindToType, node.VarKeyword.GetLocation(), foundSymbol.ToDisplayString());
                hasErrors = true;
            }

            return BindVarDesignation(node.Designation, inputType, inputValEscape, permitDesignations, hasErrors, diagnostics);
        }

        private BoundPattern BindVarDesignation(
            VariableDesignationSyntax node,
            TypeSymbol inputType,
            uint inputValEscape,
            bool permitDesignations,
            bool hasErrors,
            BindingDiagnosticBag diagnostics)
        {
            switch (node.Kind())
            {
                case SyntaxKind.DiscardDesignation:
                    {
                        return new BoundDiscardPattern(node, inputType: inputType, narrowedType: inputType);
                    }
                case SyntaxKind.SingleVariableDesignation:
                    {
                        var declType = TypeWithState.ForType(inputType).ToTypeWithAnnotations(Compilation);
                        BindPatternDesignation(
                            designation: node, declType: declType, inputValEscape: inputValEscape, permitDesignations: permitDesignations,
                            typeSyntax: null, diagnostics: diagnostics, hasErrors: ref hasErrors,
                            variableSymbol: out Symbol? variableSymbol, variableAccess: out BoundExpression? variableAccess);
                        var boundOperandType = new BoundTypeExpression(syntax: node, aliasOpt: null, typeWithAnnotations: declType); // fake a type expression for the variable's type
                        // We continue to use a BoundDeclarationPattern for the var pattern, as they have more in common.
                        Debug.Assert(node.Parent is { });
                        return new BoundDeclarationPattern(
                            node.Parent.Kind() == SyntaxKind.VarPattern ? node.Parent : node, // for `var x` use whole pattern, otherwise use designation for the syntax
                            variableSymbol, variableAccess, boundOperandType, isVar: true,
                            inputType: inputType, narrowedType: inputType, hasErrors: hasErrors);
                    }
                case SyntaxKind.ParenthesizedVariableDesignation:
                    {
                        var tupleDesignation = (ParenthesizedVariableDesignationSyntax)node;
                        var subPatterns = ArrayBuilder<BoundSubpattern>.GetInstance(tupleDesignation.Variables.Count);
                        MethodSymbol? deconstructMethod = null;
                        var strippedInputType = inputType.StrippedType();

                        if (IsZeroElementTupleType(strippedInputType))
                        {
                            // Work around https://github.com/dotnet/roslyn/issues/20648: The compiler's internal APIs such as `declType.IsTupleType`
                            // do not correctly treat the non-generic struct `System.ValueTuple` as a tuple type.  We explicitly perform the tests
                            // required to identify it.  When that bug is fixed we should be able to remove this if statement.
                            addSubpatternsForTuple(ImmutableArray<TypeWithAnnotations>.Empty);
                        }
                        else if (strippedInputType.IsTupleType)
                        {
                            // It is a tuple type. Work according to its elements
                            addSubpatternsForTuple(strippedInputType.TupleElementTypesWithAnnotations);
                        }
                        else
                        {
                            // It is not a tuple type. Seek an appropriate Deconstruct method.
                            var inputPlaceholder = new BoundImplicitReceiver(node, strippedInputType); // A fake receiver expression to permit us to reuse binding logic
                            var deconstructDiagnostics = BindingDiagnosticBag.GetInstance(diagnostics);
                            BoundExpression deconstruct = MakeDeconstructInvocationExpression(
                                tupleDesignation.Variables.Count, inputPlaceholder, node, deconstructDiagnostics,
                                outPlaceholders: out ImmutableArray<BoundDeconstructValuePlaceholder> outPlaceholders,
                                out bool anyDeconstructCandidates);
                            if (!anyDeconstructCandidates &&
                                ShouldUseITuple(node, strippedInputType, diagnostics, out var iTupleType, out var iTupleGetLength, out var iTupleGetItem))
                            {
                                // There was no applicable candidate Deconstruct, and the constraints for the use of ITuple are satisfied.
                                // Use that and forget any errors from trying to bind Deconstruct.
                                deconstructDiagnostics.Free();
                                BindITupleSubpatterns(tupleDesignation, subPatterns, permitDesignations, diagnostics);
                                return new BoundITuplePattern(node, iTupleGetLength, iTupleGetItem, subPatterns.ToImmutableAndFree(), strippedInputType, iTupleType, hasErrors);
                            }
                            else
                            {
                                diagnostics.AddRangeAndFree(deconstructDiagnostics);
                            }

                            deconstructMethod = deconstruct.ExpressionSymbol as MethodSymbol;
                            if (!hasErrors)
                                hasErrors = outPlaceholders.IsDefault || tupleDesignation.Variables.Count != outPlaceholders.Length;

                            for (int i = 0; i < tupleDesignation.Variables.Count; i++)
                            {
                                var variable = tupleDesignation.Variables[i];
                                bool isError = outPlaceholders.IsDefaultOrEmpty || i >= outPlaceholders.Length;
                                TypeSymbol elementType = isError ? CreateErrorType() : outPlaceholders[i].Type;
                                BoundPattern pattern = BindVarDesignation(variable, elementType, GetValEscape(elementType, inputValEscape), permitDesignations, isError, diagnostics);
                                subPatterns.Add(new BoundSubpattern(variable, symbol: null, pattern));
                            }
                        }

                        return new BoundRecursivePattern(
                            syntax: node, declaredType: null, deconstructMethod: deconstructMethod,
                            deconstruction: subPatterns.ToImmutableAndFree(), properties: default, variable: null, variableAccess: null,
                            isExplicitNotNullTest: false, inputType: inputType, narrowedType: inputType.StrippedType(), hasErrors: hasErrors);

                        void addSubpatternsForTuple(ImmutableArray<TypeWithAnnotations> elementTypes)
                        {
                            if (elementTypes.Length != tupleDesignation.Variables.Count && !hasErrors)
                            {
                                diagnostics.Add(ErrorCode.ERR_WrongNumberOfSubpatterns, tupleDesignation.Location,
                                    strippedInputType, elementTypes.Length, tupleDesignation.Variables.Count);
                                hasErrors = true;
                            }
                            for (int i = 0; i < tupleDesignation.Variables.Count; i++)
                            {
                                var variable = tupleDesignation.Variables[i];
                                bool isError = i >= elementTypes.Length;
                                TypeSymbol elementType = isError ? CreateErrorType() : elementTypes[i].Type;
                                BoundPattern pattern = BindVarDesignation(variable, elementType, GetValEscape(elementType, inputValEscape), permitDesignations, isError, diagnostics);
                                subPatterns.Add(new BoundSubpattern(variable, symbol: null, pattern));
                            }
                        }
                    }
                default:
                    {
                        throw ExceptionUtilities.UnexpectedValue(node.Kind());
                    }
            }
        }

        ImmutableArray<BoundSubpattern> BindPropertyPatternClause(
            PropertyPatternClauseSyntax node,
            TypeSymbol inputType,
            uint inputValEscape,
            bool permitDesignations,
            BindingDiagnosticBag diagnostics,
            ref bool hasErrors)
        {
            var builder = ArrayBuilder<BoundSubpattern>.GetInstance(node.Subpatterns.Count);
            foreach (SubpatternSyntax p in node.Subpatterns)
            {
                IdentifierNameSyntax? name = p.NameColon?.Name;
                PatternSyntax pattern = p.Pattern;
                Symbol? member = null;
                TypeSymbol memberType;
                if (name == null)
                {
                    if (!hasErrors)
                        diagnostics.Add(ErrorCode.ERR_PropertyPatternNameMissing, pattern.Location, pattern);

                    memberType = CreateErrorType();
                    hasErrors = true;
                }
                else
                {
                    member = LookupMemberForPropertyPattern(inputType, name, diagnostics, ref hasErrors, out memberType);
                }

                BoundPattern boundPattern = BindPattern(pattern, memberType, GetValEscape(memberType, inputValEscape), permitDesignations, hasErrors, diagnostics);
                builder.Add(new BoundSubpattern(p, member, boundPattern));
            }

            return builder.ToImmutableAndFree();
        }

        private Symbol? LookupMemberForPropertyPattern(
            TypeSymbol inputType, IdentifierNameSyntax name, BindingDiagnosticBag diagnostics, ref bool hasErrors, out TypeSymbol memberType)
        {
            Symbol? symbol = BindPropertyPatternMember(inputType, name, ref hasErrors, diagnostics);

            if (inputType.IsErrorType() || hasErrors || symbol is null)
                memberType = CreateErrorType();
            else
                memberType = symbol.GetTypeOrReturnType().Type;

            return symbol;
        }

        private Symbol? BindPropertyPatternMember(
            TypeSymbol inputType,
            IdentifierNameSyntax memberName,
            ref bool hasErrors,
            BindingDiagnosticBag diagnostics)
        {
            // TODO: consider refactoring out common code with BindObjectInitializerMember
            BoundImplicitReceiver implicitReceiver = new BoundImplicitReceiver(memberName, inputType);
            string name = memberName.Identifier.ValueText;

            BoundExpression boundMember = BindInstanceMemberAccess(
                node: memberName,
                right: memberName,
                boundLeft: implicitReceiver,
                rightName: name,
                rightArity: 0,
                typeArgumentsSyntax: default(SeparatedSyntaxList<TypeSyntax>),
                typeArgumentsWithAnnotations: default(ImmutableArray<TypeWithAnnotations>),
                invoked: false,
                indexed: false,
                diagnostics: diagnostics);

            if (boundMember.Kind == BoundKind.PropertyGroup)
            {
                boundMember = BindIndexedPropertyAccess(
                    (BoundPropertyGroup)boundMember, mustHaveAllOptionalParameters: true, diagnostics: diagnostics);
            }

            hasErrors |= boundMember.HasAnyErrors || implicitReceiver.HasAnyErrors;

            switch (boundMember.Kind)
            {
                case BoundKind.FieldAccess:
                case BoundKind.PropertyAccess:
                    break;

                case BoundKind.IndexerAccess:
                case BoundKind.DynamicIndexerAccess:
                case BoundKind.EventAccess:
                default:
                    if (!hasErrors)
                    {
                        switch (boundMember.ResultKind)
                        {
                            case LookupResultKind.Empty:
                                Error(diagnostics, ErrorCode.ERR_NoSuchMember, memberName, implicitReceiver.Type, name);
                                break;

                            case LookupResultKind.Inaccessible:
                                boundMember = CheckValue(boundMember, BindValueKind.RValue, diagnostics);
                                Debug.Assert(boundMember.HasAnyErrors);
                                break;

                            default:
                                Error(diagnostics, ErrorCode.ERR_PropertyLacksGet, memberName, name);
                                break;
                        }
                    }

                    hasErrors = true;
                    return boundMember.ExpressionSymbol;
            }

            if (hasErrors || !CheckValueKind(node: memberName.Parent, expr: boundMember, valueKind: BindValueKind.RValue,
                                             checkingReceiver: false, diagnostics: diagnostics))
            {
                hasErrors = true;
            }

            return boundMember.ExpressionSymbol;
        }

        private BoundPattern BindTypePattern(
            TypePatternSyntax node,
            TypeSymbol inputType,
            bool hasErrors,
            BindingDiagnosticBag diagnostics)
        {
            var patternType = BindTypeForPattern(node.Type, inputType, diagnostics, ref hasErrors);
            bool isExplicitNotNullTest = patternType.Type.SpecialType == SpecialType.System_Object;
            return new BoundTypePattern(node, patternType, isExplicitNotNullTest, inputType, patternType.Type, hasErrors);
        }

        private BoundPattern BindRelationalPattern(
            RelationalPatternSyntax node,
            TypeSymbol inputType,
            bool hasErrors,
            BindingDiagnosticBag diagnostics)
        {
            BoundExpression value = BindExpressionForPattern(inputType, node.Expression, ref hasErrors, diagnostics, out var constantValueOpt, out _);
            ExpressionSyntax innerExpression = SkipParensAndNullSuppressions(node.Expression);
            if (innerExpression.Kind() == SyntaxKind.DefaultLiteralExpression)
            {
                diagnostics.Add(ErrorCode.ERR_DefaultPattern, innerExpression.Location);
                hasErrors = true;
            }
            RoslynDebug.Assert(value.Type is { });
            BinaryOperatorKind operation = tokenKindToBinaryOperatorKind(node.OperatorToken.Kind());
            if (operation == BinaryOperatorKind.Equal)
            {
                diagnostics.Add(ErrorCode.ERR_InvalidExprTerm, node.OperatorToken.GetLocation(), node.OperatorToken.Text);
                hasErrors = true;
            }

            BinaryOperatorKind opType = RelationalOperatorType(value.Type.EnumUnderlyingTypeOrSelf());
            switch (opType)
            {
                case BinaryOperatorKind.Float:
                case BinaryOperatorKind.Double:
                    if (!hasErrors && constantValueOpt != null && !constantValueOpt.IsBad && double.IsNaN(constantValueOpt.DoubleValue))
                    {
                        diagnostics.Add(ErrorCode.ERR_RelationalPatternWithNaN, node.Expression.Location);
                        hasErrors = true;
                    }
                    break;
                case BinaryOperatorKind.String:
                case BinaryOperatorKind.Bool:
                case BinaryOperatorKind.Error:
                    if (!hasErrors)
                    {
                        diagnostics.Add(ErrorCode.ERR_UnsupportedTypeForRelationalPattern, node.Location, value.Type.ToDisplayString());
                        hasErrors = true;
                    }
                    break;
            }

            if (constantValueOpt is null)
            {
                hasErrors = true;
                constantValueOpt = ConstantValue.Bad;
            }

            return new BoundRelationalPattern(node, operation | opType, value, constantValueOpt, inputType, value.Type, hasErrors);

            static BinaryOperatorKind tokenKindToBinaryOperatorKind(SyntaxKind kind) => kind switch
            {
                SyntaxKind.LessThanEqualsToken => BinaryOperatorKind.LessThanOrEqual,
                SyntaxKind.LessThanToken => BinaryOperatorKind.LessThan,
                SyntaxKind.GreaterThanToken => BinaryOperatorKind.GreaterThan,
                SyntaxKind.GreaterThanEqualsToken => BinaryOperatorKind.GreaterThanOrEqual,
                // The following occurs in error recovery scenarios
                _ => BinaryOperatorKind.Equal,
            };
        }

        /// <summary>
        /// Compute the type code for the comparison operator to be used.  When comparing `byte`s for example,
        /// the compiler actually uses the operator on the type `int` as there is no corresponding operator for
        /// the type `byte`.
        /// </summary>
        internal static BinaryOperatorKind RelationalOperatorType(TypeSymbol type) => type.SpecialType switch
        {
            SpecialType.System_Single => BinaryOperatorKind.Float,
            SpecialType.System_Double => BinaryOperatorKind.Double,
            SpecialType.System_Char => BinaryOperatorKind.Char,
            SpecialType.System_SByte => BinaryOperatorKind.Int, // operands are converted to int
            SpecialType.System_Byte => BinaryOperatorKind.Int, // operands are converted to int
            SpecialType.System_UInt16 => BinaryOperatorKind.Int, // operands are converted to int
            SpecialType.System_Int16 => BinaryOperatorKind.Int, // operands are converted to int
            SpecialType.System_Int32 => BinaryOperatorKind.Int,
            SpecialType.System_UInt32 => BinaryOperatorKind.UInt,
            SpecialType.System_Int64 => BinaryOperatorKind.Long,
            SpecialType.System_UInt64 => BinaryOperatorKind.ULong,
            SpecialType.System_Decimal => BinaryOperatorKind.Decimal,
            SpecialType.System_String => BinaryOperatorKind.String,
            SpecialType.System_Boolean => BinaryOperatorKind.Bool,
            SpecialType.System_IntPtr when type.IsNativeIntegerType => BinaryOperatorKind.NInt,
            SpecialType.System_UIntPtr when type.IsNativeIntegerType => BinaryOperatorKind.NUInt,
            _ => BinaryOperatorKind.Error,
        };

        private BoundPattern BindUnaryPattern(
            UnaryPatternSyntax node,
            TypeSymbol inputType,
            uint inputValEscape,
            bool hasErrors,
            BindingDiagnosticBag diagnostics,
            bool underIsPattern)
        {
            bool permitDesignations = underIsPattern; // prevent designators under 'not' except under an is-pattern
            var subPattern = BindPattern(node.Pattern, inputType, inputValEscape, permitDesignations, hasErrors, diagnostics, underIsPattern);
            return new BoundNegatedPattern(node, subPattern, inputType: inputType, narrowedType: inputType, hasErrors);
        }

        private BoundPattern BindBinaryPattern(
            BinaryPatternSyntax node,
            TypeSymbol inputType,
            uint inputValEscape,
            bool permitDesignations,
            bool hasErrors,
            BindingDiagnosticBag diagnostics)
        {
            bool isDisjunction = node.Kind() == SyntaxKind.OrPattern;
            if (isDisjunction)
            {
                permitDesignations = false; // prevent designators under 'or'
                var left = BindPattern(node.Left, inputType, inputValEscape, permitDesignations, hasErrors, diagnostics);
                var right = BindPattern(node.Right, inputType, inputValEscape, permitDesignations, hasErrors, diagnostics);

                // Compute the common type. This algorithm is quadratic, but disjunctive patterns are unlikely to be huge
                var narrowedTypeCandidates = ArrayBuilder<TypeSymbol>.GetInstance(2);
                collectCandidates(left, narrowedTypeCandidates);
                collectCandidates(right, narrowedTypeCandidates);
                var narrowedType = leastSpecificType(node, narrowedTypeCandidates, diagnostics) ?? inputType;
                narrowedTypeCandidates.Free();

                return new BoundBinaryPattern(node, disjunction: isDisjunction, left, right, inputType: inputType, narrowedType: narrowedType, hasErrors);

                static void collectCandidates(BoundPattern pat, ArrayBuilder<TypeSymbol> candidates)
                {
                    if (pat is BoundBinaryPattern { Disjunction: true } p)
                    {
                        collectCandidates(p.Left, candidates);
                        collectCandidates(p.Right, candidates);
                    }
                    else
                    {
                        candidates.Add(pat.NarrowedType);
                    }
                }

                TypeSymbol? leastSpecificType(SyntaxNode node, ArrayBuilder<TypeSymbol> candidates, BindingDiagnosticBag diagnostics)
                {
                    Debug.Assert(candidates.Count >= 2);
                    CompoundUseSiteInfo<AssemblySymbol> useSiteInfo = GetNewCompoundUseSiteInfo(diagnostics);
                    TypeSymbol? bestSoFar = candidates[0];
                    // first pass: select a candidate for which no other has been shown to be an improvement.
                    for (int i = 1, n = candidates.Count; i < n; i++)
                    {
                        TypeSymbol candidate = candidates[i];
                        bestSoFar = lessSpecificCandidate(bestSoFar, candidate, ref useSiteInfo) ?? bestSoFar;
                    }
                    // second pass: check that it is no more specific than any candidate.
                    for (int i = 0, n = candidates.Count; i < n; i++)
                    {
                        TypeSymbol candidate = candidates[i];
                        TypeSymbol? spoiler = lessSpecificCandidate(candidate, bestSoFar, ref useSiteInfo);
                        if (spoiler is null)
                        {
                            bestSoFar = null;
                            break;
                        }

                        // Our specificity criteria are transitive
                        Debug.Assert(spoiler.Equals(bestSoFar, TypeCompareKind.ConsiderEverything));
                    }

                    diagnostics.Add(node.Location, useSiteInfo);
                    return bestSoFar;
                }

                // Given a candidate least specific type so far, attempt to refine it with a possibly less specific candidate.
                TypeSymbol? lessSpecificCandidate(TypeSymbol bestSoFar, TypeSymbol possiblyLessSpecificCandidate, ref CompoundUseSiteInfo<AssemblySymbol> useSiteInfo)
                {
                    if (bestSoFar.Equals(possiblyLessSpecificCandidate, TypeCompareKind.AllIgnoreOptions))
                    {
                        // When the types are equivalent, merge them.
                        return bestSoFar.MergeEquivalentTypes(possiblyLessSpecificCandidate, VarianceKind.Out);
                    }
                    else if (Conversions.HasImplicitReferenceConversion(bestSoFar, possiblyLessSpecificCandidate, ref useSiteInfo))
                    {
                        // When there is an implicit reference conversion from T to U, U is less specific
                        return possiblyLessSpecificCandidate;
                    }
                    else if (Conversions.HasBoxingConversion(bestSoFar, possiblyLessSpecificCandidate, ref useSiteInfo))
                    {
                        // when there is a boxing conversion from T to U, U is less specific.
                        return possiblyLessSpecificCandidate;
                    }
                    else
                    {
                        // We have no improved candidate to offer.
                        return null;
                    }
                }
            }
            else
            {
                var left = BindPattern(node.Left, inputType, inputValEscape, permitDesignations, hasErrors, diagnostics);
                var leftOutputValEscape = GetValEscape(left.NarrowedType, inputValEscape);
                var right = BindPattern(node.Right, left.NarrowedType, leftOutputValEscape, permitDesignations, hasErrors, diagnostics);
                return new BoundBinaryPattern(node, disjunction: isDisjunction, left, right, inputType: inputType, narrowedType: right.NarrowedType, hasErrors);
            }
        }
    }
}<|MERGE_RESOLUTION|>--- conflicted
+++ resolved
@@ -55,44 +55,13 @@
 
             bool negated = pattern.IsNegated(out var innerPattern);
             BoundDecisionDag decisionDag = DecisionDagBuilder.CreateDecisionDagForIsPattern(
-<<<<<<< HEAD
-                this.Compilation, pattern.Syntax, expression, pattern, whenTrueLabel: whenTrueLabel, whenFalseLabel: whenFalseLabel, diagnostics);
-            if (!hasErrors && !decisionDag.ReachableLabels.Contains(whenTrueLabel))
-            {
-                Debug.Assert(expression.Type is object);
-                diagnostics.Add(ErrorCode.ERR_IsPatternImpossible, node.Location, expression.Type);
-                hasErrors = true;
-            }
-            else if (!hasErrors && !decisionDag.ReachableLabels.Contains(whenFalseLabel))
-=======
                 this.Compilation, pattern.Syntax, expression, innerPattern, whenTrueLabel: whenTrueLabel, whenFalseLabel: whenFalseLabel, diagnostics);
 
             if (!hasErrors && getConstantResult(decisionDag, negated, whenTrueLabel, whenFalseLabel) is { } constantResult)
->>>>>>> 230d0d0c
             {
                 if (!constantResult)
                 {
-<<<<<<< HEAD
-                    case BoundConstantPattern _:
-                    case BoundITuplePattern _:
-                        // these patterns can fail in practice
-                        throw ExceptionUtilities.Unreachable;
-                    case BoundRelationalPattern _:
-                    case BoundTypePattern _:
-                    case BoundNegatedPattern _:
-                    case BoundBinaryPattern _:
-                        Debug.Assert(expression.Type is object);
-                        diagnostics.Add(ErrorCode.WRN_IsPatternAlways, node.Location, expression.Type);
-                        break;
-                    case BoundDiscardPattern _:
-                        // we do not give a warning on this because it is an existing scenario, and it should
-                        // have been obvious in source that it would always match.
-                        break;
-                    case BoundDeclarationPattern _:
-                    case BoundRecursivePattern _:
-                        // We do not give a warning on these because people do this to give a name to a value
-                        break;
-=======
+                    Debug.Assert(expression.Type is object);
                     diagnostics.Add(ErrorCode.ERR_IsPatternImpossible, node.Location, expression.Type);
                     hasErrors = true;
                 }
@@ -108,6 +77,7 @@
                         case BoundTypePattern _:
                         case BoundNegatedPattern _:
                         case BoundBinaryPattern _:
+                            Debug.Assert(expression.Type is object);
                             diagnostics.Add(ErrorCode.WRN_IsPatternAlways, node.Location, expression.Type);
                             break;
                         case BoundDiscardPattern _:
@@ -119,7 +89,6 @@
                             // We do not give a warning on these because people do this to give a name to a value
                             break;
                     }
->>>>>>> 230d0d0c
                 }
             }
             else if (expression.ConstantValue != null)

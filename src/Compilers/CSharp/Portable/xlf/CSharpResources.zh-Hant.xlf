--- conflicted
+++ resolved
@@ -688,8 +688,13 @@
         <note />
       </trans-unit>
       <trans-unit id="ERR_InterfaceEventInitializer">
-        <source>'{0}': instance event in interface cannot have initializer</source>
-        <target state="needs-review-translation">'{0}': 介面中的事件不可有初始設定式</target>
+        <source>'{0}': event in interface cannot have initializer</source>
+        <target state="translated">'{0}': 介面中的事件不可有初始設定式</target>
+        <note />
+      </trans-unit>
+      <trans-unit id="ERR_EventPropertyInInterface">
+        <source>An event in an interface cannot have add or remove accessors</source>
+        <target state="translated">介面中的事件不能有 add 或 remove 存取子</target>
         <note />
       </trans-unit>
       <trans-unit id="ERR_BadEventUsage">
@@ -1615,6 +1620,11 @@
       <trans-unit id="ERR_DuplicatePropertyAccessMods">
         <source>Cannot specify accessibility modifiers for both accessors of the property or indexer '{0}'</source>
         <target state="translated">不可同時對屬性或索引子 '{0}' 的兩個存取子，指定存取範圍修飾詞。</target>
+        <note />
+      </trans-unit>
+      <trans-unit id="ERR_PropertyAccessModInInterface">
+        <source>'{0}': accessibility modifiers may not be used on accessors in an interface</source>
+        <target state="translated">'{0}': 存取範圍修飾詞不可使用在介面的存取子上</target>
         <note />
       </trans-unit>
       <trans-unit id="ERR_AccessModMissingAccessor">
@@ -2271,9 +2281,14 @@
         <target state="translated">類型為 '{1}' 的結構成員 '{0}'，在結構配置中造成循環。</target>
         <note />
       </trans-unit>
+      <trans-unit id="ERR_InterfacesCannotContainTypes">
+        <source>'{0}': interfaces cannot declare types</source>
+        <target state="translated">'{0}': 介面不可宣告類型</target>
+        <note />
+      </trans-unit>
       <trans-unit id="ERR_InterfacesCantContainFields">
-        <source>Interfaces cannot contain instance fields</source>
-        <target state="needs-review-translation">介面不能包含欄位</target>
+        <source>Interfaces cannot contain fields</source>
+        <target state="translated">介面不能包含欄位</target>
         <note />
       </trans-unit>
       <trans-unit id="ERR_InterfacesCantContainConstructors">
@@ -2301,6 +2316,11 @@
         <target state="translated">繼承的介面 '{1}' 造成 '{0}' 介面階層架構中出現循環</target>
         <note />
       </trans-unit>
+      <trans-unit id="ERR_InterfaceMemberHasBody">
+        <source>'{0}': interface members cannot have a definition</source>
+        <target state="translated">'{0}': 介面成員不可有定義</target>
+        <note />
+      </trans-unit>
       <trans-unit id="ERR_HidingAbstractMethod">
         <source>'{0}' hides inherited abstract member '{1}'</source>
         <target state="translated">'{0}' 會隱藏繼承的抽象成員 '{1}'</target>
@@ -2327,8 +2347,8 @@
         <note />
       </trans-unit>
       <trans-unit id="ERR_InterfaceMemberNotFound">
-        <source>'{0}' in explicit interface declaration is not found among members of the interface that can be implemented</source>
-        <target state="needs-review-translation">'在明確介面宣告中的 '{0}' 不是介面的成員</target>
+        <source>'{0}' in explicit interface declaration is not a member of interface</source>
+        <target state="translated">'在明確介面宣告中的 '{0}' 不是介面的成員</target>
         <note />
       </trans-unit>
       <trans-unit id="ERR_ClassDoesntImplementInterface">
@@ -2337,8 +2357,8 @@
         <note />
       </trans-unit>
       <trans-unit id="ERR_ExplicitInterfaceImplementationInNonClassOrStruct">
-        <source>'{0}': explicit interface declaration can only be declared in a class, struct or interface</source>
-        <target state="needs-review-translation">'{0}': 明確的介面宣告只能在類別或結構中宣告</target>
+        <source>'{0}': explicit interface declaration can only be declared in a class or struct</source>
+        <target state="translated">'{0}': 明確的介面宣告只能在類別或結構中宣告</target>
         <note />
       </trans-unit>
       <trans-unit id="ERR_MemberNameSameAsType">
@@ -2444,6 +2464,11 @@
       <trans-unit id="ERR_BadShiftOperatorSignature">
         <source>The first operand of an overloaded shift operator must have the same type as the containing type, and the type of the second operand must be int</source>
         <target state="translated">多載移位 (Shift) 運算子的第一個運算元的類型必須和包含類型相同，而第二個運算元的類型必須是 int</target>
+        <note />
+      </trans-unit>
+      <trans-unit id="ERR_InterfacesCantContainOperators">
+        <source>Interfaces cannot contain operators</source>
+        <target state="translated">介面無法包含運算子</target>
         <note />
       </trans-unit>
       <trans-unit id="ERR_StructsCantContainDefaultConstructor">
@@ -3991,8 +4016,8 @@
         <note />
       </trans-unit>
       <trans-unit id="ERR_MainClassNotClass">
-        <source>'{0}' specified for Main method must be a non-generic class, struct, or interface</source>
-        <target state="needs-review-translation">'為 Main 方法所指定的 '{0}' 必須為有效的非泛型類別或結構</target>
+        <source>'{0}' specified for Main method must be a valid non-generic class or struct</source>
+        <target state="translated">'為 Main 方法所指定的 '{0}' 必須為有效的非泛型類別或結構</target>
         <note />
       </trans-unit>
       <trans-unit id="ERR_NoMainInClass">
@@ -7566,8 +7591,8 @@
         <note />
       </trans-unit>
       <trans-unit id="ERR_AutoPropertyInitializerInInterface">
-        <source>Instance auto-implemented properties inside interfaces cannot have initializers.</source>
-        <target state="needs-review-translation">介面內自動實作的屬性，不可有初始設定式。</target>
+        <source>Auto-implemented properties inside interfaces cannot have initializers.</source>
+        <target state="translated">介面內自動實作的屬性，不可有初始設定式。</target>
         <note />
       </trans-unit>
       <trans-unit id="ERR_InitializerInStructWithoutExplicitConstructor">
@@ -8590,51 +8615,6 @@
         <target state="new">Invalid hash algorithm name: '{0}'</target>
         <note />
       </trans-unit>
-<<<<<<< HEAD
-      <trans-unit id="ERR_InterfacesCantContainConversionOrEqualityOperators">
-        <source>Interfaces cannot contain conversion, equality, or inequality operators</source>
-        <target state="new">Interfaces cannot contain conversion, equality, or inequality operators</target>
-        <note />
-      </trans-unit>
-      <trans-unit id="IDS_DefaultInterfaceImplementation">
-        <source>default interface implementation</source>
-        <target state="new">default interface implementation</target>
-        <note />
-      </trans-unit>
-      <trans-unit id="ERR_RuntimeDoesNotSupportDefaultInterfaceImplementation">
-        <source>Target runtime doesn't support default interface implementation.</source>
-        <target state="new">Target runtime doesn't support default interface implementation.</target>
-        <note />
-      </trans-unit>
-      <trans-unit id="ERR_RuntimeDoesNotSupportDefaultInterfaceImplementationForMember">
-        <source>'{0}' cannot implement interface member '{1}' in type '{2}' because the target runtime doesn't support default interface implementation.</source>
-        <target state="new">'{0}' cannot implement interface member '{1}' in type '{2}' because the target runtime doesn't support default interface implementation.</target>
-        <note />
-      </trans-unit>
-      <trans-unit id="ERR_DefaultInterfaceImplementationModifier">
-        <source>The modifier '{0}' is not valid for this item in C# {1}. Please use language version {2} or greater.</source>
-        <target state="new">The modifier '{0}' is not valid for this item in C# {1}. Please use language version {2} or greater.</target>
-        <note />
-      </trans-unit>
-      <trans-unit id="ERR_ImplicitImplementationOfNonPublicInterfaceMember">
-        <source>'{0}' does not implement interface member '{1}'. '{2}' cannot implicitly implement a non-public member.</source>
-        <target state="new">'{0}' does not implement interface member '{1}'. '{2}' cannot implicitly implement a non-public member.</target>
-        <note />
-      </trans-unit>
-      <trans-unit id="ERR_MostSpecificImplementationIsNotFound">
-        <source>Interface member '{0}' does not have a most specific implementation. Neither '{1}', nor '{2}' are most specific.</source>
-        <target state="new">Interface member '{0}' does not have a most specific implementation. Neither '{1}', nor '{2}' are most specific.</target>
-        <note />
-      </trans-unit>
-      <trans-unit id="ERR_LanguageVersionDoesNotSupportDefaultInterfaceImplementationForMember">
-        <source>'{0}' cannot implement interface member '{1}' in type '{2}' because feature '{3}' is not available in C# {4}. Please use language version {5} or greater.</source>
-        <target state="new">'{0}' cannot implement interface member '{1}' in type '{2}' because feature '{3}' is not available in C# {4}. Please use language version {5} or greater.</target>
-        <note />
-      </trans-unit>
-      <trans-unit id="ERR_PrivateVirtualAccessor">
-        <source>'{0}': virtual properties in interfaces cannot have private accessors</source>
-        <target state="new">'{0}': virtual properties in interfaces cannot have private accessors</target>
-=======
       <trans-unit id="ERR_ExpressionTreeContainsTupleBinOp">
         <source>An expression tree may not contain a tuple == or != operator</source>
         <target state="new">An expression tree may not contain a tuple == or != operator</target>
@@ -8753,7 +8733,6 @@
       <trans-unit id="ERR_InvalidObjectCreation">
         <source>Invalid object creation</source>
         <target state="new">Invalid object creation</target>
->>>>>>> c76f5902
         <note />
       </trans-unit>
     </body>

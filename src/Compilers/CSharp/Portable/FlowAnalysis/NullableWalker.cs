--- conflicted
+++ resolved
@@ -3914,11 +3914,6 @@
                 node.Expanded, node.InvokedAsExtensionMethod, method);
 
             ApplyMemberPostConditions(node.ReceiverOpt, method);
-<<<<<<< HEAD
-
-            LearnFromEqualsMethod(method, node, receiverType, results);
-=======
->>>>>>> d73229b4
 
             LearnFromEqualsMethod(method, node, receiverType, results);
 
@@ -3969,7 +3964,6 @@
             }
 
             static bool anyOverriddenMethodHasExplicitImplementation(MethodSymbol method)
-<<<<<<< HEAD
             {
                 for (var overriddenMethod = method; overriddenMethod is object; overriddenMethod = overriddenMethod.OverriddenMethod)
                 {
@@ -3984,22 +3978,6 @@
 
             static bool isWellKnownEqualityMethodOrImplementation(CSharpCompilation compilation, MethodSymbol method, TypeSymbol receiverType, WellKnownMember wellKnownMember)
             {
-=======
-            {
-                for (var overriddenMethod = method; overriddenMethod is object; overriddenMethod = overriddenMethod.OverriddenMethod)
-                {
-                    if (overriddenMethod.IsExplicitInterfaceImplementation)
-                    {
-                        return true;
-                    }
-                }
-
-                return false;
-            }
-
-            static bool isWellKnownEqualityMethodOrImplementation(CSharpCompilation compilation, MethodSymbol method, TypeSymbol receiverType, WellKnownMember wellKnownMember)
-            {
->>>>>>> d73229b4
                 var wellKnownMethod = (MethodSymbol)compilation.GetWellKnownTypeMember(wellKnownMember);
                 if (wellKnownMethod is null || receiverType is null)
                 {
@@ -4010,7 +3988,6 @@
                 var parameterType = method.Parameters[0].TypeWithAnnotations;
                 var constructedType = wellKnownType.Construct(ImmutableArray.Create(parameterType));
                 var constructedMethod = wellKnownMethod.AsMember(constructedType);
-<<<<<<< HEAD
 
                 // FindImplementationForInterfaceMember doesn't check if this method is itself the interface method we're looking for
                 if (constructedMethod.Equals(method))
@@ -4021,18 +3998,6 @@
                 // check whether 'method', when called on this receiver, is an implementation of 'constructedMethod'.
                 for (var baseType = receiverType; baseType is object && method is object; baseType = baseType.BaseTypeNoUseSiteDiagnostics)
                 {
-=======
-
-                // FindImplementationForInterfaceMember doesn't check if this method is itself the interface method we're looking for
-                if (constructedMethod.Equals(method))
-                {
-                    return true;
-                }
-
-                // check whether 'method', when called on this receiver, is an implementation of 'constructedMethod'.
-                for (var baseType = receiverType; baseType is object && method is object; baseType = baseType.BaseTypeNoUseSiteDiagnostics)
-                {
->>>>>>> d73229b4
                     var implementationMethod = baseType.FindImplementationForInterfaceMember(constructedMethod);
                     if (implementationMethod is null)
                     {

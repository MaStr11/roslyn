﻿// Copyright (c) Microsoft.  All Rights Reserved.  Licensed under the Apache License, Version 2.0.  See License.txt in the project root for license information.

using System.Collections.Generic;
using System.Collections.Immutable;
using Microsoft.CodeAnalysis.CSharp.Symbols;
using Cci = Microsoft.Cci;

namespace Microsoft.CodeAnalysis.CSharp.Emit.NoPia
{
    internal sealed class EmbeddedProperty : EmbeddedTypesManager.CommonEmbeddedProperty
    {
        public EmbeddedProperty(PropertySymbol underlyingProperty, EmbeddedMethod getter, EmbeddedMethod setter) :
            base(underlyingProperty, getter, setter)
        {
        }

        protected override IEnumerable<CSharpAttributeData> GetCustomAttributesToEmit(ModuleCompilationState compilationState)
        {
            return UnderlyingProperty.GetCustomAttributesToEmit(compilationState);
        }

        protected override ImmutableArray<EmbeddedParameter> GetParameters()
        {
            return EmbeddedTypesManager.EmbedParameters(this, UnderlyingProperty.Parameters);
        }

        protected override bool IsRuntimeSpecial
        {
            get { return UnderlyingProperty.HasRuntimeSpecialName; }
        }

        protected override bool IsSpecialName
        {
            get
            {
                return UnderlyingProperty.HasSpecialName;
            }
        }

        protected override Cci.CallingConvention CallingConvention
        {
            get
            {
                return UnderlyingProperty.CallingConvention;
            }
        }

        protected override bool ReturnValueIsModified
        {
            get
            {
                return UnderlyingProperty.Type.CustomModifiers.Length != 0;
            }
        }

        protected override ImmutableArray<Cci.ICustomModifier> ReturnValueCustomModifiers
        {
            get
            {
                return UnderlyingProperty.Type.CustomModifiers.As<Cci.ICustomModifier>();
            }
        }

        protected override bool ReturnValueIsByRef
        {
            get
            {
<<<<<<< HEAD
                return UnderlyingProperty.Type.TypeSymbol is ByRefReturnErrorTypeSymbol;
=======
                return UnderlyingProperty.RefKind == RefKind.Ref;
>>>>>>> c7afb2d2
            }
        }

        protected override Cci.ITypeReference GetType(PEModuleBuilder moduleBuilder, CSharpSyntaxNode syntaxNodeOpt, DiagnosticBag diagnostics)
        {
            return moduleBuilder.Translate(UnderlyingProperty.Type.TypeSymbol, syntaxNodeOpt, diagnostics);
        }

        protected override EmbeddedType ContainingType
        {
            get { return AnAccessor.ContainingType; }
        }

        protected override Cci.TypeMemberVisibility Visibility
        {
            get
            {
                return PEModuleBuilder.MemberVisibility(UnderlyingProperty);
            }
        }

        protected override string Name
        {
            get
            {
                return UnderlyingProperty.MetadataName;
            }
        }
    }
}<|MERGE_RESOLUTION|>--- conflicted
+++ resolved
@@ -65,11 +65,7 @@
         {
             get
             {
-<<<<<<< HEAD
-                return UnderlyingProperty.Type.TypeSymbol is ByRefReturnErrorTypeSymbol;
-=======
                 return UnderlyingProperty.RefKind == RefKind.Ref;
->>>>>>> c7afb2d2
             }
         }
 

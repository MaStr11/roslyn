﻿// Licensed to the .NET Foundation under one or more agreements.
// The .NET Foundation licenses this file to you under the MIT license.
// See the LICENSE file in the project root for more information.

#nullable enable

using System;
using System.Collections.Concurrent;
using System.Collections.Generic;
using System.Collections.Immutable;
using System.Diagnostics;
using System.Diagnostics.CodeAnalysis;
using System.IO;
using System.Linq;
using System.Reflection;
using System.Reflection.Metadata;
using System.Threading;
using System.Threading.Tasks;
using Microsoft.CodeAnalysis;
using Microsoft.CodeAnalysis.CodeGen;
using Microsoft.CodeAnalysis.CSharp.Emit;
using Microsoft.CodeAnalysis.CSharp.Symbols;
using Microsoft.CodeAnalysis.CSharp.Syntax;
using Microsoft.CodeAnalysis.Diagnostics;
using Microsoft.CodeAnalysis.Emit;
using Microsoft.CodeAnalysis.Operations;
using Microsoft.CodeAnalysis.PooledObjects;
using Microsoft.CodeAnalysis.Symbols;
using Microsoft.CodeAnalysis.Text;
using Roslyn.Utilities;
using static Microsoft.CodeAnalysis.CSharp.Binder;

namespace Microsoft.CodeAnalysis.CSharp
{
    /// <summary>
    /// The compilation object is an immutable representation of a single invocation of the
    /// compiler. Although immutable, a compilation is also on-demand, and will realize and cache
    /// data as necessary. A compilation can produce a new compilation from existing compilation
    /// with the application of small deltas. In many cases, it is more efficient than creating a
    /// new compilation from scratch, as the new compilation can reuse information from the old
    /// compilation.
    /// </summary>
    public sealed partial class CSharpCompilation : Compilation
    {
        // !!!!!!!!!!!!!!!!!!!!!!!!!!!!!!!!!!!!!!!!!!!!
        //
        // Changes to the public interface of this class should remain synchronized with the VB
        // version. Do not make any changes to the public interface without making the corresponding
        // change to the VB version.
        //
        // !!!!!!!!!!!!!!!!!!!!!!!!!!!!!!!!!!!!!!!!!!!!

        internal static readonly ParallelOptions DefaultParallelOptions = new ParallelOptions();

        private readonly CSharpCompilationOptions _options;
        private readonly Lazy<Imports> _globalImports;
        private readonly Lazy<Imports> _previousSubmissionImports;
        private readonly Lazy<AliasSymbol> _globalNamespaceAlias;  // alias symbol used to resolve "global::".
        private readonly Lazy<ImplicitNamedTypeSymbol?> _scriptClass;

        /// <summary>
        /// All imports (using directives and extern aliases) in syntax trees in this compilation.
        /// NOTE: We need to de-dup since the Imports objects that populate the list may be GC'd
        /// and re-created.
        /// Values are the sets of dependencies for corresponding directives.
        /// </summary>
        private ConcurrentDictionary<ImportInfo, ImmutableArray<AssemblySymbol>>? _lazyImportInfos;

        // Cache the CLS diagnostics for the whole compilation so they aren't computed repeatedly.
        // NOTE: Presently, we do not cache the per-tree diagnostics.
        private ImmutableArray<Diagnostic> _lazyClsComplianceDiagnostics;
        private ImmutableArray<AssemblySymbol> _lazyClsComplianceDependencies;

        private Conversions? _conversions;
        /// <summary>
        /// A conversions object that ignores nullability.
        /// </summary>
        internal Conversions Conversions
        {
            get
            {
                if (_conversions == null)
                {
                    Interlocked.CompareExchange(ref _conversions, new BuckStopsHereBinder(this).Conversions, null);
                }

                return _conversions;
            }
        }

        /// <summary>
        /// Manages anonymous types declared in this compilation. Unifies types that are structurally equivalent.
        /// </summary>
        private readonly AnonymousTypeManager _anonymousTypeManager;

        private NamespaceSymbol? _lazyGlobalNamespace;

        internal readonly BuiltInOperators builtInOperators;

        /// <summary>
        /// The <see cref="SourceAssemblySymbol"/> for this compilation. Do not access directly, use Assembly property
        /// instead. This field is lazily initialized by ReferenceManager, ReferenceManager.CacheLockObject must be locked
        /// while ReferenceManager "calculates" the value and assigns it, several threads must not perform duplicate
        /// "calculation" simultaneously.
        /// </summary>
        private SourceAssemblySymbol? _lazyAssemblySymbol;

        /// <summary>
        /// Holds onto data related to reference binding.
        /// The manager is shared among multiple compilations that we expect to have the same result of reference binding.
        /// In most cases this can be determined without performing the binding. If the compilation however contains a circular
        /// metadata reference (a metadata reference that refers back to the compilation) we need to avoid sharing of the binding results.
        /// We do so by creating a new reference manager for such compilation.
        /// </summary>
        private ReferenceManager _referenceManager;

        private readonly SyntaxAndDeclarationManager _syntaxAndDeclarations;

        /// <summary>
        /// Contains the main method of this assembly, if there is one.
        /// </summary>
        private EntryPoint? _lazyEntryPoint;

        /// <summary>
        /// Emit nullable attributes for only those members that are visible outside the assembly
        /// (public, protected, and if any [InternalsVisibleTo] attributes, internal members).
        /// If false, attributes are emitted for all members regardless of visibility.
        /// </summary>
        private ThreeState _lazyEmitNullablePublicOnly;

        /// <summary>
        /// The set of trees for which a <see cref="CompilationUnitCompletedEvent"/> has been added to the queue.
        /// </summary>
        private HashSet<SyntaxTree>? _lazyCompilationUnitCompletedTrees;

        /// <summary>
        /// Run the nullable walker during the flow analysis passes. True if the project-level nullable
        /// context option is set, or if any file enables nullable or just the nullable warnings.
        /// </summary>
        private ThreeState _lazyShouldRunNullableWalker;

        public override string Language
        {
            get
            {
                return LanguageNames.CSharp;
            }
        }

        public override bool IsCaseSensitive
        {
            get
            {
                return true;
            }
        }

        /// <summary>
        /// The options the compilation was created with.
        /// </summary>
        public new CSharpCompilationOptions Options
        {
            get
            {
                return _options;
            }
        }

        internal AnonymousTypeManager AnonymousTypeManager
        {
            get
            {
                return _anonymousTypeManager;
            }
        }

        internal override CommonAnonymousTypeManager CommonAnonymousTypeManager
        {
            get
            {
                return AnonymousTypeManager;
            }
        }

        /// <summary>
        /// True when the compiler is run in "strict" mode, in which it enforces the language specification
        /// in some cases even at the expense of full compatibility. Such differences typically arise when
        /// earlier versions of the compiler failed to enforce the full language specification.
        /// </summary>
        internal bool FeatureStrictEnabled => Feature("strict") != null;

        /// <summary>
        /// True if we should enable nullable semantic analysis in this compilation.
        /// </summary>
        internal bool NullableSemanticAnalysisEnabled
        {
            get
            {
                var nullableAnalysisFlag = Feature("run-nullable-analysis");
                if (nullableAnalysisFlag == "false")
                {
                    return false;
                }

                return ShouldRunNullableWalker || nullableAnalysisFlag == "true";
            }
        }

        /// <summary>
        /// True when the "peverify-compat" feature flag is set or the language version is below C# 7.2.
        /// With this flag we will avoid certain patterns known not be compatible with PEVerify.
        /// The code may be less efficient and may deviate from spec in corner cases.
        /// The flag is only to be used if PEVerify pass is extremely important.
        /// </summary>
        internal bool IsPeVerifyCompatEnabled => LanguageVersion < LanguageVersion.CSharp7_2 || Feature("peverify-compat") != null;

        internal bool ShouldRunNullableWalker
        {
            get
            {
                if (!_lazyShouldRunNullableWalker.HasValue())
                {
                    if (Options.NullableContextOptions != NullableContextOptions.Disable)
                    {
                        _lazyShouldRunNullableWalker = ThreeState.True;
                        return true;
                    }

                    foreach (var syntaxTree in SyntaxTrees)
                    {
                        if (((CSharpSyntaxTree)syntaxTree).HasNullableEnables())
                        {
                            _lazyShouldRunNullableWalker = ThreeState.True;
                            return true;
                        }
                    }

                    _lazyShouldRunNullableWalker = ThreeState.False;
                }

                return _lazyShouldRunNullableWalker.Value();
            }
        }

        /// <summary>
        /// The language version that was used to parse the syntax trees of this compilation.
        /// </summary>
        public LanguageVersion LanguageVersion
        {
            get;
        }

        protected override INamedTypeSymbol CommonCreateErrorTypeSymbol(INamespaceOrTypeSymbol container, string name, int arity)
        {
            return new ExtendedErrorTypeSymbol(
                       container.EnsureCSharpSymbolOrNull(nameof(container)),
                       name, arity, errorInfo: null).GetPublicSymbol();
        }

        protected override INamespaceSymbol CommonCreateErrorNamespaceSymbol(INamespaceSymbol container, string name)
        {
            return new MissingNamespaceSymbol(
                       container.EnsureCSharpSymbolOrNull(nameof(container)),
                       name).GetPublicSymbol();
        }

        #region Constructors and Factories

        private static readonly CSharpCompilationOptions s_defaultOptions = new CSharpCompilationOptions(OutputKind.ConsoleApplication);
        private static readonly CSharpCompilationOptions s_defaultSubmissionOptions = new CSharpCompilationOptions(OutputKind.DynamicallyLinkedLibrary).WithReferencesSupersedeLowerVersions(true);

        /// <summary>
        /// Creates a new compilation from scratch. Methods such as AddSyntaxTrees or AddReferences
        /// on the returned object will allow to continue building up the Compilation incrementally.
        /// </summary>
        /// <param name="assemblyName">Simple assembly name.</param>
        /// <param name="syntaxTrees">The syntax trees with the source code for the new compilation.</param>
        /// <param name="references">The references for the new compilation.</param>
        /// <param name="options">The compiler options to use.</param>
        /// <returns>A new compilation.</returns>
        public static CSharpCompilation Create(
            string assemblyName,
            IEnumerable<SyntaxTree>? syntaxTrees = null,
            IEnumerable<MetadataReference>? references = null,
            CSharpCompilationOptions? options = null)
        {
            return Create(
                assemblyName,
                options ?? s_defaultOptions,
                syntaxTrees,
                references,
                previousSubmission: null,
                returnType: null,
                hostObjectType: null,
                isSubmission: false);
        }

        /// <summary>
        /// Creates a new compilation that can be used in scripting.
        /// </summary>
        public static CSharpCompilation CreateScriptCompilation(
            string assemblyName,
            SyntaxTree? syntaxTree = null,
            IEnumerable<MetadataReference>? references = null,
            CSharpCompilationOptions? options = null,
            CSharpCompilation? previousScriptCompilation = null,
            Type? returnType = null,
            Type? globalsType = null)
        {
            CheckSubmissionOptions(options);
            ValidateScriptCompilationParameters(previousScriptCompilation, returnType, ref globalsType);

            return Create(
                assemblyName,
                options?.WithReferencesSupersedeLowerVersions(true) ?? s_defaultSubmissionOptions,
                (syntaxTree != null) ? new[] { syntaxTree } : SpecializedCollections.EmptyEnumerable<SyntaxTree>(),
                references,
                previousScriptCompilation,
                returnType,
                globalsType,
                isSubmission: true);
        }

        private static CSharpCompilation Create(
            string? assemblyName,
            CSharpCompilationOptions options,
            IEnumerable<SyntaxTree>? syntaxTrees,
            IEnumerable<MetadataReference>? references,
            CSharpCompilation? previousSubmission,
            Type? returnType,
            Type? hostObjectType,
            bool isSubmission)
        {
            RoslynDebug.Assert(options != null);
            Debug.Assert(!isSubmission || options.ReferencesSupersedeLowerVersions);

            var validatedReferences = ValidateReferences<CSharpCompilationReference>(references);

            // We can't reuse the whole Reference Manager entirely (reuseReferenceManager = false)
            // because the set of references of this submission differs from the previous one.
            // The submission inherits references of the previous submission, adds the previous submission reference
            // and may add more references passed explicitly or via #r.
            //
            // TODO: Consider reusing some results of the assembly binding to improve perf
            // since most of the binding work is similar.
            // https://github.com/dotnet/roslyn/issues/43397

            var compilation = new CSharpCompilation(
                assemblyName,
                options,
                validatedReferences,
                previousSubmission,
                returnType,
                hostObjectType,
                isSubmission,
                referenceManager: null,
                reuseReferenceManager: false,
                syntaxAndDeclarations: new SyntaxAndDeclarationManager(
                    ImmutableArray<SyntaxTree>.Empty,
                    options.ScriptClassName,
                    options.SourceReferenceResolver,
                    CSharp.MessageProvider.Instance,
                    isSubmission,
                    state: null));

            if (syntaxTrees != null)
            {
                compilation = compilation.AddSyntaxTrees(syntaxTrees);
            }

            Debug.Assert(compilation._lazyAssemblySymbol is null);
            return compilation;
        }

        private CSharpCompilation(
            string? assemblyName,
            CSharpCompilationOptions options,
            ImmutableArray<MetadataReference> references,
            CSharpCompilation? previousSubmission,
            Type? submissionReturnType,
            Type? hostObjectType,
            bool isSubmission,
            ReferenceManager? referenceManager,
            bool reuseReferenceManager,
            SyntaxAndDeclarationManager syntaxAndDeclarations,
            AsyncQueue<CompilationEvent>? eventQueue = null)
            : this(assemblyName, options, references, previousSubmission, submissionReturnType, hostObjectType, isSubmission, referenceManager, reuseReferenceManager, syntaxAndDeclarations, SyntaxTreeCommonFeatures(syntaxAndDeclarations.ExternalSyntaxTrees), eventQueue)
        {
        }

        private CSharpCompilation(
            string? assemblyName,
            CSharpCompilationOptions options,
            ImmutableArray<MetadataReference> references,
            CSharpCompilation? previousSubmission,
            Type? submissionReturnType,
            Type? hostObjectType,
            bool isSubmission,
            ReferenceManager? referenceManager,
            bool reuseReferenceManager,
            SyntaxAndDeclarationManager syntaxAndDeclarations,
            IReadOnlyDictionary<string, string> features,
            AsyncQueue<CompilationEvent>? eventQueue = null)
            : base(assemblyName, references, features, isSubmission, eventQueue)
        {
            WellKnownMemberSignatureComparer = new WellKnownMembersSignatureComparer(this);
            _options = options;

            this.builtInOperators = new BuiltInOperators(this);
            _scriptClass = new Lazy<ImplicitNamedTypeSymbol?>(BindScriptClass);
            _globalImports = new Lazy<Imports>(BindGlobalImports);
            _previousSubmissionImports = new Lazy<Imports>(ExpandPreviousSubmissionImports);
            _globalNamespaceAlias = new Lazy<AliasSymbol>(CreateGlobalNamespaceAlias);
            _anonymousTypeManager = new AnonymousTypeManager(this);
            this.LanguageVersion = CommonLanguageVersion(syntaxAndDeclarations.ExternalSyntaxTrees);

            if (isSubmission)
            {
                Debug.Assert(previousSubmission == null || previousSubmission.HostObjectType == hostObjectType);
                this.ScriptCompilationInfo = new CSharpScriptCompilationInfo(previousSubmission, submissionReturnType, hostObjectType);
            }
            else
            {
                Debug.Assert(previousSubmission == null && submissionReturnType == null && hostObjectType == null);
            }

            if (reuseReferenceManager)
            {
                if (referenceManager is null)
                {
                    throw new ArgumentNullException(nameof(referenceManager));
                }

                referenceManager.AssertCanReuseForCompilation(this);
                _referenceManager = referenceManager;
            }
            else
            {
                _referenceManager = new ReferenceManager(
                    MakeSourceAssemblySimpleName(),
                    this.Options.AssemblyIdentityComparer,
                    observedMetadata: referenceManager?.ObservedMetadata);
            }

            _syntaxAndDeclarations = syntaxAndDeclarations;

            Debug.Assert(_lazyAssemblySymbol is null);
            if (EventQueue != null) EventQueue.TryEnqueue(new CompilationStartedEvent(this));
        }

        internal override void ValidateDebugEntryPoint(IMethodSymbol debugEntryPoint, DiagnosticBag diagnostics)
        {
            Debug.Assert(debugEntryPoint != null);

            // Debug entry point has to be a method definition from this compilation.
            var methodSymbol = (debugEntryPoint as Symbols.PublicModel.MethodSymbol)?.UnderlyingMethodSymbol;
            if (methodSymbol?.DeclaringCompilation != this || !methodSymbol.IsDefinition)
            {
                diagnostics.Add(ErrorCode.ERR_DebugEntryPointNotSourceMethodDefinition, Location.None);
            }
        }

        private static LanguageVersion CommonLanguageVersion(ImmutableArray<SyntaxTree> syntaxTrees)
        {
            LanguageVersion? result = null;
            foreach (var tree in syntaxTrees)
            {
                var version = ((CSharpParseOptions)tree.Options).LanguageVersion;
                if (result == null)
                {
                    result = version;
                }
                else if (result != version)
                {
                    throw new ArgumentException(CodeAnalysisResources.InconsistentLanguageVersions, nameof(syntaxTrees));
                }
            }

            return result ?? LanguageVersion.Default.MapSpecifiedToEffectiveVersion();
        }

        /// <summary>
        /// Create a duplicate of this compilation with different symbol instances.
        /// </summary>
        public new CSharpCompilation Clone()
        {
            return new CSharpCompilation(
                this.AssemblyName,
                _options,
                this.ExternalReferences,
                this.PreviousSubmission,
                this.SubmissionReturnType,
                this.HostObjectType,
                this.IsSubmission,
                _referenceManager,
                reuseReferenceManager: true,
                syntaxAndDeclarations: _syntaxAndDeclarations);
        }

        private CSharpCompilation Update(
            ReferenceManager referenceManager,
            bool reuseReferenceManager,
            SyntaxAndDeclarationManager syntaxAndDeclarations)
        {
            return new CSharpCompilation(
                this.AssemblyName,
                _options,
                this.ExternalReferences,
                this.PreviousSubmission,
                this.SubmissionReturnType,
                this.HostObjectType,
                this.IsSubmission,
                referenceManager,
                reuseReferenceManager,
                syntaxAndDeclarations);
        }

        /// <summary>
        /// Creates a new compilation with the specified name.
        /// </summary>
        public new CSharpCompilation WithAssemblyName(string? assemblyName)
        {
            // Can't reuse references since the source assembly name changed and the referenced symbols might
            // have internals-visible-to relationship with this compilation or they might had a circular reference
            // to this compilation.

            return new CSharpCompilation(
                assemblyName,
                _options,
                this.ExternalReferences,
                this.PreviousSubmission,
                this.SubmissionReturnType,
                this.HostObjectType,
                this.IsSubmission,
                _referenceManager,
                reuseReferenceManager: assemblyName == this.AssemblyName,
                syntaxAndDeclarations: _syntaxAndDeclarations);
        }

        /// <summary>
        /// Creates a new compilation with the specified references.
        /// </summary>
        /// <remarks>
        /// The new <see cref="CSharpCompilation"/> will query the given <see cref="MetadataReference"/> for the underlying
        /// metadata as soon as the are needed.
        ///
        /// The new compilation uses whatever metadata is currently being provided by the <see cref="MetadataReference"/>.
        /// E.g. if the current compilation references a metadata file that has changed since the creation of the compilation
        /// the new compilation is going to use the updated version, while the current compilation will be using the previous (it doesn't change).
        /// </remarks>
        public new CSharpCompilation WithReferences(IEnumerable<MetadataReference>? references)
        {
            // References might have changed, don't reuse reference manager.
            // Don't even reuse observed metadata - let the manager query for the metadata again.

            return new CSharpCompilation(
                this.AssemblyName,
                _options,
                ValidateReferences<CSharpCompilationReference>(references),
                this.PreviousSubmission,
                this.SubmissionReturnType,
                this.HostObjectType,
                this.IsSubmission,
                referenceManager: null,
                reuseReferenceManager: false,
                syntaxAndDeclarations: _syntaxAndDeclarations);
        }

        /// <summary>
        /// Creates a new compilation with the specified references.
        /// </summary>
        public new CSharpCompilation WithReferences(params MetadataReference[] references)
        {
            return this.WithReferences((IEnumerable<MetadataReference>)references);
        }

        /// <summary>
        /// Creates a new compilation with the specified compilation options.
        /// </summary>
        public CSharpCompilation WithOptions(CSharpCompilationOptions options)
        {
            var oldOptions = this.Options;
            bool reuseReferenceManager = oldOptions.CanReuseCompilationReferenceManager(options);
            bool reuseSyntaxAndDeclarationManager = oldOptions.ScriptClassName == options.ScriptClassName &&
                oldOptions.SourceReferenceResolver == options.SourceReferenceResolver;

            return new CSharpCompilation(
                this.AssemblyName,
                options,
                this.ExternalReferences,
                this.PreviousSubmission,
                this.SubmissionReturnType,
                this.HostObjectType,
                this.IsSubmission,
                _referenceManager,
                reuseReferenceManager,
                reuseSyntaxAndDeclarationManager ?
                    _syntaxAndDeclarations :
                    new SyntaxAndDeclarationManager(
                        _syntaxAndDeclarations.ExternalSyntaxTrees,
                        options.ScriptClassName,
                        options.SourceReferenceResolver,
                        _syntaxAndDeclarations.MessageProvider,
                        _syntaxAndDeclarations.IsSubmission,
                        state: null));
        }

        /// <summary>
        /// Returns a new compilation with the given compilation set as the previous submission.
        /// </summary>
        public CSharpCompilation WithScriptCompilationInfo(CSharpScriptCompilationInfo? info)
        {
            if (info == ScriptCompilationInfo)
            {
                return this;
            }

            // Metadata references are inherited from the previous submission,
            // so we can only reuse the manager if we can guarantee that these references are the same.
            // Check if the previous script compilation doesn't change. 

            // TODO: Consider comparing the metadata references if they have been bound already.
            // https://github.com/dotnet/roslyn/issues/43397
            bool reuseReferenceManager = ReferenceEquals(ScriptCompilationInfo?.PreviousScriptCompilation, info?.PreviousScriptCompilation);

            return new CSharpCompilation(
                this.AssemblyName,
                _options,
                this.ExternalReferences,
                info?.PreviousScriptCompilation,
                info?.ReturnTypeOpt,
                info?.GlobalsType,
                isSubmission: info != null,
                _referenceManager,
                reuseReferenceManager,
                syntaxAndDeclarations: _syntaxAndDeclarations);
        }

        /// <summary>
        /// Returns a new compilation with a given event queue.
        /// </summary>
        internal override Compilation WithEventQueue(AsyncQueue<CompilationEvent>? eventQueue)
        {
            return new CSharpCompilation(
                this.AssemblyName,
                _options,
                this.ExternalReferences,
                this.PreviousSubmission,
                this.SubmissionReturnType,
                this.HostObjectType,
                this.IsSubmission,
                _referenceManager,
                reuseReferenceManager: true,
                syntaxAndDeclarations: _syntaxAndDeclarations,
                eventQueue: eventQueue);
        }

        #endregion

        #region Submission

        public new CSharpScriptCompilationInfo? ScriptCompilationInfo { get; }
        internal override ScriptCompilationInfo? CommonScriptCompilationInfo => ScriptCompilationInfo;

        internal CSharpCompilation? PreviousSubmission => ScriptCompilationInfo?.PreviousScriptCompilation;

        internal override bool HasSubmissionResult()
        {
            Debug.Assert(IsSubmission);

            // A submission may be empty or comprised of a single script file.
            var tree = _syntaxAndDeclarations.ExternalSyntaxTrees.SingleOrDefault();
            if (tree == null)
            {
                return false;
            }

            var root = tree.GetCompilationUnitRoot();
            if (root.HasErrors)
            {
                return false;
            }

            // Are there any top-level return statements?
            if (root.DescendantNodes(n => n is GlobalStatementSyntax || n is StatementSyntax || n is CompilationUnitSyntax).Any(n => n.IsKind(SyntaxKind.ReturnStatement)))
            {
                return true;
            }

            // Is there a trailing expression?
            var lastGlobalStatement = (GlobalStatementSyntax)root.Members.LastOrDefault(m => m.IsKind(SyntaxKind.GlobalStatement));
            if (lastGlobalStatement != null)
            {
                var statement = lastGlobalStatement.Statement;
                if (statement.IsKind(SyntaxKind.ExpressionStatement))
                {
                    var expressionStatement = (ExpressionStatementSyntax)statement;
                    if (expressionStatement.SemicolonToken.IsMissing)
                    {
                        var model = GetSemanticModel(tree);
                        var expression = expressionStatement.Expression;
                        var info = model.GetTypeInfo(expression);
                        return info.ConvertedType?.SpecialType != SpecialType.System_Void;
                    }
                }
            }

            return false;
        }

        #endregion

        #region Syntax Trees (maintain an ordered list)

        /// <summary>
        /// The syntax trees (parsed from source code) that this compilation was created with.
        /// </summary>
        public new ImmutableArray<SyntaxTree> SyntaxTrees
        {
            get { return _syntaxAndDeclarations.GetLazyState().SyntaxTrees; }
        }

        /// <summary>
        /// Returns true if this compilation contains the specified tree.  False otherwise.
        /// </summary>
        public new bool ContainsSyntaxTree(SyntaxTree? syntaxTree)
        {
            return syntaxTree != null && _syntaxAndDeclarations.GetLazyState().RootNamespaces.ContainsKey(syntaxTree);
        }

        /// <summary>
        /// Creates a new compilation with additional syntax trees.
        /// </summary>
        public new CSharpCompilation AddSyntaxTrees(params SyntaxTree[] trees)
        {
            return AddSyntaxTrees((IEnumerable<SyntaxTree>)trees);
        }

        /// <summary>
        /// Creates a new compilation with additional syntax trees.
        /// </summary>
        public new CSharpCompilation AddSyntaxTrees(IEnumerable<SyntaxTree> trees)
        {
            if (trees == null)
            {
                throw new ArgumentNullException(nameof(trees));
            }

            if (trees.IsEmpty())
            {
                return this;
            }

            // This HashSet is needed so that we don't allow adding the same tree twice
            // with a single call to AddSyntaxTrees.  Rather than using a separate HashSet,
            // ReplaceSyntaxTrees can just check against ExternalSyntaxTrees, because we
            // only allow replacing a single tree at a time.
            var externalSyntaxTrees = PooledHashSet<SyntaxTree>.GetInstance();
            var syntaxAndDeclarations = _syntaxAndDeclarations;
            externalSyntaxTrees.AddAll(syntaxAndDeclarations.ExternalSyntaxTrees);
            bool reuseReferenceManager = true;
            int i = 0;
            foreach (var tree in trees.Cast<CSharpSyntaxTree>())
            {
                if (tree == null)
                {
                    throw new ArgumentNullException($"{nameof(trees)}[{i}]");
                }

                if (!tree.HasCompilationUnitRoot)
                {
                    throw new ArgumentException(CSharpResources.TreeMustHaveARootNodeWith, $"{nameof(trees)}[{i}]");
                }

                if (externalSyntaxTrees.Contains(tree))
                {
                    throw new ArgumentException(CSharpResources.SyntaxTreeAlreadyPresent, $"{nameof(trees)}[{i}]");
                }

                if (this.IsSubmission && tree.Options.Kind == SourceCodeKind.Regular)
                {
                    throw new ArgumentException(CSharpResources.SubmissionCanOnlyInclude, $"{nameof(trees)}[{i}]");
                }

                externalSyntaxTrees.Add(tree);
                reuseReferenceManager &= !tree.HasReferenceOrLoadDirectives;

                i++;
            }
            externalSyntaxTrees.Free();

            if (this.IsSubmission && i > 1)
            {
                throw new ArgumentException(CSharpResources.SubmissionCanHaveAtMostOne, nameof(trees));
            }

            syntaxAndDeclarations = syntaxAndDeclarations.AddSyntaxTrees(trees);

            return Update(_referenceManager, reuseReferenceManager, syntaxAndDeclarations);
        }

        /// <summary>
        /// Creates a new compilation without the specified syntax trees. Preserves metadata info for use with trees
        /// added later.
        /// </summary>
        public new CSharpCompilation RemoveSyntaxTrees(params SyntaxTree[] trees)
        {
            return RemoveSyntaxTrees((IEnumerable<SyntaxTree>)trees);
        }

        /// <summary>
        /// Creates a new compilation without the specified syntax trees. Preserves metadata info for use with trees
        /// added later.
        /// </summary>
        public new CSharpCompilation RemoveSyntaxTrees(IEnumerable<SyntaxTree> trees)
        {
            if (trees == null)
            {
                throw new ArgumentNullException(nameof(trees));
            }

            if (trees.IsEmpty())
            {
                return this;
            }

            var removeSet = PooledHashSet<SyntaxTree>.GetInstance();
            // This HashSet is needed so that we don't allow adding the same tree twice
            // with a single call to AddSyntaxTrees.  Rather than using a separate HashSet,
            // ReplaceSyntaxTrees can just check against ExternalSyntaxTrees, because we
            // only allow replacing a single tree at a time.
            var externalSyntaxTrees = PooledHashSet<SyntaxTree>.GetInstance();
            var syntaxAndDeclarations = _syntaxAndDeclarations;
            externalSyntaxTrees.AddAll(syntaxAndDeclarations.ExternalSyntaxTrees);
            bool reuseReferenceManager = true;
            int i = 0;
            foreach (var tree in trees.Cast<CSharpSyntaxTree>())
            {
                if (!externalSyntaxTrees.Contains(tree))
                {
                    // Check to make sure this is not a #load'ed tree.
                    var loadedSyntaxTreeMap = syntaxAndDeclarations.GetLazyState().LoadedSyntaxTreeMap;
                    if (SyntaxAndDeclarationManager.IsLoadedSyntaxTree(tree, loadedSyntaxTreeMap))
                    {
                        throw new ArgumentException(CSharpResources.SyntaxTreeFromLoadNoRemoveReplace, $"{nameof(trees)}[{i}]");
                    }

                    throw new ArgumentException(CSharpResources.SyntaxTreeNotFoundToRemove, $"{nameof(trees)}[{i}]");
                }

                removeSet.Add(tree);
                reuseReferenceManager &= !tree.HasReferenceOrLoadDirectives;

                i++;
            }
            externalSyntaxTrees.Free();

            syntaxAndDeclarations = syntaxAndDeclarations.RemoveSyntaxTrees(removeSet);
            removeSet.Free();

            return Update(_referenceManager, reuseReferenceManager, syntaxAndDeclarations);
        }

        /// <summary>
        /// Creates a new compilation without any syntax trees. Preserves metadata info
        /// from this compilation for use with trees added later.
        /// </summary>
        public new CSharpCompilation RemoveAllSyntaxTrees()
        {
            var syntaxAndDeclarations = _syntaxAndDeclarations;
            return Update(
                _referenceManager,
                reuseReferenceManager: !syntaxAndDeclarations.MayHaveReferenceDirectives(),
                syntaxAndDeclarations: syntaxAndDeclarations.WithExternalSyntaxTrees(ImmutableArray<SyntaxTree>.Empty));
        }

        /// <summary>
        /// Creates a new compilation without the old tree but with the new tree.
        /// </summary>
        public new CSharpCompilation ReplaceSyntaxTree(SyntaxTree oldTree, SyntaxTree? newTree)
        {
            // this is just to force a cast exception
            oldTree = (CSharpSyntaxTree)oldTree;
            newTree = (CSharpSyntaxTree?)newTree;

            if (oldTree == null)
            {
                throw new ArgumentNullException(nameof(oldTree));
            }

            if (newTree == null)
            {
                return this.RemoveSyntaxTrees(oldTree);
            }
            else if (newTree == oldTree)
            {
                return this;
            }

            if (!newTree.HasCompilationUnitRoot)
            {
                throw new ArgumentException(CSharpResources.TreeMustHaveARootNodeWith, nameof(newTree));
            }

            var syntaxAndDeclarations = _syntaxAndDeclarations;
            var externalSyntaxTrees = syntaxAndDeclarations.ExternalSyntaxTrees;
            if (!externalSyntaxTrees.Contains(oldTree))
            {
                // Check to see if this is a #load'ed tree.
                var loadedSyntaxTreeMap = syntaxAndDeclarations.GetLazyState().LoadedSyntaxTreeMap;
                if (SyntaxAndDeclarationManager.IsLoadedSyntaxTree(oldTree, loadedSyntaxTreeMap))
                {
                    throw new ArgumentException(CSharpResources.SyntaxTreeFromLoadNoRemoveReplace, nameof(oldTree));
                }

                throw new ArgumentException(CSharpResources.SyntaxTreeNotFoundToRemove, nameof(oldTree));
            }

            if (externalSyntaxTrees.Contains(newTree))
            {
                throw new ArgumentException(CSharpResources.SyntaxTreeAlreadyPresent, nameof(newTree));
            }

            // TODO(tomat): Consider comparing #r's of the old and the new tree. If they are exactly the same we could still reuse.
            // This could be a perf win when editing a script file in the IDE. The services create a new compilation every keystroke
            // that replaces the tree with a new one.
            // https://github.com/dotnet/roslyn/issues/43397
            var reuseReferenceManager = !oldTree.HasReferenceOrLoadDirectives() && !newTree.HasReferenceOrLoadDirectives();
            syntaxAndDeclarations = syntaxAndDeclarations.ReplaceSyntaxTree(oldTree, newTree);

            return Update(_referenceManager, reuseReferenceManager, syntaxAndDeclarations);
        }

        internal override int GetSyntaxTreeOrdinal(SyntaxTree tree)
        {
            Debug.Assert(this.ContainsSyntaxTree(tree));
            return _syntaxAndDeclarations.GetLazyState().OrdinalMap[tree];
        }

        #endregion

        #region References

        internal override CommonReferenceManager CommonGetBoundReferenceManager()
        {
            return GetBoundReferenceManager();
        }

        internal new ReferenceManager GetBoundReferenceManager()
        {
            if (_lazyAssemblySymbol is null)
            {
                _referenceManager.CreateSourceAssemblyForCompilation(this);
                Debug.Assert(_lazyAssemblySymbol is object);
            }

            // referenceManager can only be accessed after we initialized the lazyAssemblySymbol.
            // In fact, initialization of the assembly symbol might change the reference manager.
            return _referenceManager;
        }

        // for testing only:
        internal bool ReferenceManagerEquals(CSharpCompilation other)
        {
            return ReferenceEquals(_referenceManager, other._referenceManager);
        }

        public override ImmutableArray<MetadataReference> DirectiveReferences
        {
            get
            {
                return GetBoundReferenceManager().DirectiveReferences;
            }
        }

        internal override IDictionary<(string path, string content), MetadataReference> ReferenceDirectiveMap
            => GetBoundReferenceManager().ReferenceDirectiveMap;

        // for testing purposes
        internal IEnumerable<string> ExternAliases
        {
            get
            {
                return GetBoundReferenceManager().ExternAliases;
            }
        }

        /// <summary>
        /// Gets the <see cref="AssemblySymbol"/> or <see cref="ModuleSymbol"/> for a metadata reference used to create this compilation.
        /// </summary>
        /// <returns><see cref="AssemblySymbol"/> or <see cref="ModuleSymbol"/> corresponding to the given reference or null if there is none.</returns>
        /// <remarks>
        /// Uses object identity when comparing two references.
        /// </remarks>
        internal new Symbol? GetAssemblyOrModuleSymbol(MetadataReference reference)
        {
            if (reference == null)
            {
                throw new ArgumentNullException(nameof(reference));
            }

            if (reference.Properties.Kind == MetadataImageKind.Assembly)
            {
                return GetBoundReferenceManager().GetReferencedAssemblySymbol(reference);
            }
            else
            {
                Debug.Assert(reference.Properties.Kind == MetadataImageKind.Module);
                int index = GetBoundReferenceManager().GetReferencedModuleIndex(reference);
                return index < 0 ? null : this.Assembly.Modules[index];
            }
        }

        public override IEnumerable<AssemblyIdentity> ReferencedAssemblyNames
        {
            get
            {
                return Assembly.Modules.SelectMany(module => module.GetReferencedAssemblies());
            }
        }

        /// <summary>
        /// All reference directives used in this compilation.
        /// </summary>
        internal override IEnumerable<ReferenceDirective> ReferenceDirectives
        {
            get { return this.Declarations.ReferenceDirectives; }
        }

        /// <summary>
        /// Returns a metadata reference that a given #r resolves to.
        /// </summary>
        /// <param name="directive">#r directive.</param>
        /// <returns>Metadata reference the specified directive resolves to, or null if the <paramref name="directive"/> doesn't match any #r directive in the compilation.</returns>
        public MetadataReference? GetDirectiveReference(ReferenceDirectiveTriviaSyntax directive)
        {
            RoslynDebug.Assert(directive.SyntaxTree.FilePath is object);

            MetadataReference? reference;
            return ReferenceDirectiveMap.TryGetValue((directive.SyntaxTree.FilePath, directive.File.ValueText), out reference) ? reference : null;
        }

        /// <summary>
        /// Creates a new compilation with additional metadata references.
        /// </summary>
        public new CSharpCompilation AddReferences(params MetadataReference[] references)
        {
            return (CSharpCompilation)base.AddReferences(references);
        }

        /// <summary>
        /// Creates a new compilation with additional metadata references.
        /// </summary>
        public new CSharpCompilation AddReferences(IEnumerable<MetadataReference> references)
        {
            return (CSharpCompilation)base.AddReferences(references);
        }

        /// <summary>
        /// Creates a new compilation without the specified metadata references.
        /// </summary>
        public new CSharpCompilation RemoveReferences(params MetadataReference[] references)
        {
            return (CSharpCompilation)base.RemoveReferences(references);
        }

        /// <summary>
        /// Creates a new compilation without the specified metadata references.
        /// </summary>
        public new CSharpCompilation RemoveReferences(IEnumerable<MetadataReference> references)
        {
            return (CSharpCompilation)base.RemoveReferences(references);
        }

        /// <summary>
        /// Creates a new compilation without any metadata references
        /// </summary>
        public new CSharpCompilation RemoveAllReferences()
        {
            return (CSharpCompilation)base.RemoveAllReferences();
        }

        /// <summary>
        /// Creates a new compilation with an old metadata reference replaced with a new metadata reference.
        /// </summary>
        public new CSharpCompilation ReplaceReference(MetadataReference oldReference, MetadataReference newReference)
        {
            return (CSharpCompilation)base.ReplaceReference(oldReference, newReference);
        }

        public override CompilationReference ToMetadataReference(ImmutableArray<string> aliases = default, bool embedInteropTypes = false)
        {
            return new CSharpCompilationReference(this, aliases, embedInteropTypes);
        }

        /// <summary>
        /// Get all modules in this compilation, including the source module, added modules, and all
        /// modules of referenced assemblies that do not come from an assembly with an extern alias.
        /// Metadata imported from aliased assemblies is not visible at the source level except through
        /// the use of an extern alias directive. So exclude them from this list which is used to construct
        /// the global namespace.
        /// </summary>
        private void GetAllUnaliasedModules(ArrayBuilder<ModuleSymbol> modules)
        {
            // NOTE: This includes referenced modules - they count as modules of the compilation assembly.
            modules.AddRange(Assembly.Modules);

            var referenceManager = GetBoundReferenceManager();

            for (int i = 0; i < referenceManager.ReferencedAssemblies.Length; i++)
            {
                if (referenceManager.DeclarationsAccessibleWithoutAlias(i))
                {
                    modules.AddRange(referenceManager.ReferencedAssemblies[i].Modules);
                }
            }
        }

        /// <summary>
        /// Return a list of assembly symbols than can be accessed without using an alias.
        /// For example:
        ///   1) /r:A.dll /r:B.dll -> A, B
        ///   2) /r:Goo=A.dll /r:B.dll -> B
        ///   3) /r:Goo=A.dll /r:A.dll -> A
        /// </summary>
        internal void GetUnaliasedReferencedAssemblies(ArrayBuilder<AssemblySymbol> assemblies)
        {
            var referenceManager = GetBoundReferenceManager();

            for (int i = 0; i < referenceManager.ReferencedAssemblies.Length; i++)
            {
                if (referenceManager.DeclarationsAccessibleWithoutAlias(i))
                {
                    assemblies.Add(referenceManager.ReferencedAssemblies[i]);
                }
            }
        }

        /// <summary>
        /// Gets the <see cref="MetadataReference"/> that corresponds to the assembly symbol.
        /// </summary>
        public new MetadataReference? GetMetadataReference(IAssemblySymbol assemblySymbol)
        {
            return base.GetMetadataReference(assemblySymbol);
        }

        private protected override MetadataReference? CommonGetMetadataReference(IAssemblySymbol assemblySymbol)
        {
            if (assemblySymbol is Symbols.PublicModel.AssemblySymbol { UnderlyingAssemblySymbol: var underlyingSymbol })
            {
                return GetMetadataReference(underlyingSymbol);
            }

            return null;
        }

        internal MetadataReference? GetMetadataReference(AssemblySymbol? assemblySymbol)
        {
            return GetBoundReferenceManager().GetMetadataReference(assemblySymbol);
        }

        #endregion

        #region Symbols

        /// <summary>
        /// The AssemblySymbol that represents the assembly being created.
        /// </summary>
        internal SourceAssemblySymbol SourceAssembly
        {
            get
            {
                GetBoundReferenceManager();
                RoslynDebug.Assert(_lazyAssemblySymbol is object);
                return _lazyAssemblySymbol;
            }
        }

        /// <summary>
        /// The AssemblySymbol that represents the assembly being created.
        /// </summary>
        internal new AssemblySymbol Assembly
        {
            get
            {
                return SourceAssembly;
            }
        }

        /// <summary>
        /// Get a ModuleSymbol that refers to the module being created by compiling all of the code.
        /// By getting the GlobalNamespace property of that module, all of the namespaces and types
        /// defined in source code can be obtained.
        /// </summary>
        internal new ModuleSymbol SourceModule
        {
            get
            {
                return Assembly.Modules[0];
            }
        }

        /// <summary>
        /// Gets the root namespace that contains all namespaces and types defined in source code or in
        /// referenced metadata, merged into a single namespace hierarchy.
        /// </summary>
        internal new NamespaceSymbol GlobalNamespace
        {
            get
            {
                if (_lazyGlobalNamespace is null)
                {
                    // Get the root namespace from each module, and merge them all together
                    // Get all modules in this compilation, ones referenced directly by the compilation
                    // as well as those referenced by all referenced assemblies.

                    var modules = ArrayBuilder<ModuleSymbol>.GetInstance();
                    GetAllUnaliasedModules(modules);

                    var result = MergedNamespaceSymbol.Create(
                        new NamespaceExtent(this),
                        null,
                        modules.SelectDistinct(m => m.GlobalNamespace));

                    modules.Free();

                    Interlocked.CompareExchange(ref _lazyGlobalNamespace, result, null);
                }

                return _lazyGlobalNamespace;
            }
        }

        /// <summary>
        /// Given for the specified module or assembly namespace, gets the corresponding compilation
        /// namespace (merged namespace representation for all namespace declarations and references
        /// with contributions for the namespaceSymbol).  Can return null if no corresponding
        /// namespace can be bound in this compilation with the same name.
        /// </summary>
        internal new NamespaceSymbol? GetCompilationNamespace(INamespaceSymbol namespaceSymbol)
        {
            if (namespaceSymbol is Symbols.PublicModel.NamespaceSymbol n &&
                namespaceSymbol.NamespaceKind == NamespaceKind.Compilation &&
                namespaceSymbol.ContainingCompilation == this)
            {
                return n.UnderlyingNamespaceSymbol;
            }

            var containingNamespace = namespaceSymbol.ContainingNamespace;
            if (containingNamespace == null)
            {
                return this.GlobalNamespace;
            }

            var current = GetCompilationNamespace(containingNamespace);
            if (current is object)
            {
                return current.GetNestedNamespace(namespaceSymbol.Name);
            }

            return null;
        }

        internal NamespaceSymbol? GetCompilationNamespace(NamespaceSymbol namespaceSymbol)
        {
            if (namespaceSymbol.NamespaceKind == NamespaceKind.Compilation &&
                namespaceSymbol.ContainingCompilation == this)
            {
                return namespaceSymbol;
            }

            var containingNamespace = namespaceSymbol.ContainingNamespace;
            if (containingNamespace == null)
            {
                return this.GlobalNamespace;
            }

            var current = GetCompilationNamespace(containingNamespace);
            if (current is object)
            {
                return current.GetNestedNamespace(namespaceSymbol.Name);
            }

            return null;
        }

        private ConcurrentDictionary<string, NamespaceSymbol>? _externAliasTargets;

        internal bool GetExternAliasTarget(string aliasName, out NamespaceSymbol @namespace)
        {
            if (_externAliasTargets == null)
            {
                Interlocked.CompareExchange(ref _externAliasTargets, new ConcurrentDictionary<string, NamespaceSymbol>(), null);
            }
            else if (_externAliasTargets.TryGetValue(aliasName, out var cached))
            {
                @namespace = cached;
                return !(@namespace is MissingNamespaceSymbol);
            }

            ArrayBuilder<NamespaceSymbol>? builder = null;
            var referenceManager = GetBoundReferenceManager();
            for (int i = 0; i < referenceManager.ReferencedAssemblies.Length; i++)
            {
                if (referenceManager.AliasesOfReferencedAssemblies[i].Contains(aliasName))
                {
                    builder = builder ?? ArrayBuilder<NamespaceSymbol>.GetInstance();
                    builder.Add(referenceManager.ReferencedAssemblies[i].GlobalNamespace);
                }
            }

            bool foundNamespace = builder != null;

            // We want to cache failures as well as successes so that subsequent incorrect extern aliases with the
            // same alias will have the same target.
            @namespace = foundNamespace
                ? MergedNamespaceSymbol.Create(new NamespaceExtent(this), namespacesToMerge: builder!.ToImmutableAndFree(), containingNamespace: null, nameOpt: null)
                : new MissingNamespaceSymbol(new MissingModuleSymbol(new MissingAssemblySymbol(new AssemblyIdentity(System.Guid.NewGuid().ToString())), ordinal: -1));

            // Use GetOrAdd in case another thread beat us to the punch (i.e. should return the same object for the same alias, every time).
            @namespace = _externAliasTargets.GetOrAdd(aliasName, @namespace);

            Debug.Assert(foundNamespace == !(@namespace is MissingNamespaceSymbol));

            return foundNamespace;
        }

        /// <summary>
        /// A symbol representing the implicit Script class. This is null if the class is not
        /// defined in the compilation.
        /// </summary>
        internal new NamedTypeSymbol? ScriptClass
        {
            get { return _scriptClass.Value; }
        }

        /// <summary>
        /// Resolves a symbol that represents script container (Script class). Uses the
        /// full name of the container class stored in <see cref="CompilationOptions.ScriptClassName"/> to find the symbol.
        /// </summary>
        /// <returns>The Script class symbol or null if it is not defined.</returns>
        private ImplicitNamedTypeSymbol? BindScriptClass()
        {
            return (ImplicitNamedTypeSymbol?)CommonBindScriptClass().GetSymbol();
        }

        internal bool IsSubmissionSyntaxTree(SyntaxTree tree)
        {
            Debug.Assert(tree != null);
            Debug.Assert(!this.IsSubmission || _syntaxAndDeclarations.ExternalSyntaxTrees.Length <= 1);
            return this.IsSubmission && tree == _syntaxAndDeclarations.ExternalSyntaxTrees.SingleOrDefault();
        }

        /// <summary>
        /// Global imports (including those from previous submissions, if there are any).
        /// </summary>
        internal Imports GlobalImports => _globalImports.Value;

        private Imports BindGlobalImports() => Imports.FromGlobalUsings(this);

        /// <summary>
        /// Imports declared by this submission (null if this isn't one).
        /// </summary>
        internal Imports GetSubmissionImports()
        {
            Debug.Assert(this.IsSubmission);
            Debug.Assert(_syntaxAndDeclarations.ExternalSyntaxTrees.Length <= 1);

            // A submission may be empty or comprised of a single script file.
            var tree = _syntaxAndDeclarations.ExternalSyntaxTrees.SingleOrDefault();
            if (tree == null)
            {
                return Imports.Empty;
            }

            var binder = GetBinderFactory(tree).GetImportsBinder((CSharpSyntaxNode)tree.GetRoot());
            return binder.GetImports(basesBeingResolved: null);
        }

        /// <summary>
        /// Imports from all previous submissions.
        /// </summary>
        internal Imports GetPreviousSubmissionImports() => _previousSubmissionImports.Value;

        private Imports ExpandPreviousSubmissionImports()
        {
            Debug.Assert(this.IsSubmission);
            var previous = this.PreviousSubmission;

            if (previous == null)
            {
                return Imports.Empty;
            }

            return Imports.ExpandPreviousSubmissionImports(previous.GetPreviousSubmissionImports(), this).Concat(
                Imports.ExpandPreviousSubmissionImports(previous.GetSubmissionImports(), this));
        }

        internal AliasSymbol GlobalNamespaceAlias
        {
            get
            {
                return _globalNamespaceAlias.Value;
            }
        }

        /// <summary>
        /// Get the symbol for the predefined type from the COR Library referenced by this compilation.
        /// </summary>
        internal new NamedTypeSymbol GetSpecialType(SpecialType specialType)
        {
            if (specialType <= SpecialType.None || specialType > SpecialType.Count)
            {
                throw new ArgumentOutOfRangeException(nameof(specialType), $"Unexpected SpecialType: '{(int)specialType}'.");
            }

            NamedTypeSymbol result;
            if (IsTypeMissing(specialType))
            {
                MetadataTypeName emittedName = MetadataTypeName.FromFullName(specialType.GetMetadataName(), useCLSCompliantNameArityEncoding: true);
                result = new MissingMetadataTypeSymbol.TopLevel(Assembly.CorLibrary.Modules[0], ref emittedName, specialType);
            }
            else
            {
                result = Assembly.GetSpecialType(specialType);
            }

            Debug.Assert(result.SpecialType == specialType);
            return result;
        }

        /// <summary>
        /// Get the symbol for the predefined type member from the COR Library referenced by this compilation.
        /// </summary>
        internal Symbol GetSpecialTypeMember(SpecialMember specialMember)
        {
            return Assembly.GetSpecialTypeMember(specialMember);
        }

        internal override ISymbolInternal CommonGetSpecialTypeMember(SpecialMember specialMember)
        {
            return GetSpecialTypeMember(specialMember);
        }

        internal TypeSymbol GetTypeByReflectionType(Type type, BindingDiagnosticBag diagnostics)
        {
            var result = Assembly.GetTypeByReflectionType(type, includeReferences: true);
            if ((object)result == null)
            {
                var errorType = new ExtendedErrorTypeSymbol(this, type.Name, 0, CreateReflectionTypeNotFoundError(type));
                diagnostics.Add(errorType.ErrorInfo, NoLocation.Singleton);
                result = errorType;
            }

            return result;
        }

        private static CSDiagnosticInfo CreateReflectionTypeNotFoundError(Type type)
        {
            // The type or namespace name '{0}' could not be found in the global namespace (are you missing an assembly reference?)
            return new CSDiagnosticInfo(
                ErrorCode.ERR_GlobalSingleTypeNameNotFound,
                new object[] { type.AssemblyQualifiedName ?? "" },
                ImmutableArray<Symbol>.Empty,
                ImmutableArray<Location>.Empty
            );
        }

        // The type of host object model if available.
        private TypeSymbol? _lazyHostObjectTypeSymbol;

        internal TypeSymbol? GetHostObjectTypeSymbol()
        {
            if (HostObjectType != null && _lazyHostObjectTypeSymbol is null)
            {
                TypeSymbol symbol = Assembly.GetTypeByReflectionType(HostObjectType, includeReferences: true);

                if ((object)symbol == null)
                {
                    MetadataTypeName mdName = MetadataTypeName.FromNamespaceAndTypeName(HostObjectType.Namespace ?? String.Empty,
                                                                                        HostObjectType.Name,
                                                                                        useCLSCompliantNameArityEncoding: true);

                    symbol = new MissingMetadataTypeSymbol.TopLevel(
                        new MissingAssemblySymbol(AssemblyIdentity.FromAssemblyDefinition(HostObjectType.GetTypeInfo().Assembly)).Modules[0],
                        ref mdName,
                        SpecialType.None,
                        CreateReflectionTypeNotFoundError(HostObjectType));
                }

                Interlocked.CompareExchange(ref _lazyHostObjectTypeSymbol, symbol, null);
            }

            return _lazyHostObjectTypeSymbol;
        }

        internal SynthesizedInteractiveInitializerMethod? GetSubmissionInitializer()
        {
            return (IsSubmission && ScriptClass is object) ?
                ScriptClass.GetScriptInitializer() :
                null;
        }

        /// <summary>
        /// Gets the type within the compilation's assembly and all referenced assemblies (other than
        /// those that can only be referenced via an extern alias) using its canonical CLR metadata name.
        /// </summary>
        internal new NamedTypeSymbol? GetTypeByMetadataName(string fullyQualifiedMetadataName)
        {
            return this.Assembly.GetTypeByMetadataName(fullyQualifiedMetadataName, includeReferences: true, isWellKnownType: false, conflicts: out var _);
        }

        /// <summary>
        /// The TypeSymbol for the type 'dynamic' in this Compilation.
        /// </summary>
        internal new TypeSymbol DynamicType
        {
            get
            {
                return AssemblySymbol.DynamicType;
            }
        }

        /// <summary>
        /// The NamedTypeSymbol for the .NET System.Object type, which could have a TypeKind of
        /// Error if there was no COR Library in this Compilation.
        /// </summary>
        internal new NamedTypeSymbol ObjectType
        {
            get
            {
                return this.Assembly.ObjectType;
            }
        }

        internal bool DeclaresTheObjectClass
        {
            get
            {
                return SourceAssembly.DeclaresTheObjectClass;
            }
        }

        internal new MethodSymbol? GetEntryPoint(CancellationToken cancellationToken)
        {
            EntryPoint entryPoint = GetEntryPointAndDiagnostics(cancellationToken);
            return entryPoint.MethodSymbol;
        }

        internal EntryPoint GetEntryPointAndDiagnostics(CancellationToken cancellationToken)
        {
            if (_lazyEntryPoint == null)
            {
                EntryPoint? entryPoint;
                MethodSymbol? simpleProgramEntryPointSymbol = SimpleProgramNamedTypeSymbol.GetSimpleProgramEntryPoint(this);

<<<<<<< HEAD
            if (this.Options.MainTypeName != null && !this.Options.MainTypeName.IsValidClrTypeName())
            {
                Debug.Assert(!this.Options.Errors.IsDefaultOrEmpty);
                return new EntryPoint(null, ImmutableBindingDiagnostic<AssemblySymbol>.Empty);
            }

            if (_lazyEntryPoint == null)
            {
                ImmutableBindingDiagnostic<AssemblySymbol> diagnostics;
                var entryPoint = FindEntryPoint(cancellationToken, out diagnostics);
                Interlocked.CompareExchange(ref _lazyEntryPoint, new EntryPoint(entryPoint, diagnostics), null);
=======
                if (!this.Options.OutputKind.IsApplication() && (this.ScriptClass is null))
                {
                    if (simpleProgramEntryPointSymbol is object)
                    {
                        var diagnostics = DiagnosticBag.GetInstance();
                        diagnostics.Add(ErrorCode.ERR_SimpleProgramNotAnExecutable, NoLocation.Singleton);
                        entryPoint = new EntryPoint(null, diagnostics.ToReadOnlyAndFree());
                    }
                    else
                    {
                        entryPoint = EntryPoint.None;
                    }
                }
                else
                {
                    entryPoint = null;

                    if (this.Options.MainTypeName != null && !this.Options.MainTypeName.IsValidClrTypeName())
                    {
                        Debug.Assert(!this.Options.Errors.IsDefaultOrEmpty);
                        entryPoint = EntryPoint.None;
                    }

                    if (entryPoint is null)
                    {
                        ImmutableArray<Diagnostic> diagnostics;
                        var entryPointMethod = FindEntryPoint(simpleProgramEntryPointSymbol, cancellationToken, out diagnostics);
                        entryPoint = new EntryPoint(entryPointMethod, diagnostics);
                    }

                    if (this.Options.MainTypeName != null && simpleProgramEntryPointSymbol is object)
                    {
                        var diagnostics = DiagnosticBag.GetInstance();
                        diagnostics.Add(ErrorCode.ERR_SimpleProgramDisallowsMainType, NoLocation.Singleton);
                        entryPoint = new EntryPoint(entryPoint.MethodSymbol, entryPoint.Diagnostics.Concat(diagnostics.ToReadOnlyAndFree()));
                    }
                }

                Interlocked.CompareExchange(ref _lazyEntryPoint, entryPoint, null);
>>>>>>> 9e979342
            }

            return _lazyEntryPoint;
        }

<<<<<<< HEAD
        private MethodSymbol? FindEntryPoint(CancellationToken cancellationToken, out ImmutableBindingDiagnostic<AssemblySymbol> sealedDiagnostics)
=======
        private MethodSymbol? FindEntryPoint(MethodSymbol? simpleProgramEntryPointSymbol, CancellationToken cancellationToken, out ImmutableArray<Diagnostic> sealedDiagnostics)
>>>>>>> 9e979342
        {
            var diagnostics = BindingDiagnosticBag.GetInstance();
            RoslynDebug.Assert(diagnostics.DiagnosticBag is object);
            var entryPointCandidates = ArrayBuilder<MethodSymbol>.GetInstance();

            try
            {
                NamedTypeSymbol? mainType;

                string? mainTypeName = this.Options.MainTypeName;
                NamespaceSymbol globalNamespace = this.SourceModule.GlobalNamespace;
                var scriptClass = this.ScriptClass;

                if (mainTypeName != null)
                {
                    // Global code is the entry point, ignore all other Mains.
                    if (scriptClass is object)
                    {
                        // CONSIDER: we could use the symbol instead of just the name.
                        diagnostics.Add(ErrorCode.WRN_MainIgnored, NoLocation.Singleton, mainTypeName);
                        return scriptClass.GetScriptEntryPoint();
                    }

                    var mainTypeOrNamespace = globalNamespace.GetNamespaceOrTypeByQualifiedName(mainTypeName.Split('.')).OfMinimalArity();
                    if (mainTypeOrNamespace is null)
                    {
                        diagnostics.Add(ErrorCode.ERR_MainClassNotFound, NoLocation.Singleton, mainTypeName);
                        return null;
                    }

                    mainType = mainTypeOrNamespace as NamedTypeSymbol;
                    if (mainType is null || mainType.IsGenericType || (mainType.TypeKind != TypeKind.Class && mainType.TypeKind != TypeKind.Struct && !mainType.IsInterface))
                    {
                        diagnostics.Add(ErrorCode.ERR_MainClassNotClass, mainTypeOrNamespace.Locations.First(), mainTypeOrNamespace);
                        return null;
                    }

                    AddEntryPointCandidates(entryPointCandidates, mainType.GetMembersUnordered());
                }
                else
                {
                    mainType = null;

                    AddEntryPointCandidates(
                        entryPointCandidates,
                        this.GetSymbolsWithNameCore(WellKnownMemberNames.EntryPointMethodName, SymbolFilter.Member, cancellationToken));

                    // Global code is the entry point, ignore all other Mains.
                    if (scriptClass is object || simpleProgramEntryPointSymbol is object)
                    {
                        foreach (var main in entryPointCandidates)
                        {
                            diagnostics.Add(ErrorCode.WRN_MainIgnored, main.Locations.First(), main);
                        }

                        if (scriptClass is object)
                        {
                            return scriptClass.GetScriptEntryPoint();
                        }

                        RoslynDebug.Assert(simpleProgramEntryPointSymbol is object);
                        entryPointCandidates.Clear();
                        entryPointCandidates.Add(simpleProgramEntryPointSymbol);
                    }
                }

                // Validity and diagnostics are also tracked because they must be conditionally handled
                // if there are not any "traditional" entrypoints found.
                var taskEntryPoints = ArrayBuilder<(bool IsValid, MethodSymbol Candidate, BindingDiagnosticBag SpecificDiagnostics)>.GetInstance();

                // These diagnostics (warning only) are added to the compilation only if
                // there were not any main methods found.
                var noMainFoundDiagnostics = BindingDiagnosticBag.GetInstance(diagnostics);
                RoslynDebug.Assert(noMainFoundDiagnostics.DiagnosticBag is object);

                bool checkValid(MethodSymbol candidate, bool isCandidate, BindingDiagnosticBag specificDiagnostics)
                {
                    if (!isCandidate)
                    {
                        noMainFoundDiagnostics.Add(ErrorCode.WRN_InvalidMainSig, candidate.Locations.First(), candidate);
                        noMainFoundDiagnostics.AddRange(specificDiagnostics);
                        return false;
                    }

                    if (candidate.IsGenericMethod || candidate.ContainingType.IsGenericType)
                    {
                        // a single error for partial methods:
                        noMainFoundDiagnostics.Add(ErrorCode.WRN_MainCantBeGeneric, candidate.Locations.First(), candidate);
                        return false;
                    }
                    return true;
                }

                var viableEntryPoints = ArrayBuilder<MethodSymbol>.GetInstance();

                foreach (var candidate in entryPointCandidates)
                {
                    var perCandidateBag = BindingDiagnosticBag.GetInstance(diagnostics);
                    var (IsCandidate, IsTaskLike) = HasEntryPointSignature(candidate, perCandidateBag);

                    if (IsTaskLike)
                    {
                        taskEntryPoints.Add((IsCandidate, candidate, perCandidateBag));
                    }
                    else
                    {
                        if (checkValid(candidate, IsCandidate, perCandidateBag))
                        {
                            if (candidate.IsAsync)
                            {
                                diagnostics.Add(ErrorCode.ERR_NonTaskMainCantBeAsync, candidate.Locations.First(), candidate);
                            }
                            else
                            {
                                diagnostics.AddRange(perCandidateBag);
                                viableEntryPoints.Add(candidate);
                            }
                        }
                        perCandidateBag.Free();
                    }
                }

                if (viableEntryPoints.Count == 0)
                {
                    foreach (var (IsValid, Candidate, SpecificDiagnostics) in taskEntryPoints)
                    {
                        if (checkValid(Candidate, IsValid, SpecificDiagnostics) &&
                            CheckFeatureAvailability(Candidate.ExtractReturnTypeSyntax(), MessageID.IDS_FeatureAsyncMain, diagnostics))
                        {
                            diagnostics.AddRange(SpecificDiagnostics);
                            viableEntryPoints.Add(Candidate);
                        }
                    }
                }

                foreach (var (_, _, SpecificDiagnostics) in taskEntryPoints)
                {
                    SpecificDiagnostics.Free();
                }

                if (viableEntryPoints.Count == 0)
                {
                    diagnostics.AddRange(noMainFoundDiagnostics);
                }
                else if (mainType is null)
                {
                    // Filters out diagnostics so that only InvalidMainSig and MainCant'BeGeneric are left.
                    // The reason that Error diagnostics can end up in `noMainFoundDiagnostics` is when
                    // HasEntryPointSignature yields some Error Diagnostics when people implement Task or Task<T> incorrectly.
                    //
                    // We can't add those Errors to the general diagnostics bag because it would break previously-working programs.
                    // The fact that these warnings are not added when csc is invoked with /main is possibly a bug, and is tracked at
                    // https://github.com/dotnet/roslyn/issues/18964
                    foreach (var diagnostic in noMainFoundDiagnostics.DiagnosticBag.AsEnumerable())
                    {
                        if (diagnostic.Code == (int)ErrorCode.WRN_InvalidMainSig || diagnostic.Code == (int)ErrorCode.WRN_MainCantBeGeneric)
                        {
                            diagnostics.Add(diagnostic);
                        }
                    }

                    diagnostics.AddDependencies(noMainFoundDiagnostics);
                }

                MethodSymbol? entryPoint = null;
                if (viableEntryPoints.Count == 0)
                {
                    if (mainType is null)
                    {
                        diagnostics.Add(ErrorCode.ERR_NoEntryPoint, NoLocation.Singleton);
                    }
                    else
                    {
                        diagnostics.Add(ErrorCode.ERR_NoMainInClass, mainType.Locations.First(), mainType);
                    }
                }
                else if (viableEntryPoints.Count > 1)
                {
                    viableEntryPoints.Sort(LexicalOrderSymbolComparer.Instance);
                    var info = new CSDiagnosticInfo(
                         ErrorCode.ERR_MultipleEntryPoints,
                         args: Array.Empty<object>(),
                         symbols: viableEntryPoints.OfType<Symbol>().AsImmutable(),
                         additionalLocations: viableEntryPoints.Select(m => m.Locations.First()).OfType<Location>().AsImmutable());

                    diagnostics.Add(new CSDiagnostic(info, viableEntryPoints.First().Locations.First()));
                }
                else
                {
                    entryPoint = viableEntryPoints[0];
                }

                taskEntryPoints.Free();
                viableEntryPoints.Free();
                noMainFoundDiagnostics.Free();
                return entryPoint;
            }
            finally
            {
                entryPointCandidates.Free();
                sealedDiagnostics = diagnostics.ToReadOnlyAndFree();
            }
        }

        private static void AddEntryPointCandidates(
            ArrayBuilder<MethodSymbol> entryPointCandidates, IEnumerable<Symbol> members)
        {
            foreach (var member in members)
            {
                if (member is MethodSymbol method &&
                    method.IsEntryPointCandidate)
                {
                    entryPointCandidates.Add(method);
                }
            }
        }

        internal bool ReturnsAwaitableToVoidOrInt(MethodSymbol method, BindingDiagnosticBag diagnostics)
        {
            // Common case optimization
            if (method.ReturnType.IsVoidType() || method.ReturnType.SpecialType == SpecialType.System_Int32)
            {
                return false;
            }

            if (!(method.ReturnType is NamedTypeSymbol namedType))
            {
                return false;
            }

            // Early bail so we only ever check things that are System.Threading.Tasks.Task(<T>)
            if (!(TypeSymbol.Equals(namedType.ConstructedFrom, GetWellKnownType(WellKnownType.System_Threading_Tasks_Task), TypeCompareKind.ConsiderEverything2) ||
                  TypeSymbol.Equals(namedType.ConstructedFrom, GetWellKnownType(WellKnownType.System_Threading_Tasks_Task_T), TypeCompareKind.ConsiderEverything2)))
            {
                return false;
            }

            var syntax = method.ExtractReturnTypeSyntax();
            var dumbInstance = new BoundLiteral(syntax, ConstantValue.Null, namedType);
            var binder = GetBinder(syntax);
            BoundExpression? result;
            var success = binder.GetAwaitableExpressionInfo(dumbInstance, out result, syntax, diagnostics);

            RoslynDebug.Assert(!namedType.IsDynamic());
            return success &&
                (result!.Type!.IsVoidType() || result.Type!.SpecialType == SpecialType.System_Int32);
        }

        /// <summary>
        /// Checks if the method has an entry point compatible signature, i.e.
        /// - the return type is either void, int, or returns a <see cref="System.Threading.Tasks.Task" />,
        /// or <see cref="System.Threading.Tasks.Task{T}" /> where the return type of GetAwaiter().GetResult()
        /// is either void or int.
        /// - has either no parameter or a single parameter of type string[]
        /// </summary>
<<<<<<< HEAD
        private (bool IsCandidate, bool IsTaskLike) HasEntryPointSignature(MethodSymbol method, BindingDiagnosticBag bag)
=======
        internal (bool IsCandidate, bool IsTaskLike) HasEntryPointSignature(MethodSymbol method, DiagnosticBag bag)
>>>>>>> 9e979342
        {
            if (method.IsVararg)
            {
                return (false, false);
            }

            TypeSymbol returnType = method.ReturnType;
            bool returnsTaskOrTaskOfInt = false;
            if (returnType.SpecialType != SpecialType.System_Int32 && !returnType.IsVoidType())
            {
                // Never look for ReturnsAwaitableToVoidOrInt on int32 or void
                returnsTaskOrTaskOfInt = ReturnsAwaitableToVoidOrInt(method, bag);
                if (!returnsTaskOrTaskOfInt)
                {
                    return (false, false);
                }
            }

            if (method.RefKind != RefKind.None)
            {
                return (false, returnsTaskOrTaskOfInt);
            }

            if (method.Parameters.Length == 0)
            {
                return (true, returnsTaskOrTaskOfInt);
            }

            if (method.Parameters.Length > 1)
            {
                return (false, returnsTaskOrTaskOfInt);
            }

            if (!method.ParameterRefKinds.IsDefault)
            {
                return (false, returnsTaskOrTaskOfInt);
            }

            var firstType = method.Parameters[0].TypeWithAnnotations;
            if (firstType.TypeKind != TypeKind.Array)
            {
                return (false, returnsTaskOrTaskOfInt);
            }

            var array = (ArrayTypeSymbol)firstType.Type;
            return (array.IsSZArray && array.ElementType.SpecialType == SpecialType.System_String, returnsTaskOrTaskOfInt);
        }

        internal override bool IsUnreferencedAssemblyIdentityDiagnosticCode(int code)
            => code == (int)ErrorCode.ERR_NoTypeDef;

        internal class EntryPoint
        {
            public readonly MethodSymbol? MethodSymbol;
            public readonly ImmutableBindingDiagnostic<AssemblySymbol> Diagnostics;

<<<<<<< HEAD
            public EntryPoint(MethodSymbol? methodSymbol, ImmutableBindingDiagnostic<AssemblySymbol> diagnostics)
=======
            public static readonly EntryPoint None = new EntryPoint(null, ImmutableArray<Diagnostic>.Empty);

            public EntryPoint(MethodSymbol? methodSymbol, ImmutableArray<Diagnostic> diagnostics)
>>>>>>> 9e979342
            {
                this.MethodSymbol = methodSymbol;
                this.Diagnostics = diagnostics;
            }
        }

        internal bool MightContainNoPiaLocalTypes()
        {
            return SourceAssembly.MightContainNoPiaLocalTypes();
        }

        // NOTE(cyrusn): There is a bit of a discoverability problem with this method and the same
        // named method in SyntaxTreeSemanticModel.  Technically, i believe these are the appropriate
        // locations for these methods.  This method has no dependencies on anything but the
        // compilation, while the other method needs a bindings object to determine what bound node
        // an expression syntax binds to.  Perhaps when we document these methods we should explain
        // where a user can find the other.
        /// <summary>
        /// Classifies a conversion from <paramref name="source"/> to <paramref name="destination"/>.
        /// </summary>
        /// <param name="source">Source type of value to be converted</param>
        /// <param name="destination">Destination type of value to be converted</param>
        /// <returns>A <see cref="Conversion"/> that classifies the conversion from the
        /// <paramref name="source"/> type to the <paramref name="destination"/> type.</returns>
        public Conversion ClassifyConversion(ITypeSymbol source, ITypeSymbol destination)
        {
            // Note that it is possible for there to be both an implicit user-defined conversion
            // and an explicit built-in conversion from source to destination. In that scenario
            // this method returns the implicit conversion.

            if ((object)source == null)
            {
                throw new ArgumentNullException(nameof(source));
            }

            if ((object)destination == null)
            {
                throw new ArgumentNullException(nameof(destination));
            }

            TypeSymbol? cssource = source.EnsureCSharpSymbolOrNull(nameof(source));
            TypeSymbol? csdest = destination.EnsureCSharpSymbolOrNull(nameof(destination));

            var discardedUseSiteInfo = CompoundUseSiteInfo<AssemblySymbol>.Discarded;
            return Conversions.ClassifyConversionFromType(cssource, csdest, ref discardedUseSiteInfo);
        }

        /// <summary>
        /// Classifies a conversion from <paramref name="source"/> to <paramref name="destination"/> according
        /// to this compilation's programming language.
        /// </summary>
        /// <param name="source">Source type of value to be converted</param>
        /// <param name="destination">Destination type of value to be converted</param>
        /// <returns>A <see cref="CommonConversion"/> that classifies the conversion from the
        /// <paramref name="source"/> type to the <paramref name="destination"/> type.</returns>
        public override CommonConversion ClassifyCommonConversion(ITypeSymbol source, ITypeSymbol destination)
        {
            return ClassifyConversion(source, destination).ToCommonConversion();
        }

        internal override IConvertibleConversion ClassifyConvertibleConversion(IOperation source, ITypeSymbol? destination, out Optional<object> constantValue)
        {
            constantValue = default;

            if (destination is null)
            {
                return Conversion.NoConversion;
            }

            ITypeSymbol sourceType = source.Type;

            if (sourceType is null)
            {
                if (source.ConstantValue.HasValue && source.ConstantValue.Value is null && destination.IsReferenceType)
                {
                    constantValue = source.ConstantValue;
                    return Conversion.NullLiteral;
                }

                return Conversion.NoConversion;
            }

            Conversion result = ClassifyConversion(sourceType, destination);

            if (result.IsReference && source.ConstantValue.HasValue && source.ConstantValue.Value is null)
            {
                constantValue = source.ConstantValue;
            }

            return result;
        }

        /// <summary>
        /// Returns a new ArrayTypeSymbol representing an array type tied to the base types of the
        /// COR Library in this Compilation.
        /// </summary>
        internal ArrayTypeSymbol CreateArrayTypeSymbol(TypeSymbol elementType, int rank = 1, NullableAnnotation elementNullableAnnotation = NullableAnnotation.Oblivious)
        {
            if ((object)elementType == null)
            {
                throw new ArgumentNullException(nameof(elementType));
            }

            if (rank < 1)
            {
                throw new ArgumentException(nameof(rank));
            }

            return ArrayTypeSymbol.CreateCSharpArray(this.Assembly, TypeWithAnnotations.Create(elementType, elementNullableAnnotation), rank);
        }

        /// <summary>
        /// Returns a new PointerTypeSymbol representing a pointer type tied to a type in this Compilation.
        /// </summary>
        internal PointerTypeSymbol CreatePointerTypeSymbol(TypeSymbol elementType, NullableAnnotation elementNullableAnnotation = NullableAnnotation.Oblivious)
        {
            if ((object)elementType == null)
            {
                throw new ArgumentNullException(nameof(elementType));
            }

            return new PointerTypeSymbol(TypeWithAnnotations.Create(elementType, elementNullableAnnotation));
        }

        private protected override bool IsSymbolAccessibleWithinCore(
            ISymbol symbol,
            ISymbol within,
            ITypeSymbol? throughType)
        {
            Symbol? symbol0 = symbol.EnsureCSharpSymbolOrNull(nameof(symbol));
            Symbol? within0 = within.EnsureCSharpSymbolOrNull(nameof(within));
            TypeSymbol? throughType0 = throughType.EnsureCSharpSymbolOrNull(nameof(throughType));
            var discardedUseSiteInfo = CompoundUseSiteInfo<AssemblySymbol>.Discarded;
            return
                within0.Kind == SymbolKind.Assembly ?
                AccessCheck.IsSymbolAccessible(symbol0, (AssemblySymbol)within0, ref discardedUseSiteInfo) :
                AccessCheck.IsSymbolAccessible(symbol0, (NamedTypeSymbol)within0, ref discardedUseSiteInfo, throughType0);
        }

        [Obsolete("Compilation.IsSymbolAccessibleWithin is not designed for use within the compilers", true)]
        internal new bool IsSymbolAccessibleWithin(
            ISymbol symbol,
            ISymbol within,
            ITypeSymbol? throughType = null)
        {
            throw new NotImplementedException();
        }

        #endregion

        #region Binding

        /// <summary>
        /// Gets a new SyntaxTreeSemanticModel for the specified syntax tree.
        /// </summary>
        public new SemanticModel GetSemanticModel(SyntaxTree syntaxTree, bool ignoreAccessibility)
        {
            if (syntaxTree == null)
            {
                throw new ArgumentNullException(nameof(syntaxTree));
            }

            if (!_syntaxAndDeclarations.GetLazyState().RootNamespaces.ContainsKey(syntaxTree))
            {
                throw new ArgumentException(CSharpResources.SyntaxTreeNotFound, nameof(syntaxTree));
            }

            return new SyntaxTreeSemanticModel(this, (SyntaxTree)syntaxTree, ignoreAccessibility);
        }

        // When building symbols from the declaration table (lazily), or inside a type, or when
        // compiling a method body, we may not have a BinderContext in hand for the enclosing
        // scopes.  Therefore, we build them when needed (and cache them) using a ContextBuilder.
        // Since a ContextBuilder is only a cache, and the identity of the ContextBuilders and
        // BinderContexts have no semantic meaning, we can reuse them or rebuild them, whichever is
        // most convenient.  We store them using weak references so that GC pressure will cause them
        // to be recycled.
        private WeakReference<BinderFactory>[]? _binderFactories;
        private WeakReference<BinderFactory>[]? _ignoreAccessibilityBinderFactories;

        internal BinderFactory GetBinderFactory(SyntaxTree syntaxTree, bool ignoreAccessibility = false)
        {
            if (ignoreAccessibility && SimpleProgramNamedTypeSymbol.GetSimpleProgramEntryPoint(this) is object)
            {
                return GetBinderFactory(syntaxTree, ignoreAccessibility: true, ref _ignoreAccessibilityBinderFactories);
            }

            return GetBinderFactory(syntaxTree, ignoreAccessibility: false, ref _binderFactories);
        }

        private BinderFactory GetBinderFactory(SyntaxTree syntaxTree, bool ignoreAccessibility, ref WeakReference<BinderFactory>[]? cachedBinderFactories)
        {
            Debug.Assert(System.Runtime.CompilerServices.Unsafe.AreSame(ref cachedBinderFactories, ref ignoreAccessibility ? ref _ignoreAccessibilityBinderFactories : ref _binderFactories));

            var treeNum = GetSyntaxTreeOrdinal(syntaxTree);
            WeakReference<BinderFactory>[]? binderFactories = cachedBinderFactories;
            if (binderFactories == null)
            {
                binderFactories = new WeakReference<BinderFactory>[this.SyntaxTrees.Length];
                binderFactories = Interlocked.CompareExchange(ref cachedBinderFactories, binderFactories, null) ?? binderFactories;
            }

            BinderFactory? previousFactory;
            var previousWeakReference = binderFactories[treeNum];
            if (previousWeakReference != null && previousWeakReference.TryGetTarget(out previousFactory))
            {
                return previousFactory;
            }

            return AddNewFactory(syntaxTree, ignoreAccessibility, ref binderFactories[treeNum]);
        }

        private BinderFactory AddNewFactory(SyntaxTree syntaxTree, bool ignoreAccessibility, [NotNull] ref WeakReference<BinderFactory>? slot)
        {
            var newFactory = new BinderFactory(this, syntaxTree, ignoreAccessibility);
            var newWeakReference = new WeakReference<BinderFactory>(newFactory);

            while (true)
            {
                BinderFactory? previousFactory;
                WeakReference<BinderFactory>? previousWeakReference = slot;
                if (previousWeakReference != null && previousWeakReference.TryGetTarget(out previousFactory))
                {
                    Debug.Assert(slot is object);
                    return previousFactory;
                }

                if (Interlocked.CompareExchange(ref slot!, newWeakReference, previousWeakReference) == previousWeakReference)
                {
                    return newFactory;
                }
            }
        }

        internal Binder GetBinder(CSharpSyntaxNode syntax)
        {
            return GetBinderFactory(syntax.SyntaxTree).GetBinder(syntax);
        }

        /// <summary>
        /// Returns imported symbols for the given declaration.
        /// </summary>
        internal Imports GetImports(SingleNamespaceDeclaration declaration)
        {
            return GetBinderFactory(declaration.SyntaxReference.SyntaxTree).GetImportsBinder((CSharpSyntaxNode)declaration.SyntaxReference.GetSyntax()).GetImports(basesBeingResolved: null);
        }

        private AliasSymbol CreateGlobalNamespaceAlias()
        {
            return AliasSymbol.CreateGlobalNamespaceAlias(this.GlobalNamespace, new InContainerBinder(this.GlobalNamespace, new BuckStopsHereBinder(this)));
        }

        private void CompleteTree(SyntaxTree tree)
        {
            if (_lazyCompilationUnitCompletedTrees == null) Interlocked.CompareExchange(ref _lazyCompilationUnitCompletedTrees, new HashSet<SyntaxTree>(), null);
            lock (_lazyCompilationUnitCompletedTrees)
            {
                if (_lazyCompilationUnitCompletedTrees.Add(tree))
                {
                    // signal the end of the compilation unit
                    EventQueue?.TryEnqueue(new CompilationUnitCompletedEvent(this, tree));

                    if (_lazyCompilationUnitCompletedTrees.Count == this.SyntaxTrees.Length)
                    {
                        // if that was the last tree, signal the end of compilation
                        CompleteCompilationEventQueue_NoLock();
                    }
                }
            }
        }

        internal override void ReportUnusedImports(SyntaxTree? filterTree, DiagnosticBag diagnostics, CancellationToken cancellationToken)
        {
            ReportUnusedImports(filterTree, new BindingDiagnosticBag(diagnostics), cancellationToken);
        }

        internal void ReportUnusedImports(SyntaxTree? filterTree, BindingDiagnosticBag diagnostics, CancellationToken cancellationToken)
        {
            if (_lazyImportInfos != null && (filterTree is null || ReportUnusedImportsInTree(filterTree)))
            {
                PooledHashSet<NamespaceSymbol>? externAliasesToCheck = null;

                if (diagnostics.DependenciesBag is object)
                {
                    externAliasesToCheck = PooledHashSet<NamespaceSymbol>.GetInstance();
                }

                foreach (var pair in _lazyImportInfos)
                {
                    cancellationToken.ThrowIfCancellationRequested();

                    ImportInfo info = pair.Key;
                    SyntaxTree infoTree = info.Tree;
                    if ((filterTree == null || filterTree == infoTree) && ReportUnusedImportsInTree(infoTree))
                    {
                        TextSpan infoSpan = info.Span;
                        if (!this.IsImportDirectiveUsed(infoTree, infoSpan.Start))
                        {
                            ErrorCode code = info.Kind == SyntaxKind.ExternAliasDirective
                                ? ErrorCode.HDN_UnusedExternAlias
                                : ErrorCode.HDN_UnusedUsingDirective;
                            diagnostics.Add(code, infoTree.GetLocation(infoSpan));
                        }
                        else if (diagnostics.DependenciesBag is object)
                        {
                            RoslynDebug.Assert(externAliasesToCheck is object);
                            ImmutableArray<AssemblySymbol> dependencies = pair.Value;

                            if (!dependencies.IsDefaultOrEmpty)
                            {
                                diagnostics.AddDependencies(dependencies);
                            }
                            else if (info.Kind == SyntaxKind.ExternAliasDirective)
                            {
                                // Record targets of used extern aliases
                                var node = info.Tree.GetRoot().FindToken(info.Span.Start, findInsideTrivia: false).
                                               Parent!.FirstAncestorOrSelf<ExternAliasDirectiveSyntax>();

                                if (node is object && GetExternAliasTarget(node.Identifier.ValueText, out NamespaceSymbol target))
                                {
                                    externAliasesToCheck.Add(target);
                                }
                            }
                        }
                    }
                }

                if (externAliasesToCheck is object)
                {
                    RoslynDebug.Assert(diagnostics.DependenciesBag is object);

                    // We could do this check after we have built the transitive closure
                    // in GetCompleteSetOfUsedAssemblies.completeTheSetOfUsedAssemblies. However,
                    // the level of accuracy is probably not worth the complexity this would add.
                    var bindingDiagnostics = new BindingDiagnosticBag(diagnosticBag: null, PooledHashSet<AssemblySymbol>.GetInstance());
                    RoslynDebug.Assert(bindingDiagnostics.DependenciesBag is object);

                    foreach (var aliasedNamespace in externAliasesToCheck)
                    {
                        bindingDiagnostics.Clear();
                        bindingDiagnostics.AddAssembliesUsedByNamespaceReference(aliasedNamespace);

                        // See if any of the references with the alias are registered as used. We can get in a situation when none of them are.
                        // For example, when the alias was used in a doc comment, but nothing was found within it. We would get only a warning
                        // in this case and no assembly marked as used.
                        if (_lazyUsedAssemblyReferences?.IsEmpty == false || diagnostics.DependenciesBag.Count != 0)
                        {
                            foreach (var assembly in bindingDiagnostics.DependenciesBag)
                            {
                                if (_lazyUsedAssemblyReferences?.Contains(assembly) == true ||
                                    diagnostics.DependenciesBag.Contains(assembly))
                                {
                                    bindingDiagnostics.DependenciesBag.Clear();
                                    break;
                                }
                            }
                        }

                        diagnostics.AddDependencies(bindingDiagnostics);
                    }

                    bindingDiagnostics.Free();
                    externAliasesToCheck.Free();
                }
            }

            CompleteTrees(filterTree);
        }

        internal override void CompleteTrees(SyntaxTree? filterTree)
        {
            // By definition, a tree is complete when all of its compiler diagnostics have been reported.
            // Since unused imports are the last thing we compute and report, a tree is complete when
            // the unused imports have been reported.
            if (EventQueue != null)
            {
                if (filterTree != null)
                {
                    CompleteTree(filterTree);
                }
                else
                {
                    foreach (var tree in this.SyntaxTrees)
                    {
                        CompleteTree(tree);
                    }
                }
            }
        }

        internal void RecordImport(UsingDirectiveSyntax syntax)
        {
            RecordImportInternal(syntax);
        }

        internal void RecordImport(ExternAliasDirectiveSyntax syntax)
        {
            RecordImportInternal(syntax);
        }

        private void RecordImportInternal(CSharpSyntaxNode syntax)
        {
            // Note: the suppression will be unnecessary once LazyInitializer is properly annotated
            LazyInitializer.EnsureInitialized(ref _lazyImportInfos)!.
                TryAdd(new ImportInfo(syntax.SyntaxTree, syntax.Kind(), syntax.Span), default);
        }

        internal void RecordImportDependencies(UsingDirectiveSyntax syntax, ImmutableArray<AssemblySymbol> dependencies)
        {
            RoslynDebug.Assert(_lazyImportInfos is object);
            _lazyImportInfos.TryUpdate(new ImportInfo(syntax.SyntaxTree, syntax.Kind(), syntax.Span), dependencies, default);
        }

        private struct ImportInfo : IEquatable<ImportInfo>
        {
            public readonly SyntaxTree Tree;
            public readonly SyntaxKind Kind;
            public readonly TextSpan Span;

            public ImportInfo(SyntaxTree tree, SyntaxKind kind, TextSpan span)
            {
                this.Tree = tree;
                this.Kind = kind;
                this.Span = span;
            }

            public override bool Equals(object? obj)
            {
                return (obj is ImportInfo) && Equals((ImportInfo)obj);
            }

            public bool Equals(ImportInfo other)
            {
                return
                    other.Kind == this.Kind &&
                    other.Tree == this.Tree &&
                    other.Span == this.Span;
            }

            public override int GetHashCode()
            {
                return Hash.Combine(Tree, Span.Start);
            }
        }

        #endregion

        #region Diagnostics

        internal override CommonMessageProvider MessageProvider
        {
            get { return _syntaxAndDeclarations.MessageProvider; }
        }

        /// <summary>
        /// The bag in which semantic analysis should deposit its diagnostics.
        /// </summary>
        internal DiagnosticBag DeclarationDiagnostics
        {
            get
            {
                // We should only be placing diagnostics in this bag until
                // we are done gathering declaration diagnostics. Assert that is
                // the case. But since we have bugs (see https://github.com/dotnet/roslyn/issues/846)
                // we disable the assertion until they are fixed.
                Debug.Assert(!_declarationDiagnosticsFrozen || true);
                if (_lazyDeclarationDiagnostics == null)
                {
                    var diagnostics = new DiagnosticBag();
                    Interlocked.CompareExchange(ref _lazyDeclarationDiagnostics, diagnostics, null);
                }

                return _lazyDeclarationDiagnostics;
            }
        }

        private DiagnosticBag? _lazyDeclarationDiagnostics;
        private bool _declarationDiagnosticsFrozen;

        /// <summary>
        /// A bag in which diagnostics that should be reported after code gen can be deposited.
        /// </summary>
        internal DiagnosticBag AdditionalCodegenWarnings
        {
            get
            {
                return _additionalCodegenWarnings;
            }
        }

        private readonly DiagnosticBag _additionalCodegenWarnings = new DiagnosticBag();

        internal DeclarationTable Declarations
        {
            get
            {
                return _syntaxAndDeclarations.GetLazyState().DeclarationTable;
            }
        }

        internal MergedNamespaceDeclaration MergedRootDeclaration
        {
            get
            {
                return Declarations.GetMergedRoot(this);
            }
        }

        /// <summary>
        /// Gets the diagnostics produced during the parsing stage of a compilation. There are no diagnostics for declarations or accessor or
        /// method bodies, for example.
        /// </summary>
        public override ImmutableArray<Diagnostic> GetParseDiagnostics(CancellationToken cancellationToken = default)
        {
            return GetDiagnostics(CompilationStage.Parse, false, cancellationToken);
        }

        /// <summary>
        /// Gets the diagnostics produced during symbol declaration headers.  There are no diagnostics for accessor or
        /// method bodies, for example.
        /// </summary>
        public override ImmutableArray<Diagnostic> GetDeclarationDiagnostics(CancellationToken cancellationToken = default)
        {
            return GetDiagnostics(CompilationStage.Declare, false, cancellationToken);
        }

        /// <summary>
        /// Gets the diagnostics produced during the analysis of method bodies and field initializers.
        /// </summary>
        public override ImmutableArray<Diagnostic> GetMethodBodyDiagnostics(CancellationToken cancellationToken = default)
        {
            return GetDiagnostics(CompilationStage.Compile, false, cancellationToken);
        }

        /// <summary>
        /// Gets the all the diagnostics for the compilation, including syntax, declaration, and binding. Does not
        /// include any diagnostics that might be produced during emit.
        /// </summary>
        public override ImmutableArray<Diagnostic> GetDiagnostics(CancellationToken cancellationToken = default)
        {
            return GetDiagnostics(DefaultDiagnosticsStage, true, cancellationToken);
        }

        internal ImmutableArray<Diagnostic> GetDiagnostics(CompilationStage stage, bool includeEarlierStages, CancellationToken cancellationToken)
        {
            var diagnostics = DiagnosticBag.GetInstance();
            GetDiagnostics(stage, includeEarlierStages, diagnostics, cancellationToken);
            return diagnostics.ToReadOnlyAndFree();
        }

        internal override void GetDiagnostics(CompilationStage stage, bool includeEarlierStages, DiagnosticBag diagnostics, CancellationToken cancellationToken = default)
        {
            DiagnosticBag? builder = DiagnosticBag.GetInstance();

            GetDiagnosticsWithoutFiltering(stage, includeEarlierStages, new BindingDiagnosticBag(builder), cancellationToken);

            // Before returning diagnostics, we filter warnings
            // to honor the compiler options (e.g., /nowarn, /warnaserror and /warn) and the pragmas.
            FilterAndAppendAndFreeDiagnostics(diagnostics, ref builder);
        }

        private void GetDiagnosticsWithoutFiltering(CompilationStage stage, bool includeEarlierStages, BindingDiagnosticBag builder, CancellationToken cancellationToken)
        {
            RoslynDebug.Assert(builder.DiagnosticBag is object);

            if (stage == CompilationStage.Parse || (stage > CompilationStage.Parse && includeEarlierStages))
            {
                var syntaxTrees = this.SyntaxTrees;
                if (this.Options.ConcurrentBuild)
                {
                    var parallelOptions = cancellationToken.CanBeCanceled
                                        ? new ParallelOptions() { CancellationToken = cancellationToken }
                                        : DefaultParallelOptions;

                    Parallel.For(0, syntaxTrees.Length, parallelOptions,
                        UICultureUtilities.WithCurrentUICulture<int>(i =>
                        {
                            try
                            {
                                var syntaxTree = syntaxTrees[i];
                                AppendLoadDirectiveDiagnostics(builder.DiagnosticBag, _syntaxAndDeclarations, syntaxTree);
                                builder.AddRange(syntaxTree.GetDiagnostics(cancellationToken));
                            }
                            catch (Exception e) when (FatalError.ReportUnlessCanceled(e))
                            {
                                throw ExceptionUtilities.Unreachable;
                            }
                        }));
                }
                else
                {
                    foreach (var syntaxTree in syntaxTrees)
                    {
                        cancellationToken.ThrowIfCancellationRequested();
                        AppendLoadDirectiveDiagnostics(builder.DiagnosticBag, _syntaxAndDeclarations, syntaxTree);

                        cancellationToken.ThrowIfCancellationRequested();
                        builder.AddRange(syntaxTree.GetDiagnostics(cancellationToken));
                    }
                }

                var parseOptionsReported = new HashSet<ParseOptions>();
                foreach (var syntaxTree in syntaxTrees)
                {
                    cancellationToken.ThrowIfCancellationRequested();
                    if (!syntaxTree.Options.Errors.IsDefaultOrEmpty && parseOptionsReported.Add(syntaxTree.Options))
                    {
                        var location = syntaxTree.GetLocation(TextSpan.FromBounds(0, 0));
                        foreach (var error in syntaxTree.Options.Errors)
                        {
                            builder.Add(error.WithLocation(location));
                        }
                    }
                }
            }

            if (stage == CompilationStage.Declare || stage > CompilationStage.Declare && includeEarlierStages)
            {
                CheckAssemblyName(builder.DiagnosticBag);
                builder.AddRange(Options.Errors);

                if (Options.NullableContextOptions != NullableContextOptions.Disable && LanguageVersion < MessageID.IDS_FeatureNullableReferenceTypes.RequiredVersion() &&
                    _syntaxAndDeclarations.ExternalSyntaxTrees.Any())
                {
                    builder.Add(new CSDiagnostic(new CSDiagnosticInfo(ErrorCode.ERR_NullableOptionNotAvailable,
                                                 nameof(Options.NullableContextOptions), Options.NullableContextOptions, LanguageVersion.ToDisplayString(),
                                                 new CSharpRequiredLanguageVersion(MessageID.IDS_FeatureNullableReferenceTypes.RequiredVersion())), Location.None));
                }

                cancellationToken.ThrowIfCancellationRequested();

                // the set of diagnostics related to establishing references.
                builder.AddRange(GetBoundReferenceManager().Diagnostics);

                cancellationToken.ThrowIfCancellationRequested();

                builder.AddRange(GetSourceDeclarationDiagnostics(cancellationToken: cancellationToken), allowMismatchInDependencyAccumulation: true);

                if (EventQueue != null && SyntaxTrees.Length == 0)
                {
                    EnsureCompilationEventQueueCompleted();
                }
            }

            cancellationToken.ThrowIfCancellationRequested();

            if (stage == CompilationStage.Compile || stage > CompilationStage.Compile && includeEarlierStages)
            {
                var methodBodyDiagnostics = new BindingDiagnosticBag(DiagnosticBag.GetInstance(),
                                                                     builder.DependenciesBag is object ? new ConcurrentSet<AssemblySymbol>() : null);
                RoslynDebug.Assert(methodBodyDiagnostics.DiagnosticBag is object);
                GetDiagnosticsForAllMethodBodies(methodBodyDiagnostics, doLowering: false, cancellationToken);
                builder.AddRange(methodBodyDiagnostics);
                methodBodyDiagnostics.DiagnosticBag.Free();
            }
        }

        private static void AppendLoadDirectiveDiagnostics(DiagnosticBag builder, SyntaxAndDeclarationManager syntaxAndDeclarations, SyntaxTree syntaxTree, Func<IEnumerable<Diagnostic>, IEnumerable<Diagnostic>>? locationFilterOpt = null)
        {
            ImmutableArray<LoadDirective> loadDirectives;
            if (syntaxAndDeclarations.GetLazyState().LoadDirectiveMap.TryGetValue(syntaxTree, out loadDirectives))
            {
                Debug.Assert(!loadDirectives.IsEmpty);
                foreach (var directive in loadDirectives)
                {
                    IEnumerable<Diagnostic> diagnostics = directive.Diagnostics;
                    if (locationFilterOpt != null)
                    {
                        diagnostics = locationFilterOpt(diagnostics);
                    }
                    builder.AddRange(diagnostics);
                }
            }
        }

        // Do the steps in compilation to get the method body diagnostics, but don't actually generate
        // IL or emit an assembly.
        private void GetDiagnosticsForAllMethodBodies(BindingDiagnosticBag diagnostics, bool doLowering, CancellationToken cancellationToken)
        {
            RoslynDebug.Assert(diagnostics.DiagnosticBag is object);
            MethodCompiler.CompileMethodBodies(
                compilation: this,
                moduleBeingBuiltOpt: doLowering ? (PEModuleBuilder?)CreateModuleBuilder(
                                                                       emitOptions: EmitOptions.Default,
                                                                       debugEntryPoint: null,
                                                                       manifestResources: null,
                                                                       sourceLinkStream: null,
                                                                       embeddedTexts: null,
                                                                       testData: null,
                                                                       diagnostics: diagnostics.DiagnosticBag,
                                                                       cancellationToken: cancellationToken)
                                                : null,
                emittingPdb: false,
                emitTestCoverageData: false,
                hasDeclarationErrors: false,
                emitMethodBodies: false,
                diagnostics: diagnostics,
                filterOpt: null,
                cancellationToken: cancellationToken);

            DocumentationCommentCompiler.WriteDocumentationCommentXml(this, null, null, diagnostics, cancellationToken);
            this.ReportUnusedImports(filterTree: null, diagnostics, cancellationToken);
        }

        private static bool IsDefinedOrImplementedInSourceTree(Symbol symbol, SyntaxTree tree, TextSpan? span)
        {
            if (symbol.IsDefinedInSourceTree(tree, span))
            {
                return true;
            }

            if (symbol.Kind == SymbolKind.Method && symbol.IsImplicitlyDeclared && ((MethodSymbol)symbol).MethodKind == MethodKind.Constructor)
            {
                // Include implicitly declared constructor if containing type is included
                return IsDefinedOrImplementedInSourceTree(symbol.ContainingType, tree, span);
            }

            return false;
        }

        private ImmutableArray<Diagnostic> GetDiagnosticsForMethodBodiesInTree(SyntaxTree tree, TextSpan? span, CancellationToken cancellationToken)
        {
            var diagnostics = DiagnosticBag.GetInstance();
            var bindingDiagnostics = new BindingDiagnosticBag(diagnostics);

            MethodCompiler.CompileMethodBodies(
                compilation: this,
                moduleBeingBuiltOpt: null,
                emittingPdb: false,
                emitTestCoverageData: false,
                hasDeclarationErrors: false,
                emitMethodBodies: false,
                diagnostics: bindingDiagnostics,
                filterOpt: s => IsDefinedOrImplementedInSourceTree(s, tree, span),
                cancellationToken: cancellationToken);

            DocumentationCommentCompiler.WriteDocumentationCommentXml(this, null, null, bindingDiagnostics, cancellationToken, tree, span);

            // Report unused directives only if computing diagnostics for the entire tree.
            // Otherwise we cannot determine if a particular directive is used outside of the given sub-span within the tree.
            if (!span.HasValue || span.Value == tree.GetRoot(cancellationToken).FullSpan)
            {
                ReportUnusedImports(tree, diagnostics, cancellationToken);
            }

            return diagnostics.ToReadOnlyAndFree();
        }

        private ImmutableBindingDiagnostic<AssemblySymbol> GetSourceDeclarationDiagnostics(SyntaxTree? syntaxTree = null, TextSpan? filterSpanWithinTree = null, Func<IEnumerable<Diagnostic>, SyntaxTree, TextSpan?, IEnumerable<Diagnostic>>? locationFilterOpt = null, CancellationToken cancellationToken = default)
        {
            GlobalImports.Complete(cancellationToken);

            SourceLocation? location = null;
            if (syntaxTree != null)
            {
                var root = syntaxTree.GetRoot(cancellationToken);
                location = filterSpanWithinTree.HasValue ?
                    new SourceLocation(syntaxTree, filterSpanWithinTree.Value) :
                    new SourceLocation(root);
            }

            Assembly.ForceComplete(location, cancellationToken);

            if (syntaxTree is null)
            {
                // Don't freeze the compilation if we're getting
                // diagnostics for a single tree
                _declarationDiagnosticsFrozen = true;

                // Also freeze generated attribute flags.
                // Symbols bound after getting the declaration
                // diagnostics shouldn't need to modify the flags.
                _needsGeneratedAttributes_IsFrozen = true;
            }

            var result = _lazyDeclarationDiagnostics?.AsEnumerable() ?? Enumerable.Empty<Diagnostic>();

            if (locationFilterOpt != null)
            {
                RoslynDebug.Assert(syntaxTree != null);
                result = locationFilterOpt(result, syntaxTree, filterSpanWithinTree);
            }

            // NOTE: Concatenate the CLS diagnostics *after* filtering by tree/span, because they're already filtered.
            ImmutableBindingDiagnostic<AssemblySymbol> clsDiagnostics = GetClsComplianceDiagnostics(syntaxTree, filterSpanWithinTree, cancellationToken);

            return new ImmutableBindingDiagnostic<AssemblySymbol>(result.AsImmutable().Concat(clsDiagnostics.Diagnostics), clsDiagnostics.Dependencies);
        }

        private ImmutableBindingDiagnostic<AssemblySymbol> GetClsComplianceDiagnostics(SyntaxTree? syntaxTree, TextSpan? filterSpanWithinTree, CancellationToken cancellationToken)
        {
            if (syntaxTree != null)
            {
                var builder = BindingDiagnosticBag.GetInstance(withDiagnostics: true, withDependencies: false);
                ClsComplianceChecker.CheckCompliance(this, builder, cancellationToken, syntaxTree, filterSpanWithinTree);
                return builder.ToReadOnlyAndFree();
            }

            if (_lazyClsComplianceDiagnostics.IsDefault || _lazyClsComplianceDependencies.IsDefault)
            {
                var builder = BindingDiagnosticBag.GetInstance();
                ClsComplianceChecker.CheckCompliance(this, builder, cancellationToken);
                var result = builder.ToReadOnlyAndFree();
                ImmutableInterlocked.InterlockedInitialize(ref _lazyClsComplianceDependencies, result.Dependencies);
                ImmutableInterlocked.InterlockedInitialize(ref _lazyClsComplianceDiagnostics, result.Diagnostics);
            }

            Debug.Assert(!_lazyClsComplianceDependencies.IsDefault);
            Debug.Assert(!_lazyClsComplianceDiagnostics.IsDefault);
            return new ImmutableBindingDiagnostic<AssemblySymbol>(_lazyClsComplianceDiagnostics, _lazyClsComplianceDependencies);
        }

        private static IEnumerable<Diagnostic> FilterDiagnosticsByLocation(IEnumerable<Diagnostic> diagnostics, SyntaxTree tree, TextSpan? filterSpanWithinTree)
        {
            foreach (var diagnostic in diagnostics)
            {
                if (diagnostic.HasIntersectingLocation(tree, filterSpanWithinTree))
                {
                    yield return diagnostic;
                }
            }
        }

        internal ImmutableArray<Diagnostic> GetDiagnosticsForSyntaxTree(
            CompilationStage stage,
            SyntaxTree syntaxTree,
            TextSpan? filterSpanWithinTree,
            bool includeEarlierStages,
            CancellationToken cancellationToken = default)
        {
            cancellationToken.ThrowIfCancellationRequested();

            DiagnosticBag? builder = DiagnosticBag.GetInstance();
            if (stage == CompilationStage.Parse || (stage > CompilationStage.Parse && includeEarlierStages))
            {
                AppendLoadDirectiveDiagnostics(builder, _syntaxAndDeclarations, syntaxTree,
                    diagnostics => FilterDiagnosticsByLocation(diagnostics, syntaxTree, filterSpanWithinTree));

                var syntaxDiagnostics = syntaxTree.GetDiagnostics();
                syntaxDiagnostics = FilterDiagnosticsByLocation(syntaxDiagnostics, syntaxTree, filterSpanWithinTree);
                builder.AddRange(syntaxDiagnostics);
            }

            cancellationToken.ThrowIfCancellationRequested();
            if (stage == CompilationStage.Declare || (stage > CompilationStage.Declare && includeEarlierStages))
            {
                var declarationDiagnostics = GetSourceDeclarationDiagnostics(syntaxTree, filterSpanWithinTree, FilterDiagnosticsByLocation, cancellationToken);
                // re-enabling/fixing the below assert is tracked by https://github.com/dotnet/roslyn/issues/21020
                // Debug.Assert(declarationDiagnostics.All(d => d.HasIntersectingLocation(syntaxTree, filterSpanWithinTree)));
                builder.AddRange(declarationDiagnostics.Diagnostics);
            }

            cancellationToken.ThrowIfCancellationRequested();

            if (stage == CompilationStage.Compile || (stage > CompilationStage.Compile && includeEarlierStages))
            {
                //remove some errors that don't have locations in the tree, like "no suitable main method."
                //Members in trees other than the one being examined are not compiled. This includes field
                //initializers which can result in 'field is never initialized' warnings for fields in partial
                //types when the field is in a different source file than the one for which we're getting diagnostics.
                //For that reason the bag must be also filtered by tree.
                IEnumerable<Diagnostic> methodBodyDiagnostics = GetDiagnosticsForMethodBodiesInTree(syntaxTree, filterSpanWithinTree, cancellationToken);

                // TODO: Enable the below commented assert and remove the filtering code in the next line.
                //       GetDiagnosticsForMethodBodiesInTree seems to be returning diagnostics with locations that don't satisfy the filter tree/span, this must be fixed.
                // Debug.Assert(methodBodyDiagnostics.All(d => DiagnosticContainsLocation(d, syntaxTree, filterSpanWithinTree)));
                methodBodyDiagnostics = FilterDiagnosticsByLocation(methodBodyDiagnostics, syntaxTree, filterSpanWithinTree);

                builder.AddRange(methodBodyDiagnostics);
            }

            // Before returning diagnostics, we filter warnings
            // to honor the compiler options (/nowarn, /warnaserror and /warn) and the pragmas.
            var result = DiagnosticBag.GetInstance();
            FilterAndAppendAndFreeDiagnostics(result, ref builder);
            return result.ToReadOnlyAndFree<Diagnostic>();
        }

        #endregion

        #region Resources

        protected override void AppendDefaultVersionResource(Stream resourceStream)
        {
            var sourceAssembly = SourceAssembly;
            string fileVersion = sourceAssembly.FileVersion ?? sourceAssembly.Identity.Version.ToString();

            Win32ResourceConversions.AppendVersionToResourceStream(resourceStream,
                !this.Options.OutputKind.IsApplication(),
                fileVersion: fileVersion,
                originalFileName: this.SourceModule.Name,
                internalName: this.SourceModule.Name,
                productVersion: sourceAssembly.InformationalVersion ?? fileVersion,
                fileDescription: sourceAssembly.Title ?? " ", //alink would give this a blank if nothing was supplied.
                assemblyVersion: sourceAssembly.Identity.Version,
                legalCopyright: sourceAssembly.Copyright ?? " ", //alink would give this a blank if nothing was supplied.
                legalTrademarks: sourceAssembly.Trademark,
                productName: sourceAssembly.Product,
                comments: sourceAssembly.Description,
                companyName: sourceAssembly.Company);
        }

        #endregion

        #region Emit

        internal override byte LinkerMajorVersion => 0x30;

        internal override bool IsDelaySigned
        {
            get { return SourceAssembly.IsDelaySigned; }
        }

        internal override StrongNameKeys StrongNameKeys
        {
            get { return SourceAssembly.StrongNameKeys; }
        }

        internal override CommonPEModuleBuilder? CreateModuleBuilder(
            EmitOptions emitOptions,
            IMethodSymbol? debugEntryPoint,
            Stream? sourceLinkStream,
            IEnumerable<EmbeddedText>? embeddedTexts,
            IEnumerable<ResourceDescription>? manifestResources,
            CompilationTestData? testData,
            DiagnosticBag diagnostics,
            CancellationToken cancellationToken)
        {
            Debug.Assert(!IsSubmission || HasCodeToEmit() ||
                         (emitOptions == EmitOptions.Default && debugEntryPoint is null && sourceLinkStream is null && embeddedTexts is null && manifestResources is null && testData is null));

            string? runtimeMDVersion = GetRuntimeMetadataVersion(emitOptions, diagnostics);
            if (runtimeMDVersion == null)
            {
                return null;
            }

            var moduleProps = ConstructModuleSerializationProperties(emitOptions, runtimeMDVersion);

            if (manifestResources == null)
            {
                manifestResources = SpecializedCollections.EmptyEnumerable<ResourceDescription>();
            }

            PEModuleBuilder moduleBeingBuilt;
            if (_options.OutputKind.IsNetModule())
            {
                moduleBeingBuilt = new PENetModuleBuilder(
                    (SourceModuleSymbol)SourceModule,
                    emitOptions,
                    moduleProps,
                    manifestResources);
            }
            else
            {
                var kind = _options.OutputKind.IsValid() ? _options.OutputKind : OutputKind.DynamicallyLinkedLibrary;
                moduleBeingBuilt = new PEAssemblyBuilder(
                    SourceAssembly,
                    emitOptions,
                    kind,
                    moduleProps,
                    manifestResources);
            }

            if (debugEntryPoint != null)
            {
                moduleBeingBuilt.SetDebugEntryPoint(debugEntryPoint.GetSymbol(), diagnostics);
            }

            moduleBeingBuilt.SourceLinkStreamOpt = sourceLinkStream;

            if (embeddedTexts != null)
            {
                moduleBeingBuilt.EmbeddedTexts = embeddedTexts;
            }

            // testData is only passed when running tests.
            if (testData != null)
            {
                moduleBeingBuilt.SetMethodTestData(testData.Methods);
                testData.Module = moduleBeingBuilt;
            }

            return moduleBeingBuilt;
        }

        internal override bool CompileMethods(
            CommonPEModuleBuilder moduleBuilder,
            bool emittingPdb,
            bool emitMetadataOnly,
            bool emitTestCoverageData,
            DiagnosticBag diagnostics,
            Predicate<ISymbolInternal>? filterOpt,
            CancellationToken cancellationToken)
        {
            // The diagnostics should include syntax and declaration errors. We insert these before calling Emitter.Emit, so that the emitter
            // does not attempt to emit if there are declaration errors (but we do insert all errors from method body binding...)
            PooledHashSet<int>? excludeDiagnostics = null;
            if (emitMetadataOnly)
            {
                excludeDiagnostics = PooledHashSet<int>.GetInstance();
                excludeDiagnostics.Add((int)ErrorCode.ERR_ConcreteMissingBody);
            }
            bool hasDeclarationErrors = !FilterAndAppendDiagnostics(diagnostics, GetDiagnostics(CompilationStage.Declare, true, cancellationToken), excludeDiagnostics);
            excludeDiagnostics?.Free();

            // TODO (tomat): NoPIA:
            // EmbeddedSymbolManager.MarkAllDeferredSymbolsAsReferenced(this)

            var moduleBeingBuilt = (PEModuleBuilder)moduleBuilder;

            if (emitMetadataOnly)
            {
                if (hasDeclarationErrors)
                {
                    return false;
                }

                if (moduleBeingBuilt.SourceModule.HasBadAttributes)
                {
                    // If there were errors but no declaration diagnostics, explicitly add a "Failed to emit module" error.
                    diagnostics.Add(ErrorCode.ERR_ModuleEmitFailure, NoLocation.Singleton, ((Cci.INamedEntity)moduleBeingBuilt).Name,
                        new LocalizableResourceString(nameof(CodeAnalysisResources.ModuleHasInvalidAttributes), CodeAnalysisResources.ResourceManager, typeof(CodeAnalysisResources)));

                    return false;
                }

                SynthesizedMetadataCompiler.ProcessSynthesizedMembers(this, moduleBeingBuilt, cancellationToken);
            }
            else
            {
                if ((emittingPdb || emitTestCoverageData) &&
                    !CreateDebugDocuments(moduleBeingBuilt.DebugDocumentsBuilder, moduleBeingBuilt.EmbeddedTexts, diagnostics))
                {
                    return false;
                }

                // Perform initial bind of method bodies in spite of earlier errors. This is the same
                // behavior as when calling GetDiagnostics()

                // Use a temporary bag so we don't have to refilter pre-existing diagnostics.
                DiagnosticBag? methodBodyDiagnosticBag = DiagnosticBag.GetInstance();

                MethodCompiler.CompileMethodBodies(
                    this,
                    moduleBeingBuilt,
                    emittingPdb,
                    emitTestCoverageData,
                    hasDeclarationErrors,
                    emitMethodBodies: moduleBeingBuilt is object,
                    diagnostics: new BindingDiagnosticBag(methodBodyDiagnosticBag),
                    filterOpt: filterOpt,
                    cancellationToken: cancellationToken);

                bool hasMethodBodyError = !FilterAndAppendAndFreeDiagnostics(diagnostics, ref methodBodyDiagnosticBag);

                if (hasDeclarationErrors || hasMethodBodyError)
                {
                    return false;
                }
            }

            return true;
        }

        internal override bool GenerateResourcesAndDocumentationComments(
            CommonPEModuleBuilder moduleBuilder,
            Stream? xmlDocStream,
            Stream? win32Resources,
            string? outputNameOverride,
            DiagnosticBag diagnostics,
            CancellationToken cancellationToken)
        {
            // Use a temporary bag so we don't have to refilter pre-existing diagnostics.
            DiagnosticBag? resourceDiagnostics = DiagnosticBag.GetInstance();

            SetupWin32Resources(moduleBuilder, win32Resources, resourceDiagnostics);

            ReportManifestResourceDuplicates(
                moduleBuilder.ManifestResources,
                SourceAssembly.Modules.Skip(1).Select(m => m.Name),   //all modules except the first one
                AddedModulesResourceNames(resourceDiagnostics),
                resourceDiagnostics);

            if (!FilterAndAppendAndFreeDiagnostics(diagnostics, ref resourceDiagnostics))
            {
                return false;
            }

            cancellationToken.ThrowIfCancellationRequested();

            // Use a temporary bag so we don't have to refilter pre-existing diagnostics.
            DiagnosticBag? xmlDiagnostics = DiagnosticBag.GetInstance();

            string? assemblyName = FileNameUtilities.ChangeExtension(outputNameOverride, extension: null);
            DocumentationCommentCompiler.WriteDocumentationCommentXml(this, assemblyName, xmlDocStream, new BindingDiagnosticBag(xmlDiagnostics), cancellationToken);

            return FilterAndAppendAndFreeDiagnostics(diagnostics, ref xmlDiagnostics);
        }

        private IEnumerable<string> AddedModulesResourceNames(DiagnosticBag diagnostics)
        {
            ImmutableArray<ModuleSymbol> modules = SourceAssembly.Modules;

            for (int i = 1; i < modules.Length; i++)
            {
                var m = (Symbols.Metadata.PE.PEModuleSymbol)modules[i];
                ImmutableArray<EmbeddedResource> resources;

                try
                {
                    resources = m.Module.GetEmbeddedResourcesOrThrow();
                }
                catch (BadImageFormatException)
                {
                    diagnostics.Add(new CSDiagnosticInfo(ErrorCode.ERR_BindToBogus, m), NoLocation.Singleton);
                    continue;
                }

                foreach (var resource in resources)
                {
                    yield return resource.Name;
                }
            }
        }

        internal override EmitDifferenceResult EmitDifference(
            EmitBaseline baseline,
            IEnumerable<SemanticEdit> edits,
            Func<ISymbol, bool> isAddedSymbol,
            Stream metadataStream,
            Stream ilStream,
            Stream pdbStream,
            ICollection<MethodDefinitionHandle> updatedMethods,
            CompilationTestData? testData,
            CancellationToken cancellationToken)
        {
            return EmitHelpers.EmitDifference(
                this,
                baseline,
                edits,
                isAddedSymbol,
                metadataStream,
                ilStream,
                pdbStream,
                updatedMethods,
                testData,
                cancellationToken);
        }

        internal string? GetRuntimeMetadataVersion(EmitOptions emitOptions, DiagnosticBag diagnostics)
        {
            string? runtimeMDVersion = GetRuntimeMetadataVersion(emitOptions);
            if (runtimeMDVersion != null)
            {
                return runtimeMDVersion;
            }

            DiagnosticBag? runtimeMDVersionDiagnostics = DiagnosticBag.GetInstance();
            runtimeMDVersionDiagnostics.Add(ErrorCode.WRN_NoRuntimeMetadataVersion, NoLocation.Singleton);
            if (!FilterAndAppendAndFreeDiagnostics(diagnostics, ref runtimeMDVersionDiagnostics))
            {
                return null;
            }

            return string.Empty; //prevent emitter from crashing.
        }

        private string? GetRuntimeMetadataVersion(EmitOptions emitOptions)
        {
            var corAssembly = Assembly.CorLibrary as Symbols.Metadata.PE.PEAssemblySymbol;

            if (corAssembly is object)
            {
                return corAssembly.Assembly.ManifestModule.MetadataVersion;
            }

            return emitOptions.RuntimeMetadataVersion;
        }

        internal override void AddDebugSourceDocumentsForChecksumDirectives(
            DebugDocumentsBuilder documentsBuilder,
            SyntaxTree tree,
            DiagnosticBag diagnostics)
        {
            var checksumDirectives = tree.GetRoot().GetDirectives(d => d.Kind() == SyntaxKind.PragmaChecksumDirectiveTrivia &&
                                                                 !d.ContainsDiagnostics);

            foreach (var directive in checksumDirectives)
            {
                var checksumDirective = (PragmaChecksumDirectiveTriviaSyntax)directive;
                var path = checksumDirective.File.ValueText;

                var checksumText = checksumDirective.Bytes.ValueText;
                var normalizedPath = documentsBuilder.NormalizeDebugDocumentPath(path, basePath: tree.FilePath);
                var existingDoc = documentsBuilder.TryGetDebugDocumentForNormalizedPath(normalizedPath);

                // duplicate checksum pragmas are valid as long as values match
                // if we have seen this document already, check for matching values.
                if (existingDoc != null)
                {
                    // pragma matches a file path on an actual tree.
                    // Dev12 compiler just ignores the pragma in this case which means that
                    // checksum of the actual tree always wins and no warning is given.
                    // We will continue doing the same.
                    if (existingDoc.IsComputedChecksum)
                    {
                        continue;
                    }

                    var sourceInfo = existingDoc.GetSourceInfo();
                    if (ChecksumMatches(checksumText, sourceInfo.Checksum))
                    {
                        var guid = Guid.Parse(checksumDirective.Guid.ValueText);
                        if (guid == sourceInfo.ChecksumAlgorithmId)
                        {
                            // all parts match, nothing to do
                            continue;
                        }
                    }

                    // did not match to an existing document
                    // produce a warning and ignore the pragma
                    diagnostics.Add(ErrorCode.WRN_ConflictingChecksum, new SourceLocation(checksumDirective), path);
                }
                else
                {
                    var newDocument = new Cci.DebugSourceDocument(
                        normalizedPath,
                        Cci.DebugSourceDocument.CorSymLanguageTypeCSharp,
                        MakeChecksumBytes(checksumText),
                        Guid.Parse(checksumDirective.Guid.ValueText));

                    documentsBuilder.AddDebugDocument(newDocument);
                }
            }
        }

        private static bool ChecksumMatches(string bytesText, ImmutableArray<byte> bytes)
        {
            if (bytesText.Length != bytes.Length * 2)
            {
                return false;
            }

            for (int i = 0, len = bytesText.Length / 2; i < len; i++)
            {
                // 1A  in text becomes   0x1A
                var b = SyntaxFacts.HexValue(bytesText[i * 2]) * 16 +
                        SyntaxFacts.HexValue(bytesText[i * 2 + 1]);

                if (b != bytes[i])
                {
                    return false;
                }
            }

            return true;
        }

        private static ImmutableArray<byte> MakeChecksumBytes(string bytesText)
        {
            int length = bytesText.Length / 2;
            var builder = ArrayBuilder<byte>.GetInstance(length);

            for (int i = 0; i < length; i++)
            {
                // 1A  in text becomes   0x1A
                var b = SyntaxFacts.HexValue(bytesText[i * 2]) * 16 +
                        SyntaxFacts.HexValue(bytesText[i * 2 + 1]);

                builder.Add((byte)b);
            }

            return builder.ToImmutableAndFree();
        }

        internal override Guid DebugSourceDocumentLanguageId => Cci.DebugSourceDocument.CorSymLanguageTypeCSharp;

        internal override bool HasCodeToEmit()
        {
            foreach (var syntaxTree in this.SyntaxTrees)
            {
                var unit = syntaxTree.GetCompilationUnitRoot();
                if (unit.Members.Count > 0)
                {
                    return true;
                }
            }

            return false;
        }

        #endregion

        #region Common Members

        protected override Compilation CommonWithReferences(IEnumerable<MetadataReference> newReferences)
        {
            return WithReferences(newReferences);
        }

        protected override Compilation CommonWithAssemblyName(string? assemblyName)
        {
            return WithAssemblyName(assemblyName);
        }

        protected override IAssemblySymbol CommonAssembly
        {
            get { return this.Assembly.GetPublicSymbol(); }
        }

        protected override INamespaceSymbol CommonGlobalNamespace
        {
            get { return this.GlobalNamespace.GetPublicSymbol(); }
        }

        protected override CompilationOptions CommonOptions
        {
            get { return _options; }
        }

        protected override SemanticModel CommonGetSemanticModel(SyntaxTree syntaxTree, bool ignoreAccessibility)
        {
            return this.GetSemanticModel((SyntaxTree)syntaxTree, ignoreAccessibility);
        }

        protected override IEnumerable<SyntaxTree> CommonSyntaxTrees
        {
            get
            {
                return this.SyntaxTrees;
            }
        }

        protected override Compilation CommonAddSyntaxTrees(IEnumerable<SyntaxTree> trees)
        {
            return this.AddSyntaxTrees(trees);
        }

        protected override Compilation CommonRemoveSyntaxTrees(IEnumerable<SyntaxTree> trees)
        {
            return this.RemoveSyntaxTrees(trees);
        }

        protected override Compilation CommonRemoveAllSyntaxTrees()
        {
            return this.RemoveAllSyntaxTrees();
        }

        protected override Compilation CommonReplaceSyntaxTree(SyntaxTree oldTree, SyntaxTree? newTree)
        {
            return this.ReplaceSyntaxTree(oldTree, newTree);
        }

        protected override Compilation CommonWithOptions(CompilationOptions options)
        {
            return this.WithOptions((CSharpCompilationOptions)options);
        }

        protected override Compilation CommonWithScriptCompilationInfo(ScriptCompilationInfo? info)
        {
            return this.WithScriptCompilationInfo((CSharpScriptCompilationInfo?)info);
        }

        protected override bool CommonContainsSyntaxTree(SyntaxTree? syntaxTree)
        {
            return this.ContainsSyntaxTree(syntaxTree);
        }

        protected override ISymbol? CommonGetAssemblyOrModuleSymbol(MetadataReference reference)
        {
            return this.GetAssemblyOrModuleSymbol(reference).GetPublicSymbol();
        }

        protected override Compilation CommonClone()
        {
            return this.Clone();
        }

        protected override IModuleSymbol CommonSourceModule
        {
            get { return this.SourceModule.GetPublicSymbol(); }
        }

        private protected override INamedTypeSymbolInternal CommonGetSpecialType(SpecialType specialType)
        {
            return this.GetSpecialType(specialType);
        }

        protected override INamespaceSymbol? CommonGetCompilationNamespace(INamespaceSymbol namespaceSymbol)
        {
            return this.GetCompilationNamespace(namespaceSymbol).GetPublicSymbol();
        }

        protected override INamedTypeSymbol? CommonGetTypeByMetadataName(string metadataName)
        {
            return this.GetTypeByMetadataName(metadataName).GetPublicSymbol();
        }

        protected override INamedTypeSymbol? CommonScriptClass
        {
            get { return this.ScriptClass.GetPublicSymbol(); }
        }

        protected override IArrayTypeSymbol CommonCreateArrayTypeSymbol(ITypeSymbol elementType, int rank, CodeAnalysis.NullableAnnotation elementNullableAnnotation)
        {
            return CreateArrayTypeSymbol(elementType.EnsureCSharpSymbolOrNull(nameof(elementType)), rank, elementNullableAnnotation.ToInternalAnnotation()).GetPublicSymbol();
        }

        protected override IPointerTypeSymbol CommonCreatePointerTypeSymbol(ITypeSymbol elementType)
        {
            return CreatePointerTypeSymbol(elementType.EnsureCSharpSymbolOrNull(nameof(elementType)), elementType.NullableAnnotation.ToInternalAnnotation()).GetPublicSymbol();
        }

        protected override INamedTypeSymbol CommonCreateNativeIntegerTypeSymbol(bool signed)
        {
            return CreateNativeIntegerTypeSymbol(signed).GetPublicSymbol();
        }

        new internal NamedTypeSymbol CreateNativeIntegerTypeSymbol(bool signed)
        {
            return GetSpecialType(signed ? SpecialType.System_IntPtr : SpecialType.System_UIntPtr).AsNativeInteger();
        }

        protected override INamedTypeSymbol CommonCreateTupleTypeSymbol(
            ImmutableArray<ITypeSymbol> elementTypes,
            ImmutableArray<string?> elementNames,
            ImmutableArray<Location?> elementLocations,
            ImmutableArray<CodeAnalysis.NullableAnnotation> elementNullableAnnotations)
        {
            var typesBuilder = ArrayBuilder<TypeWithAnnotations>.GetInstance(elementTypes.Length);
            for (int i = 0; i < elementTypes.Length; i++)
            {
                ITypeSymbol typeSymbol = elementTypes[i];
                var elementType = typeSymbol.EnsureCSharpSymbolOrNull($"{nameof(elementTypes)}[{i}]");
                var annotation = (elementNullableAnnotations.IsDefault ? typeSymbol.NullableAnnotation : elementNullableAnnotations[i]).ToInternalAnnotation();
                typesBuilder.Add(TypeWithAnnotations.Create(elementType, annotation));
            }

            return NamedTypeSymbol.CreateTuple(
                locationOpt: null, // no location for the type declaration
                elementTypesWithAnnotations: typesBuilder.ToImmutableAndFree(),
                elementLocations: elementLocations,
                elementNames: elementNames,
                compilation: this,
                shouldCheckConstraints: false,
                includeNullability: false,
                errorPositions: default).GetPublicSymbol();
        }

        protected override INamedTypeSymbol CommonCreateTupleTypeSymbol(
            INamedTypeSymbol underlyingType,
            ImmutableArray<string?> elementNames,
            ImmutableArray<Location?> elementLocations,
            ImmutableArray<CodeAnalysis.NullableAnnotation> elementNullableAnnotations)
        {
            NamedTypeSymbol csharpUnderlyingTuple = underlyingType.EnsureCSharpSymbolOrNull(nameof(underlyingType));

            if (!csharpUnderlyingTuple.IsTupleTypeOfCardinality(out int cardinality))
            {
                throw new ArgumentException(CodeAnalysisResources.TupleUnderlyingTypeMustBeTupleCompatible, nameof(underlyingType));
            }

            elementNames = CheckTupleElementNames(cardinality, elementNames);
            CheckTupleElementLocations(cardinality, elementLocations);
            CheckTupleElementNullableAnnotations(cardinality, elementNullableAnnotations);

            var tupleType = NamedTypeSymbol.CreateTuple(
                csharpUnderlyingTuple, elementNames, elementLocations: elementLocations!);
            if (!elementNullableAnnotations.IsDefault)
            {
                tupleType = tupleType.WithElementTypes(
                    tupleType.TupleElementTypesWithAnnotations.ZipAsArray(
                        elementNullableAnnotations,
                        (t, a) => TypeWithAnnotations.Create(t.Type, a.ToInternalAnnotation())));
            }
            return tupleType.GetPublicSymbol();
        }

        protected override INamedTypeSymbol CommonCreateAnonymousTypeSymbol(
            ImmutableArray<ITypeSymbol> memberTypes,
            ImmutableArray<string> memberNames,
            ImmutableArray<Location> memberLocations,
            ImmutableArray<bool> memberIsReadOnly,
            ImmutableArray<CodeAnalysis.NullableAnnotation> memberNullableAnnotations)
        {
            for (int i = 0, n = memberTypes.Length; i < n; i++)
            {
                memberTypes[i].EnsureCSharpSymbolOrNull($"{nameof(memberTypes)}[{i}]");
            }

            if (!memberIsReadOnly.IsDefault && memberIsReadOnly.Any(v => !v))
            {
                throw new ArgumentException($"Non-ReadOnly members are not supported in C# anonymous types.");
            }

            var fields = ArrayBuilder<AnonymousTypeField>.GetInstance();

            for (int i = 0, n = memberTypes.Length; i < n; i++)
            {
                var type = memberTypes[i].GetSymbol();
                var name = memberNames[i];
                var location = memberLocations.IsDefault ? Location.None : memberLocations[i];
                var nullableAnnotation = memberNullableAnnotations.IsDefault ? NullableAnnotation.Oblivious : memberNullableAnnotations[i].ToInternalAnnotation();
                fields.Add(new AnonymousTypeField(name, location, TypeWithAnnotations.Create(type, nullableAnnotation)));
            }

            var descriptor = new AnonymousTypeDescriptor(fields.ToImmutableAndFree(), Location.None);

            return this.AnonymousTypeManager.ConstructAnonymousTypeSymbol(descriptor).GetPublicSymbol();
        }

        protected override ITypeSymbol CommonDynamicType
        {
            get { return DynamicType.GetPublicSymbol(); }
        }

        protected override INamedTypeSymbol CommonObjectType
        {
            get { return this.ObjectType.GetPublicSymbol(); }
        }

        protected override IMethodSymbol? CommonGetEntryPoint(CancellationToken cancellationToken)
        {
            return this.GetEntryPoint(cancellationToken).GetPublicSymbol();
        }

        internal override int CompareSourceLocations(Location loc1, Location loc2)
        {
            Debug.Assert(loc1.IsInSource);
            Debug.Assert(loc2.IsInSource);

            var comparison = CompareSyntaxTreeOrdering(loc1.SourceTree!, loc2.SourceTree!);
            if (comparison != 0)
            {
                return comparison;
            }

            return loc1.SourceSpan.Start - loc2.SourceSpan.Start;
        }

        internal override int CompareSourceLocations(SyntaxReference loc1, SyntaxReference loc2)
        {
            var comparison = CompareSyntaxTreeOrdering(loc1.SyntaxTree, loc2.SyntaxTree);
            if (comparison != 0)
            {
                return comparison;
            }

            return loc1.Span.Start - loc2.Span.Start;
        }

        /// <summary>
        /// Return true if there is a source declaration symbol name that meets given predicate.
        /// </summary>
        public override bool ContainsSymbolsWithName(Func<string, bool> predicate, SymbolFilter filter = SymbolFilter.TypeAndMember, CancellationToken cancellationToken = default)
        {
            if (predicate == null)
            {
                throw new ArgumentNullException(nameof(predicate));
            }

            if (filter == SymbolFilter.None)
            {
                throw new ArgumentException(CSharpResources.NoNoneSearchCriteria, nameof(filter));
            }

            return DeclarationTable.ContainsName(this.MergedRootDeclaration, predicate, filter, cancellationToken);
        }

        /// <summary>
        /// Return source declaration symbols whose name meets given predicate.
        /// </summary>
        public override IEnumerable<ISymbol> GetSymbolsWithName(Func<string, bool> predicate, SymbolFilter filter = SymbolFilter.TypeAndMember, CancellationToken cancellationToken = default)
        {
            if (predicate == null)
            {
                throw new ArgumentNullException(nameof(predicate));
            }

            if (filter == SymbolFilter.None)
            {
                throw new ArgumentException(CSharpResources.NoNoneSearchCriteria, nameof(filter));
            }

            return new PredicateSymbolSearcher(this, filter, predicate, cancellationToken).GetSymbolsWithName().GetPublicSymbols()!;
        }

#pragma warning disable RS0026 // Do not add multiple public overloads with optional parameters
        /// <summary>
        /// Return true if there is a source declaration symbol name that matches the provided name.
        /// This will be faster than <see cref="ContainsSymbolsWithName(Func{string, bool}, SymbolFilter, CancellationToken)"/>
        /// when predicate is just a simple string check.
        /// </summary>
        public override bool ContainsSymbolsWithName(string name, SymbolFilter filter = SymbolFilter.TypeAndMember, CancellationToken cancellationToken = default)
        {
            if (name == null)
            {
                throw new ArgumentNullException(nameof(name));
            }

            if (filter == SymbolFilter.None)
            {
                throw new ArgumentException(CSharpResources.NoNoneSearchCriteria, nameof(filter));
            }

            return DeclarationTable.ContainsName(this.MergedRootDeclaration, name, filter, cancellationToken);
        }

        /// <summary>
        /// Return source declaration symbols whose name matches the provided name.  This will be
        /// faster than <see cref="GetSymbolsWithName(Func{string, bool}, SymbolFilter,
        /// CancellationToken)"/> when predicate is just a simple string check.  <paramref
        /// name="name"/> is case sensitive.
        /// </summary>
        public override IEnumerable<ISymbol> GetSymbolsWithName(string name, SymbolFilter filter = SymbolFilter.TypeAndMember, CancellationToken cancellationToken = default)
        {
            return GetSymbolsWithNameCore(name, filter, cancellationToken).GetPublicSymbols()!;
        }

        internal IEnumerable<Symbol> GetSymbolsWithNameCore(string name, SymbolFilter filter = SymbolFilter.TypeAndMember, CancellationToken cancellationToken = default)
        {
            if (name == null)
            {
                throw new ArgumentNullException(nameof(name));
            }

            if (filter == SymbolFilter.None)
            {
                throw new ArgumentException(CSharpResources.NoNoneSearchCriteria, nameof(filter));
            }

            return new NameSymbolSearcher(this, filter, name, cancellationToken).GetSymbolsWithName();
        }
#pragma warning restore RS0026 // Do not add multiple public overloads with optional parameters

        #endregion

        /// <summary>
        /// Returns if the compilation has all of the members necessary to emit metadata about
        /// dynamic types.
        /// </summary>
        /// <returns></returns>
        internal bool HasDynamicEmitAttributes(BindingDiagnosticBag diagnostics, Location location)
        {
            return Binder.GetWellKnownTypeMember(this, WellKnownMember.System_Runtime_CompilerServices_DynamicAttribute__ctor, diagnostics, location) is object &&
                   Binder.GetWellKnownTypeMember(this, WellKnownMember.System_Runtime_CompilerServices_DynamicAttribute__ctorTransformFlags, diagnostics, location) is object;
        }

        internal bool HasTupleNamesAttributes(BindingDiagnosticBag diagnostics, Location location) =>
            Binder.GetWellKnownTypeMember(this, WellKnownMember.System_Runtime_CompilerServices_TupleElementNamesAttribute__ctorTransformNames, diagnostics, location) is object;

        /// <summary>
        /// Returns whether the compilation has the Boolean type and if it's good.
        /// </summary>
        /// <returns>Returns true if Boolean is present and healthy.</returns>
        internal bool CanEmitBoolean() => CanEmitSpecialType(SpecialType.System_Boolean);

        internal bool CanEmitSpecialType(SpecialType type)
        {
            var typeSymbol = GetSpecialType(type);
            var diagnostic = typeSymbol.GetUseSiteInfo().DiagnosticInfo;
            return (diagnostic == null) || (diagnostic.Severity != DiagnosticSeverity.Error);
        }

        internal bool EmitNullablePublicOnly
        {
            get
            {
                if (!_lazyEmitNullablePublicOnly.HasValue())
                {
                    bool value = SyntaxTrees.FirstOrDefault()?.Options?.Features?.ContainsKey("nullablePublicOnly") == true;
                    _lazyEmitNullablePublicOnly = value.ToThreeState();
                }
                return _lazyEmitNullablePublicOnly.Value();
            }
        }

        internal bool ShouldEmitNullableAttributes(Symbol symbol)
        {
            RoslynDebug.Assert(symbol is object);
            Debug.Assert(symbol.IsDefinition);

            if (symbol.ContainingModule != SourceModule)
            {
                return false;
            }

            if (!EmitNullablePublicOnly)
            {
                return true;
            }

            // For symbols that do not have explicit accessibility in metadata,
            // use the accessibility of the container.
            symbol = getExplicitAccessibilitySymbol(symbol);

            if (!AccessCheck.IsEffectivelyPublicOrInternal(symbol, out bool isInternal))
            {
                return false;
            }

            return !isInternal || SourceAssembly.InternalsAreVisible;

            static Symbol getExplicitAccessibilitySymbol(Symbol symbol)
            {
                while (true)
                {
                    switch (symbol.Kind)
                    {
                        case SymbolKind.Parameter:
                        case SymbolKind.TypeParameter:
                        case SymbolKind.Property:
                        case SymbolKind.Event:
                            symbol = symbol.ContainingSymbol;
                            break;
                        default:
                            return symbol;
                    }
                }
            }
        }

        internal override AnalyzerDriver CreateAnalyzerDriver(ImmutableArray<DiagnosticAnalyzer> analyzers, AnalyzerManager analyzerManager, SeverityFilter severityFilter)
        {
            Func<SyntaxNode, SyntaxKind> getKind = node => node.Kind();
            Func<SyntaxTrivia, bool> isComment = trivia => trivia.Kind() == SyntaxKind.SingleLineCommentTrivia || trivia.Kind() == SyntaxKind.MultiLineCommentTrivia;
            return new AnalyzerDriver<SyntaxKind>(analyzers, getKind, analyzerManager, severityFilter, isComment);
        }

        internal void SymbolDeclaredEvent(Symbol symbol)
        {
            EventQueue?.TryEnqueue(new SymbolDeclaredCompilationEvent(this, symbol.GetPublicSymbol()));
        }

        private abstract class AbstractSymbolSearcher
        {
            private readonly PooledDictionary<Declaration, NamespaceOrTypeSymbol> _cache;
            private readonly CSharpCompilation _compilation;
            private readonly bool _includeNamespace;
            private readonly bool _includeType;
            private readonly bool _includeMember;
            private readonly CancellationToken _cancellationToken;

            protected AbstractSymbolSearcher(
                CSharpCompilation compilation, SymbolFilter filter, CancellationToken cancellationToken)
            {
                _cache = PooledDictionary<Declaration, NamespaceOrTypeSymbol>.GetInstance();

                _compilation = compilation;

                _includeNamespace = (filter & SymbolFilter.Namespace) == SymbolFilter.Namespace;
                _includeType = (filter & SymbolFilter.Type) == SymbolFilter.Type;
                _includeMember = (filter & SymbolFilter.Member) == SymbolFilter.Member;

                _cancellationToken = cancellationToken;
            }

            protected abstract bool Matches(string name);
            protected abstract bool ShouldCheckTypeForMembers(MergedTypeDeclaration current);

            public IEnumerable<Symbol> GetSymbolsWithName()
            {
                var result = new HashSet<Symbol>();
                var spine = ArrayBuilder<MergedNamespaceOrTypeDeclaration>.GetInstance();

                AppendSymbolsWithName(spine, _compilation.MergedRootDeclaration, result);

                spine.Free();
                _cache.Free();
                return result;
            }

            private void AppendSymbolsWithName(
                ArrayBuilder<MergedNamespaceOrTypeDeclaration> spine, MergedNamespaceOrTypeDeclaration current,
                HashSet<Symbol> set)
            {
                if (current.Kind == DeclarationKind.Namespace)
                {
                    if (_includeNamespace && Matches(current.Name))
                    {
                        var container = GetSpineSymbol(spine);
                        var symbol = GetSymbol(container, current);
                        if (symbol != null)
                        {
                            set.Add(symbol);
                        }
                    }
                }
                else
                {
                    if (_includeType && Matches(current.Name))
                    {
                        var container = GetSpineSymbol(spine);
                        var symbol = GetSymbol(container, current);
                        if (symbol != null)
                        {
                            set.Add(symbol);
                        }
                    }

                    if (_includeMember)
                    {
                        var typeDeclaration = (MergedTypeDeclaration)current;
                        if (ShouldCheckTypeForMembers(typeDeclaration))
                        {
                            AppendMemberSymbolsWithName(spine, typeDeclaration, set);
                        }
                    }
                }

                spine.Add(current);

                foreach (var child in current.Children)
                {
                    if (child is MergedNamespaceOrTypeDeclaration mergedNamespaceOrType)
                    {
                        if (_includeMember || _includeType || child.Kind == DeclarationKind.Namespace)
                        {
                            AppendSymbolsWithName(spine, mergedNamespaceOrType, set);
                        }
                    }
                }

                // pop last one
                spine.RemoveAt(spine.Count - 1);
            }

            private void AppendMemberSymbolsWithName(
                ArrayBuilder<MergedNamespaceOrTypeDeclaration> spine, MergedTypeDeclaration current, HashSet<Symbol> set)
            {
                _cancellationToken.ThrowIfCancellationRequested();
                spine.Add(current);

                var container = GetSpineSymbol(spine);
                if (container != null)
                {
                    foreach (var member in container.GetMembers())
                    {
                        if (!member.IsTypeOrTypeAlias() &&
                            (member.CanBeReferencedByName || member.IsExplicitInterfaceImplementation() || member.IsIndexer()) &&
                            Matches(member.Name))
                        {
                            set.Add(member);
                        }
                    }
                }

                spine.RemoveAt(spine.Count - 1);
            }

            protected NamespaceOrTypeSymbol? GetSpineSymbol(ArrayBuilder<MergedNamespaceOrTypeDeclaration> spine)
            {
                if (spine.Count == 0)
                {
                    return null;
                }

                var symbol = GetCachedSymbol(spine[spine.Count - 1]);
                if (symbol != null)
                {
                    return symbol;
                }

                NamespaceOrTypeSymbol? current = _compilation.GlobalNamespace;
                for (var i = 1; i < spine.Count; i++)
                {
                    current = GetSymbol(current, spine[i]);
                }

                return current;
            }

            private NamespaceOrTypeSymbol? GetCachedSymbol(MergedNamespaceOrTypeDeclaration declaration)
                => _cache.TryGetValue(declaration, out NamespaceOrTypeSymbol? symbol)
                        ? symbol
                        : null;

            private NamespaceOrTypeSymbol? GetSymbol(NamespaceOrTypeSymbol? container, MergedNamespaceOrTypeDeclaration declaration)
            {
                if (container == null)
                {
                    return _compilation.GlobalNamespace;
                }

                if (declaration.Kind == DeclarationKind.Namespace)
                {
                    AddCache(container.GetMembers(declaration.Name).OfType<NamespaceOrTypeSymbol>());
                }
                else
                {
                    AddCache(container.GetTypeMembers(declaration.Name));
                }

                return GetCachedSymbol(declaration);
            }

            private void AddCache(IEnumerable<NamespaceOrTypeSymbol> symbols)
            {
                foreach (var symbol in symbols)
                {
                    var mergedNamespace = symbol as MergedNamespaceSymbol;
                    if (mergedNamespace != null)
                    {
                        _cache[mergedNamespace.ConstituentNamespaces.OfType<SourceNamespaceSymbol>().First().MergedDeclaration] = symbol;
                        continue;
                    }

                    var sourceNamespace = symbol as SourceNamespaceSymbol;
                    if (sourceNamespace != null)
                    {
                        _cache[sourceNamespace.MergedDeclaration] = sourceNamespace;
                        continue;
                    }

                    var sourceType = symbol as SourceMemberContainerTypeSymbol;
                    if (sourceType is object)
                    {
                        _cache[sourceType.MergedDeclaration] = sourceType;
                    }
                }
            }
        }

        private class PredicateSymbolSearcher : AbstractSymbolSearcher
        {
            private readonly Func<string, bool> _predicate;

            public PredicateSymbolSearcher(
                CSharpCompilation compilation, SymbolFilter filter, Func<string, bool> predicate, CancellationToken cancellationToken)
                : base(compilation, filter, cancellationToken)
            {
                _predicate = predicate;
            }

            protected override bool ShouldCheckTypeForMembers(MergedTypeDeclaration current)
            {
                // Note: this preserves the behavior the compiler has always had when a predicate
                // is passed in.  We could potentially be smarter by checking the predicate
                // against the list of member names in the type declaration first.
                return true;
            }

            protected override bool Matches(string name)
                => _predicate(name);
        }

        private class NameSymbolSearcher : AbstractSymbolSearcher
        {
            private readonly string _name;

            public NameSymbolSearcher(
                CSharpCompilation compilation, SymbolFilter filter, string name, CancellationToken cancellationToken)
                : base(compilation, filter, cancellationToken)
            {
                _name = name;
            }

            protected override bool ShouldCheckTypeForMembers(MergedTypeDeclaration current)
            {
                foreach (SingleTypeDeclaration typeDecl in current.Declarations)
                {
                    if (typeDecl.MemberNames.Contains(_name))
                    {
                        return true;
                    }
                }

                return false;
            }

            protected override bool Matches(string name)
                => _name == name;
        }
    }
}<|MERGE_RESOLUTION|>--- conflicted
+++ resolved
@@ -1554,19 +1554,6 @@
                 EntryPoint? entryPoint;
                 MethodSymbol? simpleProgramEntryPointSymbol = SimpleProgramNamedTypeSymbol.GetSimpleProgramEntryPoint(this);
 
-<<<<<<< HEAD
-            if (this.Options.MainTypeName != null && !this.Options.MainTypeName.IsValidClrTypeName())
-            {
-                Debug.Assert(!this.Options.Errors.IsDefaultOrEmpty);
-                return new EntryPoint(null, ImmutableBindingDiagnostic<AssemblySymbol>.Empty);
-            }
-
-            if (_lazyEntryPoint == null)
-            {
-                ImmutableBindingDiagnostic<AssemblySymbol> diagnostics;
-                var entryPoint = FindEntryPoint(cancellationToken, out diagnostics);
-                Interlocked.CompareExchange(ref _lazyEntryPoint, new EntryPoint(entryPoint, diagnostics), null);
-=======
                 if (!this.Options.OutputKind.IsApplication() && (this.ScriptClass is null))
                 {
                     if (simpleProgramEntryPointSymbol is object)
@@ -1592,7 +1579,7 @@
 
                     if (entryPoint is null)
                     {
-                        ImmutableArray<Diagnostic> diagnostics;
+                        ImmutableBindingDiagnostic<AssemblySymbol> diagnostics;
                         var entryPointMethod = FindEntryPoint(simpleProgramEntryPointSymbol, cancellationToken, out diagnostics);
                         entryPoint = new EntryPoint(entryPointMethod, diagnostics);
                     }
@@ -1606,17 +1593,12 @@
                 }
 
                 Interlocked.CompareExchange(ref _lazyEntryPoint, entryPoint, null);
->>>>>>> 9e979342
             }
 
             return _lazyEntryPoint;
         }
 
-<<<<<<< HEAD
-        private MethodSymbol? FindEntryPoint(CancellationToken cancellationToken, out ImmutableBindingDiagnostic<AssemblySymbol> sealedDiagnostics)
-=======
-        private MethodSymbol? FindEntryPoint(MethodSymbol? simpleProgramEntryPointSymbol, CancellationToken cancellationToken, out ImmutableArray<Diagnostic> sealedDiagnostics)
->>>>>>> 9e979342
+        private MethodSymbol? FindEntryPoint(MethodSymbol? simpleProgramEntryPointSymbol, CancellationToken cancellationToken, out ImmutableBindingDiagnostic<AssemblySymbol> sealedDiagnostics)
         {
             var diagnostics = BindingDiagnosticBag.GetInstance();
             RoslynDebug.Assert(diagnostics.DiagnosticBag is object);
@@ -1872,11 +1854,7 @@
         /// is either void or int.
         /// - has either no parameter or a single parameter of type string[]
         /// </summary>
-<<<<<<< HEAD
-        private (bool IsCandidate, bool IsTaskLike) HasEntryPointSignature(MethodSymbol method, BindingDiagnosticBag bag)
-=======
-        internal (bool IsCandidate, bool IsTaskLike) HasEntryPointSignature(MethodSymbol method, DiagnosticBag bag)
->>>>>>> 9e979342
+        internal (bool IsCandidate, bool IsTaskLike) HasEntryPointSignature(MethodSymbol method, BindingDiagnosticBag bag)
         {
             if (method.IsVararg)
             {
@@ -1933,13 +1911,9 @@
             public readonly MethodSymbol? MethodSymbol;
             public readonly ImmutableBindingDiagnostic<AssemblySymbol> Diagnostics;
 
-<<<<<<< HEAD
+            public static readonly EntryPoint None = new EntryPoint(null, ImmutableBindingDiagnostic<AssemblySymbol>.Empty);
+
             public EntryPoint(MethodSymbol? methodSymbol, ImmutableBindingDiagnostic<AssemblySymbol> diagnostics)
-=======
-            public static readonly EntryPoint None = new EntryPoint(null, ImmutableArray<Diagnostic>.Empty);
-
-            public EntryPoint(MethodSymbol? methodSymbol, ImmutableArray<Diagnostic> diagnostics)
->>>>>>> 9e979342
             {
                 this.MethodSymbol = methodSymbol;
                 this.Diagnostics = diagnostics;

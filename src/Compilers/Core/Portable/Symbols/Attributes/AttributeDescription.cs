--- conflicted
+++ resolved
@@ -395,14 +395,11 @@
             s_signature_HasThis_Void_String_DeprecationType_UInt32_String,
         };
 
-<<<<<<< HEAD
         private static readonly byte[][] s_signaturesOfNullableAttribute = { s_signature_HasThis_Void, s_signature_HasThis_Void_SzArray_Boolean };
         private static readonly byte[][] s_signaturesOfNullableOptOutForAssemblyAttribute = { s_signature_HasThis_Void_String };
         private static readonly byte[][] s_signaturesOfNullableOptOutAttribute = { s_signature_HasThis_Void_Boolean };
 
-=======
         private static readonly byte[][] s_signaturesOfExperimentalAttribute = { s_signature_HasThis_Void };
->>>>>>> 16ea9949
         private static readonly byte[][] s_signaturesOfExcludeFromCodeCoverageAttribute = { s_signature_HasThis_Void };
 
         // early decoded attributes:
@@ -513,13 +510,10 @@
         internal static readonly AttributeDescription AssemblyConfigurationAttribute = new AttributeDescription("System.Reflection", "AssemblyConfigurationAttribute", s_signaturesOfAssemblyConfigurationAttribute);
         internal static readonly AttributeDescription AssemblyAlgorithmIdAttribute = new AttributeDescription("System.Reflection", "AssemblyAlgorithmIdAttribute", s_signaturesOfAssemblyAlgorithmIdAttribute);
         internal static readonly AttributeDescription DeprecatedAttribute = new AttributeDescription("Windows.Foundation.Metadata", "DeprecatedAttribute", s_signaturesOfDeprecatedAttribute);
-<<<<<<< HEAD
         internal static readonly AttributeDescription NullableAttribute = new AttributeDescription("System.Runtime.CompilerServices", "NullableAttribute", s_signaturesOfNullableAttribute);
         internal static readonly AttributeDescription NullableOptOutForAssemblyAttribute = new AttributeDescription("System.Runtime.CompilerServices", "NullableOptOutForAssemblyAttribute", s_signaturesOfNullableOptOutForAssemblyAttribute);
         internal static readonly AttributeDescription NullableOptOutAttribute = new AttributeDescription("System.Runtime.CompilerServices", "NullableOptOutAttribute", s_signaturesOfNullableOptOutAttribute);
-=======
         internal static readonly AttributeDescription ExperimentalAttribute = new AttributeDescription("Windows.Foundation.Metadata", "ExperimentalAttribute", s_signaturesOfExperimentalAttribute);
->>>>>>> 16ea9949
         internal static readonly AttributeDescription ExcludeFromCodeCoverageAttribute = new AttributeDescription("System.Diagnostics.CodeAnalysis", "ExcludeFromCodeCoverageAttribute", s_signaturesOfExcludeFromCodeCoverageAttribute);
     }
 }
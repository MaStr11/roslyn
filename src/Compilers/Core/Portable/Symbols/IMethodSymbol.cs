﻿// Licensed to the .NET Foundation under one or more agreements.
// The .NET Foundation licenses this file to you under the MIT license.
// See the LICENSE file in the project root for more information.

using System.Collections.Immutable;
using System.Reflection;
using System.Reflection.Metadata;

namespace Microsoft.CodeAnalysis
{
    /// <summary>
    /// Represents a method or method-like symbol (including constructor,
    /// destructor, operator, or property/event accessor).
    /// </summary>
    /// <remarks>
    /// This interface is reserved for implementation by its associated APIs. We reserve the right to
    /// change it in the future.
    /// </remarks>
    public interface IMethodSymbol : ISymbol
    {
        /// <summary>
        /// Gets what kind of method this is. There are several different kinds of things in the
        /// C# language that are represented as methods. This property allow distinguishing those things
        /// without having to decode the name of the method.
        /// </summary>
        MethodKind MethodKind { get; }

        /// <summary>
        /// Returns the arity of this method, or the number of type parameters it takes.
        /// A non-generic method has zero arity.
        /// </summary>
        int Arity { get; }

        /// <summary>
        /// Returns whether this method is generic; i.e., does it have any type parameters?
        /// </summary>
        bool IsGenericMethod { get; }

        /// <summary>
        /// Returns true if this method is an extension method. 
        /// </summary>
        bool IsExtensionMethod { get; }

        /// <summary>
        /// Returns true if this method is an async method
        /// </summary>
        bool IsAsync { get; }

        /// <summary>
        /// Returns whether this method is using CLI VARARG calling convention. This is used for
        /// C-style variable argument lists. This is used extremely rarely in C# code and is
        /// represented using the undocumented "__arglist" keyword.
        ///
        /// Note that methods with "params" on the last parameter are indicated with the "IsParams"
        /// property on ParameterSymbol, and are not represented with this property.
        /// </summary>
        bool IsVararg { get; }

        /// <summary>
        /// Returns whether this built-in operator checks for integer overflow.
        /// </summary>
        bool IsCheckedBuiltin { get; }

        /// <summary>
        /// Returns true if this method hides base methods by name. This cannot be specified directly
        /// in the C# language, but can be true for methods defined in other languages imported from
        /// metadata. The equivalent of the "hidebyname" flag in metadata. 
        /// </summary>
        bool HidesBaseMethodsByName { get; }

        /// <summary>
        /// Returns true if this method has no return type; i.e., returns "void".
        /// </summary>
        bool ReturnsVoid { get; }

        /// <summary>
        /// Returns true if this method returns by reference.
        /// </summary>
        bool ReturnsByRef { get; }

        /// <summary>
        /// Returns true if this method returns by ref readonly.
        /// </summary>
        bool ReturnsByRefReadonly { get; }

        /// <summary>
        /// Returns the RefKind of the method.
        /// </summary>
        RefKind RefKind { get; }

        /// <summary>
        /// Gets the return type of the method.
        /// </summary>
        ITypeSymbol ReturnType { get; }

        /// <summary>
        /// Gets the top-level nullability of the return type of the method.
        /// </summary>
        NullableAnnotation ReturnNullableAnnotation { get; }

        /// <summary>
        /// Returns the type arguments that have been substituted for the type parameters. 
        /// If nothing has been substituted for a given type parameter,
        /// then the type parameter itself is consider the type argument.
        /// </summary>
        ImmutableArray<ITypeSymbol> TypeArguments { get; }

        /// <summary>
        /// Returns the top-level nullability of the type arguments that have been substituted
        /// for the type parameters. If nothing has been substituted for a given type parameter,
        /// then <see cref="NullableAnnotation.None"/> is returned.
        /// </summary>
        ImmutableArray<NullableAnnotation> TypeArgumentNullableAnnotations { get; }

        /// <summary>
        /// Get the type parameters on this method. If the method has not generic,
        /// returns an empty list.
        /// </summary>
        ImmutableArray<ITypeParameterSymbol> TypeParameters { get; }

        /// <summary>
        /// Gets the parameters of this method. If this method has no parameters, returns
        /// an empty list.
        /// </summary>
        ImmutableArray<IParameterSymbol> Parameters { get; }

        /// <summary>
        /// Returns the method symbol that this method was constructed from. The resulting
        /// method symbol
        /// has the same containing type (if any), but has type arguments that are the same
        /// as the type parameters (although its containing type might not).
        /// </summary>
        IMethodSymbol ConstructedFrom { get; }

        /// <summary>
        /// Indicates whether the method is readonly,
        /// i.e. whether the 'this' receiver parameter is 'ref readonly'.
        /// Returns true for readonly instance methods and accessors
        /// and for reduced extension methods with a 'this in' parameter.
        /// </summary>
        bool IsReadOnly { get; }

        /// <summary>
        /// Returns true for 'init' set accessors, and false otherwise.
        /// </summary>
        bool IsInitOnly { get; }

        /// <summary>
        /// Get the original definition of this symbol. If this symbol is derived from another
        /// symbol by (say) type substitution, this gets the original symbol, as it was defined in
        /// source or metadata.
        /// </summary>
        new IMethodSymbol OriginalDefinition { get; }

        /// <summary>
        /// If this method overrides another method (because it both had the override modifier
        /// and there correctly was a method to override), returns the overridden method.
        /// </summary>
        IMethodSymbol? OverriddenMethod { get; }

        /// <summary>
        /// If this method can be applied to an object, returns the type of object it is applied to.
        /// </summary>
        ITypeSymbol? ReceiverType { get; }

        /// <summary>
        /// If this method can be applied to an object, returns the top-level nullability of the object it is applied to.
        /// </summary>
        NullableAnnotation ReceiverNullableAnnotation { get; }

        /// <summary>
        /// If this method is a reduced extension method, returns the definition of extension
        /// method from which this was reduced. Otherwise, returns null.
        /// </summary>
        IMethodSymbol? ReducedFrom { get; }

        /// <summary>
        /// If this method is a reduced extension method, returns a type inferred during reduction process for the type parameter. 
        /// </summary>
        /// <param name="reducedFromTypeParameter">Type parameter of the corresponding <see cref="ReducedFrom"/> method.</param>
        /// <returns>Inferred type or Nothing if nothing was inferred.</returns>
        /// <exception cref="System.InvalidOperationException">If this is not a reduced extension method.</exception>
        /// <exception cref="System.ArgumentNullException">If <paramref name="reducedFromTypeParameter"/> is null.</exception>
        /// <exception cref="System.ArgumentException">If <paramref name="reducedFromTypeParameter"/> doesn't belong to the corresponding <see cref="ReducedFrom"/> method.</exception>
        ITypeSymbol? GetTypeInferredDuringReduction(ITypeParameterSymbol reducedFromTypeParameter);

        /// <summary>
        /// If this is an extension method that can be applied to a receiver of the given type,
        /// returns a reduced extension method symbol thus formed. Otherwise, returns null.
        /// </summary>
        IMethodSymbol? ReduceExtensionMethod(ITypeSymbol receiverType);

        /// <summary>
        /// Returns interface methods explicitly implemented by this method.
        /// </summary>
        /// <remarks>
        /// Methods imported from metadata can explicitly implement more than one method, 
        /// that is why return type is ImmutableArray.
        /// </remarks>
        ImmutableArray<IMethodSymbol> ExplicitInterfaceImplementations { get; }

        /// <summary>
        /// Returns the list of custom modifiers, if any, associated with the return type. 
        /// </summary>
        ImmutableArray<CustomModifier> ReturnTypeCustomModifiers { get; }

        /// <summary>
        /// Custom modifiers associated with the ref modifier, or an empty array if there are none.
        /// </summary>
        ImmutableArray<CustomModifier> RefCustomModifiers { get; }

        /// <summary>
        /// Returns the list of custom attributes, if any, associated with the returned value. 
        /// </summary>
        ImmutableArray<AttributeData> GetReturnTypeAttributes();

        /// <summary>
        /// The calling convention enum of the method symbol.
        /// </summary>
        SignatureCallingConvention CallingConvention { get; }

        /// <summary>
        /// Modifier types that are considered part of the calling convention of this method, if the <see cref="MethodKind"/> is <see cref="MethodKind.FunctionPointerSignature"/>
        /// and the <see cref="CallingConvention"/> is <see cref="SignatureCallingConvention.Unmanaged"/>. If this is not a function pointer signature or the calling convention is
        /// not unmanaged, this is an empty array. Order and duplication of these modifiers reflect source/metadata order and duplication, whichever this symbol came from.
        /// </summary>
        ImmutableArray<INamedTypeSymbol> UnmanagedCallingConventionTypes { get; }

        /// <summary>
        /// Returns a symbol (e.g. property, event, etc.) associated with the method.
        /// </summary>
        /// <remarks>
        /// If this method has <see cref="MethodKind"/> of <see cref="MethodKind.PropertyGet"/> or <see cref="MethodKind.PropertySet"/>,
        /// returns the property that this method is the getter or setter for.
        /// If this method has <see cref="MethodKind"/> of <see cref="MethodKind.EventAdd"/> or <see cref="MethodKind.EventRemove"/>,
        /// returns the event that this method is the adder or remover for.
        /// Note, the set of possible associated symbols might be expanded in the future to 
        /// reflect changes in the languages.
        /// </remarks>
        ISymbol? AssociatedSymbol { get; }

        /// <summary>
        /// Returns a constructed method given its type arguments.
        /// </summary>
        /// <param name="typeArguments">The immediate type arguments to be replaced for type
        /// parameters in the method.</param>
        IMethodSymbol Construct(params ITypeSymbol[] typeArguments);

        /// <summary>
        /// Returns a constructed method given its type arguments and type argument nullable annotations.
        /// </summary>
        IMethodSymbol Construct(ImmutableArray<ITypeSymbol> typeArguments, ImmutableArray<NullableAnnotation> typeArgumentNullableAnnotations);

        /// <summary>
        /// If this is a partial method implementation part, returns the corresponding
        /// definition part.  Otherwise null.
        /// </summary>
        IMethodSymbol? PartialDefinitionPart { get; }

        /// <summary>
        /// If this is a partial method declaration without a body, and the method is
        /// implemented with a body, returns that implementing definition.  Otherwise
        /// null.
        /// </summary>
        IMethodSymbol? PartialImplementationPart { get; }

        /// <summary>
<<<<<<< HEAD
=======
        /// Returns the implementation flags for the given method symbol.
        /// </summary>
        MethodImplAttributes MethodImplementationFlags { get; }

        /// <summary>
>>>>>>> 22dd45e2
        /// Return true if this is a partial method definition without a body. If there
        /// is an implementing body, it can be retrieved with <see cref="PartialImplementationPart"/>.
        /// </summary>
        bool IsPartialDefinition { get; }

        /// <summary>
        /// Platform invoke information, or null if the method isn't a P/Invoke.
        /// </summary>
        DllImportData? GetDllImportData();

        /// <summary>
        /// If this method is a Lambda method (MethodKind = MethodKind.LambdaMethod) and 
        /// there is an anonymous delegate associated with it, returns this delegate.
        /// 
        /// Returns null if the symbol is not a lambda or if it does not have an
        /// anonymous delegate associated with it.
        /// </summary>
        INamedTypeSymbol? AssociatedAnonymousDelegate { get; }

        /// <summary>
        /// Returns a flag indicating whether this symbol has at least one applied/inherited conditional attribute.
        /// </summary>
        bool IsConditional { get; }
    }
}<|MERGE_RESOLUTION|>--- conflicted
+++ resolved
@@ -265,14 +265,11 @@
         IMethodSymbol? PartialImplementationPart { get; }
 
         /// <summary>
-<<<<<<< HEAD
-=======
         /// Returns the implementation flags for the given method symbol.
         /// </summary>
         MethodImplAttributes MethodImplementationFlags { get; }
 
         /// <summary>
->>>>>>> 22dd45e2
         /// Return true if this is a partial method definition without a body. If there
         /// is an implementing body, it can be retrieved with <see cref="PartialImplementationPart"/>.
         /// </summary>

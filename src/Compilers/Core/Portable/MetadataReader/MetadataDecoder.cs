--- conflicted
+++ resolved
@@ -747,17 +747,16 @@
                         requiredModifiersFound |= AllowedRequiredModifierType.System_Runtime_InteropServices_UnmanagedType;
                         isAllowed = true;
                     }
-<<<<<<< HEAD
                     else if ((allowedRequiredModifierType & AllowedRequiredModifierType.System_Runtime_CompilerServices_IsExternalInit) != 0 &&
                         IsAcceptedIsExternalInitModifierType(type))
                     {
                         requiredModifiersFound |= AllowedRequiredModifierType.System_Runtime_CompilerServices_IsExternalInit;
-=======
+                        isAllowed = true;
+                    }
                     else if ((allowedRequiredModifierType & AllowedRequiredModifierType.System_Runtime_CompilerServices_OutAttribute) != 0 &&
                         IsAcceptedOutAttributeModifierType(type))
                     {
                         requiredModifiersFound |= AllowedRequiredModifierType.System_Runtime_CompilerServices_OutAttribute;
->>>>>>> 884fdff6
                         isAllowed = true;
                     }
 
@@ -1208,32 +1207,26 @@
         }
 
         /// <exception cref="UnsupportedSignatureContent">If the encoded parameter type is invalid.</exception>
-<<<<<<< HEAD
-        private void DecodeParameterOrThrow(ref BlobReader signatureReader, /*out*/ ref ParamInfo<TypeSymbol> info, bool isReturn)
-        {
-            var allowedRequiredModifiers = AllowedRequiredModifierType.System_Runtime_InteropServices_InAttribute;
+        private void DecodeParameterOrThrow(ref BlobReader signatureReader, /*out*/ ref ParamInfo<TypeSymbol> info, bool isReturn, bool allowOutAttribute = false)
+        {
+            var allowedAttributes = AllowedRequiredModifierType.System_Runtime_InteropServices_InAttribute;
+
+            if (allowOutAttribute)
+            {
+                allowedAttributes |= AllowedRequiredModifierType.System_Runtime_CompilerServices_OutAttribute;
+            }
+
             if (isReturn)
             {
                 // PROTOTYPE(init-only): make this more restrictive (ie. disallow aside from the return value of an instance setter)
-                allowedRequiredModifiers |= AllowedRequiredModifierType.System_Runtime_CompilerServices_IsExternalInit;
-            }
-
-            info.CustomModifiers = DecodeModifiersOrThrow(
-                ref signatureReader,
-                allowedRequiredModifiers,
-                out SignatureTypeCode typeCode,
-                out AllowedRequiredModifierType inAttributeFound);
-=======
-        private void DecodeParameterOrThrow(ref BlobReader signatureReader, /*out*/ ref ParamInfo<TypeSymbol> info, bool allowOutAttribute = false)
-        {
-            var allowedAttributes = AllowedRequiredModifierType.System_Runtime_InteropServices_InAttribute |
-                (allowOutAttribute ? AllowedRequiredModifierType.System_Runtime_CompilerServices_OutAttribute : 0);
+                allowedAttributes |= AllowedRequiredModifierType.System_Runtime_CompilerServices_IsExternalInit;
+            }
+
             info.CustomModifiers = DecodeModifiersOrThrow(
                 ref signatureReader,
                 allowedAttributes,
                 out SignatureTypeCode typeCode,
                 out AllowedRequiredModifierType foundRequiredTypes);
->>>>>>> 884fdff6
 
             if (typeCode == SignatureTypeCode.ByReference)
             {
@@ -1245,7 +1238,7 @@
                 info.IsByRef = true;
 
                 info.RefCustomModifiers = info.CustomModifiers;
-                if ((inAttributeFound & ~AllowedRequiredModifierType.System_Runtime_InteropServices_InAttribute) != 0)
+                if ((foundRequiredTypes & AllowedRequiredModifierType.System_Runtime_CompilerServices_IsExternalInit) != 0)
                 {
                     // This cannot be placed on RefCustomModifiers, just CustomModifiers
                     info.CustomModifiers = default;
@@ -1254,13 +1247,9 @@
 
                 info.CustomModifiers = DecodeModifiersOrThrow(ref signatureReader, AllowedRequiredModifierType.None, out typeCode, out _);
             }
-<<<<<<< HEAD
-            else if ((inAttributeFound & ~AllowedRequiredModifierType.System_Runtime_CompilerServices_IsExternalInit) != 0)
-=======
-            else if (foundRequiredTypes != AllowedRequiredModifierType.None)
->>>>>>> 884fdff6
-            {
-                // This cannot be placed on CustomModifiers, just RefCustomModifiers
+            else if ((foundRequiredTypes & ~AllowedRequiredModifierType.System_Runtime_CompilerServices_IsExternalInit) != 0)
+            {
+                // in and out can only be placed on RefCustomModifiers
                 throw new UnsupportedSignatureContent();
             }
 
@@ -1942,11 +1931,7 @@
                 for (paramIndex = 1; paramIndex <= paramCount; paramIndex++)
                 {
                     // Figure out the type.
-<<<<<<< HEAD
-                    DecodeParameterOrThrow(ref signatureReader, ref paramInfo[paramIndex], isReturn: false);
-=======
-                    DecodeParameterOrThrow(ref signatureReader, ref paramInfo[paramIndex], isFunctionPointerSignature);
->>>>>>> 884fdff6
+                    DecodeParameterOrThrow(ref signatureReader, ref paramInfo[paramIndex], isReturn: false, isFunctionPointerSignature);
                 }
 
                 if (shouldProcessAllBytes && signatureReader.RemainingBytes > 0)
@@ -2541,10 +2526,7 @@
             System_Runtime_InteropServices_InAttribute = 1 << 1,
             System_Runtime_InteropServices_UnmanagedType = 1 << 2,
             System_Runtime_CompilerServices_IsExternalInit = 1 << 3,
-<<<<<<< HEAD
-=======
             System_Runtime_CompilerServices_OutAttribute = 1 << 4,
->>>>>>> 884fdff6
         }
     }
 }
--- conflicted
+++ resolved
@@ -9,25 +9,15 @@
     Friend NotInheritable Class MethodBodySemanticModel
         Inherits MemberSemanticModel
 
-<<<<<<< HEAD
         Private Sub New(root As VisualBasicSyntaxNode, binder As Binder, Optional parentSemanticModelOpt As SyntaxTreeSemanticModel = Nothing, Optional speculatedPosition As Integer = 0, Optional ignoreAccessibility As Boolean = False)
             MyBase.New(root, binder, parentSemanticModelOpt, speculatedPosition, ignoreAccessibility:=ignoreAccessibility)
-=======
-        Private Sub New(root As VisualBasicSyntaxNode, binder As Binder, Optional parentSemanticModelOpt As SyntaxTreeSemanticModel = Nothing, Optional speculatedPosition As Integer = 0, Optional isSuppressingAccessChecks As Boolean = False)
-            MyBase.New(root, binder, parentSemanticModelOpt, speculatedPosition, isSuppressingAccessChecks:=isSuppressingAccessChecks)
->>>>>>> 22329d0f
         End Sub
 
         ''' <summary>
         ''' Creates an MethodBodySemanticModel that allows asking semantic questions about an attribute node.
         ''' </summary>
-<<<<<<< HEAD
         Friend Shared Function Create(binder As MethodBodyBinder, Optional ignoreAccessibility As Boolean = False) As MethodBodySemanticModel
             Return New MethodBodySemanticModel(binder.Root, binder, ignoreAccessibility:=ignoreAccessibility)
-=======
-        Friend Shared Function Create(binder As MethodBodyBinder, Optional isSuppressingAccessChecks As Boolean = False) As MethodBodySemanticModel
-            Return New MethodBodySemanticModel(binder.Root, binder, isSuppressingAccessChecks:=isSuppressingAccessChecks)
->>>>>>> 22329d0f
         End Function
 
         ''' <summary>
@@ -46,15 +36,15 @@
             ' CONSIDER: Do we want to ensure that speculated method and the original method have identical signatures?
 
             ' Create a speculative binder for the method body.
-            Dim methodSymbol = DirectCast(Me.MemberSymbol, MethodSymbol)
+            Dim methodSymbol = DirectCast(Me.MemberSymbol, methodSymbol)
 
-            Dim containingBinder As Binder = Me.RootBinder
+            Dim containingBinder As binder = Me.RootBinder
 
             ' Get up to the NamedTypeBinder
-            Dim namedTypeBinder As NamedTypeBinder
+            Dim namedTypeBinder As namedTypeBinder
 
             Do
-                namedTypeBinder = TryCast(containingBinder, NamedTypeBinder)
+                namedTypeBinder = TryCast(containingBinder, namedTypeBinder)
 
                 If namedTypeBinder IsNot Nothing Then
                     Exit Do
@@ -101,13 +91,8 @@
     Friend NotInheritable Class TopLevelCodeSemanticModel
         Inherits MemberSemanticModel
 
-<<<<<<< HEAD
         Public Sub New(binder As TopLevelCodeBinder, Optional ignoreAccessibility As Boolean = False)
             MyBase.New(binder.Root, binder, parentSemanticModelOpt:=Nothing, speculatedPosition:=0, ignoreAccessibility:=ignoreAccessibility)
-=======
-        Public Sub New(binder As TopLevelCodeBinder, Optional isSuppressingAccessChecks As Boolean = False)
-            MyBase.New(binder.Root, binder, parentSemanticModelOpt:=Nothing, speculatedPosition:=0, isSuppressingAccessChecks:=isSuppressingAccessChecks)
->>>>>>> 22329d0f
         End Sub
 
         Friend Overrides Function TryGetSpeculativeSemanticModelForMethodBodyCore(parentModel As SyntaxTreeSemanticModel, position As Integer, method As MethodBlockBaseSyntax, <Out> ByRef speculativeModel As SemanticModel) As Boolean

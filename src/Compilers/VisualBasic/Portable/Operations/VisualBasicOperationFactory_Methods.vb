--- conflicted
+++ resolved
@@ -317,14 +317,10 @@
                                             value.Syntax,
                                             value.Type,
                                             constantValue:=Nothing))
-<<<<<<< HEAD
-                    statements.Add(OperationFactory.CreateCompoundAssignmentExpressionStatement(controlVariable, stepOperand, Semantics.Expression.DeriveAdditionKind(controlType), Nothing, _semanticModel, stepValueExpression.Syntax))
-=======
                     statements.Add(OperationFactory.CreateCompoundAssignmentExpressionStatement(
-                        controlReference, stepOperand,
+                        controlVariable, stepOperand,
                         Expression.DeriveAdditionKind(controlType.GetNullableUnderlyingTypeOrSelf()), controlType.IsNullableType(),
-                        Nothing, stepValue.Syntax))
->>>>>>> e63e0d44
+                        Nothing, _semanticModel, stepValueExpression.Syntax))
                 End If
             End If
 
@@ -355,28 +351,20 @@
                 ' Use the operator methods. Figure out the precise rules first.
                 Return Nothing
             Else
-<<<<<<< HEAD
-                If stepValue Is Nothing OrElse (stepValue.IsConstant AndAlso stepValue.ConstantValueOpt IsNot Nothing) Then
-                    ' Either ControlVariable <= LimitValue or ControlVariable >= LimitValue, depending on whether the step value is negative.
-
-                    Dim relationalCode As BinaryOperationKind = Helper.DeriveBinaryOperationKind(
-                        If(stepValue IsNot Nothing AndAlso stepValue.ConstantValueOpt.IsNegativeNumeric, BinaryOperatorKind.GreaterThanOrEqual, BinaryOperatorKind.LessThanOrEqual), controlVariable)
-                    Return OperationFactory.CreateBinaryOperatorExpression(relationalCode, Create(controlVariable).Clone(), limitValueReference, booleanType, _semanticModel, limitValueReference.Syntax)
-=======
                 ' We are comparing the control variable against the limit value.  Using
                 ' either the default stepping constant, or a user supplied constant.
                 ' This will be a lifted comparison if either the control variable or
                 ' limit value is nullable itself.
                 Dim isLifted = controlVariable.Type.IsNullableType() OrElse
-                               boundFor.LimitValue.Type.IsNullableType()
-
-                If boundFor.StepValue Is Nothing OrElse (boundFor.StepValue.IsConstant AndAlso boundFor.StepValue.ConstantValueOpt IsNot Nothing) Then
+                               limitValue.Type.IsNullableType()
+
+                If stepValue Is Nothing OrElse (stepValue.IsConstant AndAlso stepValue.ConstantValueOpt IsNot Nothing) Then
                     ' Either ControlVariable <= LimitValue or ControlVariable >= LimitValue, depending on whether the step value is negative.
 
-                    Dim relationalCode As BinaryOperationKind = Helper.DeriveBinaryOperationKind(If(boundFor.StepValue IsNot Nothing AndAlso boundFor.StepValue.ConstantValueOpt.IsNegativeNumeric, BinaryOperatorKind.GreaterThanOrEqual, BinaryOperatorKind.LessThanOrEqual), controlVariable)
+                    Dim relationalCode As BinaryOperationKind = Helper.DeriveBinaryOperationKind(
+                        If(stepValue IsNot Nothing AndAlso stepValue.ConstantValueOpt.IsNegativeNumeric, BinaryOperatorKind.GreaterThanOrEqual, BinaryOperatorKind.LessThanOrEqual), controlVariable)
                     Return OperationFactory.CreateBinaryOperatorExpression(
-                        relationalCode, Create(controlVariable), limitValue, booleanType, limitValue.Syntax, isLifted)
->>>>>>> e63e0d44
+                        relationalCode, Create(controlVariable).Clone(), limitValueReference, booleanType, _semanticModel, limitValueReference.Syntax, isLifted)
                 Else
                     ' If(StepValue >= 0, ControlVariable <= LimitValue, ControlVariable >= LimitValue)
                     Dim value = Create(stepValue)
@@ -387,35 +375,21 @@
                                 value.Type,
                                 constantValue:=Nothing)
 
-<<<<<<< HEAD
                     Dim stepRelationalCode As BinaryOperationKind = Helper.DeriveBinaryOperationKind(BinaryOperatorKind.GreaterThanOrEqual, stepValue)
-=======
-                    Dim stepRelationalCode As BinaryOperationKind = Helper.DeriveBinaryOperationKind(BinaryOperatorKind.GreaterThanOrEqual, boundFor.StepValue)
-                    Dim stepConditionIsLifted = boundFor.StepValue.Type.IsNullableType()
->>>>>>> e63e0d44
+                    Dim stepConditionIsLifted = stepValue.Type.IsNullableType()
                     Dim stepCondition As IOperation = OperationFactory.CreateBinaryOperatorExpression(stepRelationalCode,
                                  stepValueReference,
                                  OperationFactory.CreateLiteralExpression(Semantics.Expression.SynthesizeNumeric(stepValueReference.Type, 0), stepValue.Type, _semanticModel, stepValue.Syntax),
                                  booleanType,
-<<<<<<< HEAD
                                  _semanticModel,
-                                 stepValue.Syntax)
+                                 stepValue.Syntax,
+                                 stepConditionIsLifted)
 
                     Dim positiveStepRelationalCode As BinaryOperationKind = Helper.DeriveBinaryOperationKind(BinaryOperatorKind.LessThanOrEqual, controlVariable)
-                    Dim positiveStepCondition As IOperation = OperationFactory.CreateBinaryOperatorExpression(positiveStepRelationalCode, Create(controlVariable).Clone(), limitValueReference, booleanType, _semanticModel, limitValueReference.Syntax)
+                    Dim positiveStepCondition As IOperation = OperationFactory.CreateBinaryOperatorExpression(positiveStepRelationalCode, Create(controlVariable).Clone(), limitValueReference, booleanType, _semanticModel, limitValueReference.Syntax, isLifted)
 
                     Dim negativeStepRelationalCode As BinaryOperationKind = Helper.DeriveBinaryOperationKind(BinaryOperatorKind.GreaterThanOrEqual, controlVariable)
-                    Dim negativeStepCondition As IOperation = OperationFactory.CreateBinaryOperatorExpression(negativeStepRelationalCode, Create(controlVariable).Clone(), limitValueReference.Clone(), booleanType, _semanticModel, limitValueReference.Syntax)
-=======
-                                 boundFor.StepValue.Syntax,
-                                 stepConditionIsLifted)
-
-                    Dim positiveStepRelationalCode As BinaryOperationKind = Helper.DeriveBinaryOperationKind(BinaryOperatorKind.LessThanOrEqual, controlVariable)
-                    Dim positiveStepCondition As IOperation = OperationFactory.CreateBinaryOperatorExpression(positiveStepRelationalCode, Create(controlVariable), limitValue, booleanType, limitValue.Syntax, isLifted)
-
-                    Dim negativeStepRelationalCode As BinaryOperationKind = Helper.DeriveBinaryOperationKind(BinaryOperatorKind.GreaterThanOrEqual, controlVariable)
-                    Dim negativeStepCondition As IOperation = OperationFactory.CreateBinaryOperatorExpression(negativeStepRelationalCode, Create(controlVariable), limitValue, booleanType, limitValue.Syntax, isLifted)
->>>>>>> e63e0d44
+                    Dim negativeStepCondition As IOperation = OperationFactory.CreateBinaryOperatorExpression(negativeStepRelationalCode, Create(controlVariable).Clone(), limitValueReference.Clone(), booleanType, _semanticModel, limitValueReference.Syntax, isLifted)
 
                     Return OperationFactory.CreateConditionalChoiceExpression(stepCondition, positiveStepCondition, negativeStepCondition, booleanType, _semanticModel, limitValueReference.Syntax)
                 End If

﻿' Copyright (c) Microsoft.  All Rights Reserved.  Licensed under the Apache License, Version 2.0.  See License.txt in the project root for license information.

Imports System.Collections.Concurrent
Imports System.Collections.Immutable
Imports Microsoft.CodeAnalysis.PooledObjects
Imports Microsoft.CodeAnalysis.VisualBasic
Imports Microsoft.CodeAnalysis.VisualBasic.Symbols
Imports Microsoft.CodeAnalysis.VisualBasic.Syntax

Namespace Microsoft.CodeAnalysis.Semantics
    Partial Friend NotInheritable Class VisualBasicOperationFactory

        Private ReadOnly _cache As ConcurrentDictionary(Of BoundNode, IOperation) =
            New ConcurrentDictionary(Of BoundNode, IOperation)(concurrencyLevel:=2, capacity:=10)

        Private ReadOnly _semanticModel As SemanticModel

        Public Sub New(semanticModel As SemanticModel)
            _semanticModel = semanticModel
        End Sub

        Public Function Create(boundNode As BoundNode) As IOperation
            If boundNode Is Nothing Then
                Return Nothing
            End If

            ' this should be removed once this issue is fixed
            ' https://github.com/dotnet/roslyn/issues/21186
            If TypeOf boundNode Is BoundValuePlaceholderBase Then
                ' since same place holder bound node appears in multiple places in the tree
                ' we can't use bound node to operation map.
                ' for now, we will just create new operation and return clone but we need to figure out
                ' what we want to do with place holder node such as just returning nothing
                Return _semanticModel.CloneOperation(CreateInternal(boundNode))
            End If

<<<<<<< HEAD
=======
            ' this should be removed once this issue is fixed
            ' https://github.com/dotnet/roslyn/issues/21187
            If IsIgnoredNode(boundNode) Then
                ' due to how IOperation is set up, some of VB BoundNode must be ignored
                ' while generating IOperation. otherwise, 2 different IOperation trees will be created
                ' for nodes under same sub tree
                Return Nothing
            End If

            ' A BoundUserDefined conversion is always the operand of a BoundConversion, and is handled
            ' by the BoundConversion creation. We should never receive one in this top level create call.
            Debug.Assert(boundNode.Kind <> BoundKind.UserDefinedConversion)

>>>>>>> f5cee85f
            Return _cache.GetOrAdd(boundNode, Function(n) CreateInternal(n))
        End Function

        Private Function CreateInternal(boundNode As BoundNode) As IOperation
            Select Case boundNode.Kind
                Case BoundKind.AssignmentOperator
                    Return CreateBoundAssignmentOperatorOperation(DirectCast(boundNode, BoundAssignmentOperator))
                Case BoundKind.MeReference
                    Return CreateBoundMeReferenceOperation(DirectCast(boundNode, BoundMeReference))
                Case BoundKind.MyBaseReference
                    Return CreateBoundMyBaseReferenceOperation(DirectCast(boundNode, BoundMyBaseReference))
                Case BoundKind.MyClassReference
                    Return CreateBoundMyClassReferenceOperation(DirectCast(boundNode, BoundMyClassReference))
                Case BoundKind.Literal
                    Return CreateBoundLiteralOperation(DirectCast(boundNode, BoundLiteral))
                Case BoundKind.AwaitOperator
                    Return CreateBoundAwaitOperatorOperation(DirectCast(boundNode, BoundAwaitOperator))
                Case BoundKind.NameOfOperator
                    Return CreateBoundNameOfOperatorOperation(DirectCast(boundNode, BoundNameOfOperator))
                Case BoundKind.Lambda
                    Return CreateBoundLambdaOperation(DirectCast(boundNode, BoundLambda))
                Case BoundKind.Call
                    Return CreateBoundCallOperation(DirectCast(boundNode, BoundCall))
                Case BoundKind.OmittedArgument
                    Return CreateBoundOmittedArgumentOperation(DirectCast(boundNode, BoundOmittedArgument))
                Case BoundKind.Parenthesized
                    Return CreateBoundParenthesizedOperation(DirectCast(boundNode, BoundParenthesized))
                Case BoundKind.ArrayAccess
                    Return CreateBoundArrayAccessOperation(DirectCast(boundNode, BoundArrayAccess))
                Case BoundKind.UnaryOperator
                    Return CreateBoundUnaryOperatorOperation(DirectCast(boundNode, BoundUnaryOperator))
                Case BoundKind.UserDefinedUnaryOperator
                    Return CreateBoundUserDefinedUnaryOperatorOperation(DirectCast(boundNode, BoundUserDefinedUnaryOperator))
                Case BoundKind.BinaryOperator
                    Return CreateBoundBinaryOperatorOperation(DirectCast(boundNode, BoundBinaryOperator))
                Case BoundKind.UserDefinedBinaryOperator
                    Return CreateBoundUserDefinedBinaryOperatorOperation(DirectCast(boundNode, BoundUserDefinedBinaryOperator))
                Case BoundKind.BinaryConditionalExpression
                    Return CreateBoundBinaryConditionalExpressionOperation(DirectCast(boundNode, BoundBinaryConditionalExpression))
                Case BoundKind.UserDefinedShortCircuitingOperator
                    Return CreateBoundUserDefinedShortCircuitingOperatorOperation(DirectCast(boundNode, BoundUserDefinedShortCircuitingOperator))
                Case BoundKind.BadExpression
                    Return CreateBoundBadExpressionOperation(DirectCast(boundNode, BoundBadExpression))
                Case BoundKind.TryCast
                    Return CreateBoundTryCastOperation(DirectCast(boundNode, BoundTryCast))
                Case BoundKind.DirectCast
                    Return CreateBoundDirectCastOperation(DirectCast(boundNode, BoundDirectCast))
                Case BoundKind.Conversion
                    Return CreateBoundConversionOperation(DirectCast(boundNode, BoundConversion))
                Case BoundKind.TernaryConditionalExpression
                    Return CreateBoundTernaryConditionalExpressionOperation(DirectCast(boundNode, BoundTernaryConditionalExpression))
                Case BoundKind.TypeOf
                    Return CreateBoundTypeOfOperation(DirectCast(boundNode, BoundTypeOf))
                Case BoundKind.ObjectCreationExpression
                    Return CreateBoundObjectCreationExpressionOperation(DirectCast(boundNode, BoundObjectCreationExpression))
                Case BoundKind.ObjectInitializerExpression
                    Return CreateBoundObjectInitializerExpressionOperation(DirectCast(boundNode, BoundObjectInitializerExpression))
                Case BoundKind.CollectionInitializerExpression
                    Return CreateBoundCollectionInitializerExpressionOperation(DirectCast(boundNode, BoundCollectionInitializerExpression))
                Case BoundKind.NewT
                    Return CreateBoundNewTOperation(DirectCast(boundNode, BoundNewT))
                Case BoundKind.ArrayCreation
                    Return CreateBoundArrayCreationOperation(DirectCast(boundNode, BoundArrayCreation))
                Case BoundKind.ArrayInitialization
                    Return CreateBoundArrayInitializationOperation(DirectCast(boundNode, BoundArrayInitialization))
                Case BoundKind.PropertyAccess
                    Return CreateBoundPropertyAccessOperation(DirectCast(boundNode, BoundPropertyAccess))
                Case BoundKind.EventAccess
                    Return CreateBoundEventAccessOperation(DirectCast(boundNode, BoundEventAccess))
                Case BoundKind.FieldAccess
                    Return CreateBoundFieldAccessOperation(DirectCast(boundNode, BoundFieldAccess))
                Case BoundKind.ConditionalAccess
                    Return CreateBoundConditionalAccessOperation(DirectCast(boundNode, BoundConditionalAccess))
                Case BoundKind.ConditionalAccessReceiverPlaceholder
                    Return CreateBoundConditionalAccessReceiverPlaceholderOperation(DirectCast(boundNode, BoundConditionalAccessReceiverPlaceholder))
                Case BoundKind.Parameter
                    Return CreateBoundParameterOperation(DirectCast(boundNode, BoundParameter))
                Case BoundKind.Local
                    Return CreateBoundLocalOperation(DirectCast(boundNode, BoundLocal))
                Case BoundKind.LateMemberAccess
                    Return CreateBoundLateMemberAccessOperation(DirectCast(boundNode, BoundLateMemberAccess))
                Case BoundKind.FieldInitializer
                    Return CreateBoundFieldInitializerOperation(DirectCast(boundNode, BoundFieldInitializer))
                Case BoundKind.PropertyInitializer
                    Return CreateBoundPropertyInitializerOperation(DirectCast(boundNode, BoundPropertyInitializer))
                Case BoundKind.ParameterEqualsValue
                    Return CreateBoundParameterEqualsValueOperation(DirectCast(boundNode, BoundParameterEqualsValue))
                Case BoundKind.RValuePlaceholder
                    Return CreateBoundRValuePlaceholderOperation(DirectCast(boundNode, BoundRValuePlaceholder))
                Case BoundKind.IfStatement
                    Return CreateBoundIfStatementOperation(DirectCast(boundNode, BoundIfStatement))
                Case BoundKind.SelectStatement
                    Return CreateBoundSelectStatementOperation(DirectCast(boundNode, BoundSelectStatement))
                Case BoundKind.CaseBlock
                    Return CreateBoundCaseBlockOperation(DirectCast(boundNode, BoundCaseBlock))
                Case BoundKind.SimpleCaseClause
                    Return CreateBoundSimpleCaseClauseOperation(DirectCast(boundNode, BoundSimpleCaseClause))
                Case BoundKind.RangeCaseClause
                    Return CreateBoundRangeCaseClauseOperation(DirectCast(boundNode, BoundRangeCaseClause))
                Case BoundKind.RelationalCaseClause
                    Return CreateBoundRelationalCaseClauseOperation(DirectCast(boundNode, BoundRelationalCaseClause))
                Case BoundKind.DoLoopStatement
                    Return CreateBoundDoLoopStatementOperation(DirectCast(boundNode, BoundDoLoopStatement))
                Case BoundKind.ForToStatement
                    Return CreateBoundForToStatementOperation(DirectCast(boundNode, BoundForToStatement))
                Case BoundKind.ForEachStatement
                    Return CreateBoundForEachStatementOperation(DirectCast(boundNode, BoundForEachStatement))
                Case BoundKind.TryStatement
                    Return CreateBoundTryStatementOperation(DirectCast(boundNode, BoundTryStatement))
                Case BoundKind.CatchBlock
                    Return CreateBoundCatchBlockOperation(DirectCast(boundNode, BoundCatchBlock))
                Case BoundKind.Block
                    Return CreateBoundBlockOperation(DirectCast(boundNode, BoundBlock))
                Case BoundKind.BadStatement
                    Return CreateBoundBadStatementOperation(DirectCast(boundNode, BoundBadStatement))
                Case BoundKind.ReturnStatement
                    Return CreateBoundReturnStatementOperation(DirectCast(boundNode, BoundReturnStatement))
                Case BoundKind.ThrowStatement
                    Return CreateBoundThrowStatementOperation(DirectCast(boundNode, BoundThrowStatement))
                Case BoundKind.WhileStatement
                    Return CreateBoundWhileStatementOperation(DirectCast(boundNode, BoundWhileStatement))
                Case BoundKind.DimStatement
                    Return CreateBoundDimStatementOperation(DirectCast(boundNode, BoundDimStatement))
                Case BoundKind.YieldStatement
                    Return CreateBoundYieldStatementOperation(DirectCast(boundNode, BoundYieldStatement))
                Case BoundKind.LabelStatement
                    Return CreateBoundLabelStatementOperation(DirectCast(boundNode, BoundLabelStatement))
                Case BoundKind.GotoStatement
                    Return CreateBoundGotoStatementOperation(DirectCast(boundNode, BoundGotoStatement))
                Case BoundKind.ContinueStatement
                    Return CreateBoundContinueStatementOperation(DirectCast(boundNode, BoundContinueStatement))
                Case BoundKind.ExitStatement
                    Return CreateBoundExitStatementOperation(DirectCast(boundNode, BoundExitStatement))
                Case BoundKind.SyncLockStatement
                    Return CreateBoundSyncLockStatementOperation(DirectCast(boundNode, BoundSyncLockStatement))
                Case BoundKind.NoOpStatement
                    Return CreateBoundNoOpStatementOperation(DirectCast(boundNode, BoundNoOpStatement))
                Case BoundKind.StopStatement
                    Return CreateBoundStopStatementOperation(DirectCast(boundNode, BoundStopStatement))
                Case BoundKind.EndStatement
                    Return CreateBoundEndStatementOperation(DirectCast(boundNode, BoundEndStatement))
                Case BoundKind.WithStatement
                    Return CreateBoundWithStatementOperation(DirectCast(boundNode, BoundWithStatement))
                Case BoundKind.UsingStatement
                    Return CreateBoundUsingStatementOperation(DirectCast(boundNode, BoundUsingStatement))
                Case BoundKind.ExpressionStatement
                    Return CreateBoundExpressionStatementOperation(DirectCast(boundNode, BoundExpressionStatement))
                Case BoundKind.RaiseEventStatement
                    Return CreateBoundRaiseEventStatementOperation(DirectCast(boundNode, BoundRaiseEventStatement))
                Case BoundKind.AddHandlerStatement
                    Return CreateBoundAddHandlerStatementOperation(DirectCast(boundNode, BoundAddHandlerStatement))
                Case BoundKind.RemoveHandlerStatement
                    Return CreateBoundRemoveHandlerStatementOperation(DirectCast(boundNode, BoundRemoveHandlerStatement))
                Case BoundKind.TupleLiteral,
                     BoundKind.ConvertedTupleLiteral
                    Return CreateBoundTupleExpressionOperation(DirectCast(boundNode, BoundTupleExpression))
                Case BoundKind.InterpolatedStringExpression
                    Return CreateBoundInterpolatedStringExpressionOperation(DirectCast(boundNode, BoundInterpolatedStringExpression))
                Case BoundKind.Interpolation
                    Return CreateBoundInterpolationOperation(DirectCast(boundNode, BoundInterpolation))
                Case BoundKind.AnonymousTypeCreationExpression
                    Return CreateBoundAnonymousTypeCreationExpressionOperation(DirectCast(boundNode, BoundAnonymousTypeCreationExpression))
                Case BoundKind.AnonymousTypeFieldInitializer
                    Return Create(DirectCast(boundNode, BoundAnonymousTypeFieldInitializer).Value)
                Case BoundKind.AnonymousTypePropertyAccess
                    Return CreateBoundAnonymousTypePropertyAccessOperation(DirectCast(boundNode, BoundAnonymousTypePropertyAccess))
                Case Else
                    Dim constantValue = ConvertToOptional(TryCast(boundNode, BoundExpression)?.ConstantValueOpt)
                    Dim isImplicit As Boolean = boundNode.WasCompilerGenerated
                    Return Operation.CreateOperationNone(_semanticModel, boundNode.Syntax, constantValue, Function() GetIOperationChildren(boundNode), isImplicit)
            End Select
        End Function

        Private Function GetIOperationChildren(boundNode As BoundNode) As ImmutableArray(Of IOperation)
            Dim boundNodeWithChildren = DirectCast(boundNode, IBoundNodeWithIOperationChildren)
            If boundNodeWithChildren.Children.IsDefaultOrEmpty Then
                Return ImmutableArray(Of IOperation).Empty
            End If

            Dim builder = ArrayBuilder(Of IOperation).GetInstance(boundNodeWithChildren.Children.Length)
            For Each childNode In boundNodeWithChildren.Children
                Dim operation = Create(childNode)
                If operation Is Nothing Then
                    Continue For
                End If

                builder.Add(operation)
            Next

            Return builder.ToImmutableAndFree()
        End Function

        Private Function CreateBoundAssignmentOperatorOperation(boundAssignmentOperator As BoundAssignmentOperator) As IOperation
            Dim kind = GetAssignmentKind(boundAssignmentOperator)
            Dim isImplicit As Boolean = boundAssignmentOperator.WasCompilerGenerated
            If kind = OperationKind.CompoundAssignmentExpression Then
                ' convert Right to IOperation temporarily. we do this to get right operand, operator method and etc
                Dim temporaryRight = DirectCast(Create(boundAssignmentOperator.Right), IBinaryOperatorExpression)

                Dim operatorKind As BinaryOperatorKind = temporaryRight.OperatorKind
                Dim target As Lazy(Of IOperation) = New Lazy(Of IOperation)(Function() Create(boundAssignmentOperator.Left))

                ' right now, parent of right operand is set to the temporary IOperation, reset the parent
                ' we basically need to do this since we skip BoundAssignmentOperator.Right from IOperation tree
                Dim rightOperand = Operation.ResetParentOperation(temporaryRight.RightOperand)
                Dim value As Lazy(Of IOperation) = New Lazy(Of IOperation)(Function() rightOperand)

                Dim usesOperatorMethod As Boolean = temporaryRight.UsesOperatorMethod
                Dim operatorMethod As IMethodSymbol = temporaryRight.OperatorMethod
                Dim syntax As SyntaxNode = boundAssignmentOperator.Syntax
                Dim type As ITypeSymbol = boundAssignmentOperator.Type
                Dim constantValue As [Optional](Of Object) = ConvertToOptional(boundAssignmentOperator.ConstantValueOpt)
                Dim isLifted As Boolean = boundAssignmentOperator.Type.IsNullableType()
                Dim isChecked As Boolean = temporaryRight.IsChecked
                Return New LazyCompoundAssignmentExpression(operatorKind, isLifted, isChecked, target, value, usesOperatorMethod, operatorMethod, _semanticModel, syntax, type, constantValue, isImplicit)
            Else
                Dim target As Lazy(Of IOperation) = New Lazy(Of IOperation)(Function() Create(boundAssignmentOperator.Left))
                Dim value As Lazy(Of IOperation) = New Lazy(Of IOperation)(Function() Create(boundAssignmentOperator.Right))
                Dim syntax As SyntaxNode = boundAssignmentOperator.Syntax
                Dim type As ITypeSymbol = boundAssignmentOperator.Type
                Dim constantValue As [Optional](Of Object) = ConvertToOptional(boundAssignmentOperator.ConstantValueOpt)
                Return New LazySimpleAssignmentExpression(target, value, _semanticModel, syntax, type, constantValue, isImplicit)
            End If
        End Function

        Private Function CreateBoundMeReferenceOperation(boundMeReference As BoundMeReference) As IInstanceReferenceExpression
            Dim syntax As SyntaxNode = boundMeReference.Syntax
            Dim type As ITypeSymbol = boundMeReference.Type
            Dim constantValue As [Optional](Of Object) = ConvertToOptional(boundMeReference.ConstantValueOpt)
            Dim isImplicit As Boolean = boundMeReference.WasCompilerGenerated
            Return New InstanceReferenceExpression(_semanticModel, syntax, type, constantValue, isImplicit)
        End Function

        Private Function CreateBoundMyBaseReferenceOperation(boundMyBaseReference As BoundMyBaseReference) As IInstanceReferenceExpression
            Dim syntax As SyntaxNode = boundMyBaseReference.Syntax
            Dim type As ITypeSymbol = boundMyBaseReference.Type
            Dim constantValue As [Optional](Of Object) = ConvertToOptional(boundMyBaseReference.ConstantValueOpt)
            Dim isImplicit As Boolean = boundMyBaseReference.WasCompilerGenerated
            Return New InstanceReferenceExpression(_semanticModel, syntax, type, constantValue, isImplicit)
        End Function

        Private Function CreateBoundMyClassReferenceOperation(boundMyClassReference As BoundMyClassReference) As IInstanceReferenceExpression
            Dim syntax As SyntaxNode = boundMyClassReference.Syntax
            Dim type As ITypeSymbol = boundMyClassReference.Type
            Dim constantValue As [Optional](Of Object) = ConvertToOptional(boundMyClassReference.ConstantValueOpt)
            Dim isImplicit As Boolean = boundMyClassReference.WasCompilerGenerated
            Return New InstanceReferenceExpression(_semanticModel, syntax, type, constantValue, isImplicit)
        End Function

        Private Function CreateBoundLiteralOperation(boundLiteral As BoundLiteral) As ILiteralExpression
            Dim syntax As SyntaxNode = boundLiteral.Syntax
            Dim type As ITypeSymbol = boundLiteral.Type
            Dim constantValue As [Optional](Of Object) = ConvertToOptional(boundLiteral.ConstantValueOpt)
            Dim isImplicit As Boolean = boundLiteral.WasCompilerGenerated
            Return New LiteralExpression(_semanticModel, syntax, type, constantValue, isImplicit)
        End Function

        Private Function CreateBoundAwaitOperatorOperation(boundAwaitOperator As BoundAwaitOperator) As IAwaitExpression
            Dim awaitedValue As Lazy(Of IOperation) = New Lazy(Of IOperation)(Function() Create(boundAwaitOperator.Operand))
            Dim syntax As SyntaxNode = boundAwaitOperator.Syntax
            Dim type As ITypeSymbol = boundAwaitOperator.Type
            Dim constantValue As [Optional](Of Object) = ConvertToOptional(boundAwaitOperator.ConstantValueOpt)
            Dim isImplicit As Boolean = boundAwaitOperator.WasCompilerGenerated
            Return New LazyAwaitExpression(awaitedValue, _semanticModel, syntax, type, constantValue, isImplicit)
        End Function

        Private Function CreateBoundNameOfOperatorOperation(boundNameOfOperator As BoundNameOfOperator) As INameOfExpression
            Dim argument As Lazy(Of IOperation) = New Lazy(Of IOperation)(Function() Create(boundNameOfOperator.Argument))
            Dim syntax As SyntaxNode = boundNameOfOperator.Syntax
            Dim type As ITypeSymbol = boundNameOfOperator.Type
            Dim constantValue As [Optional](Of Object) = ConvertToOptional(boundNameOfOperator.ConstantValueOpt)
            Dim isImplicit As Boolean = boundNameOfOperator.WasCompilerGenerated
            Return New LazyNameOfExpression(argument, _semanticModel, syntax, type, constantValue, isImplicit)
        End Function

        Private Function CreateBoundLambdaOperation(boundLambda As BoundLambda) As IAnonymousFunctionExpression
            Dim symbol As IMethodSymbol = boundLambda.LambdaSymbol
            Dim body As Lazy(Of IBlockStatement) = New Lazy(Of IBlockStatement)(Function() DirectCast(Create(boundLambda.Body), IBlockStatement))
            Dim syntax As SyntaxNode = boundLambda.Syntax
            Dim type As ITypeSymbol = boundLambda.Type
            Dim constantValue As [Optional](Of Object) = ConvertToOptional(boundLambda.ConstantValueOpt)
            Dim isImplicit As Boolean = boundLambda.WasCompilerGenerated
            Return New LazyAnonymousFunctionExpression(symbol, body, _semanticModel, syntax, type, constantValue, isImplicit)
        End Function

        Private Function CreateBoundCallOperation(boundCall As BoundCall) As IInvocationExpression
            Dim targetMethod As IMethodSymbol = boundCall.Method
            Dim receiver As IOperation = Create(boundCall.ReceiverOpt)

            Dim instance As Lazy(Of IOperation) = New Lazy(Of IOperation)(Function() If(targetMethod.IsShared, Nothing, receiver))
            Dim isVirtual As Boolean =
                targetMethod IsNot Nothing AndAlso
                instance IsNot Nothing AndAlso
                (targetMethod.IsVirtual OrElse targetMethod.IsAbstract OrElse targetMethod.IsOverride) AndAlso
                receiver.Kind <> BoundKind.MyBaseReference AndAlso
                receiver.Kind <> BoundKind.MyClassReference

            Dim argumentsInEvaluationOrder As Lazy(Of ImmutableArray(Of IArgument)) = New Lazy(Of ImmutableArray(Of IArgument))(
                Function()
                    Return DeriveArguments(boundCall.Arguments, boundCall.Method.Parameters)
                End Function)

            Dim syntax As SyntaxNode = boundCall.Syntax
            Dim type As ITypeSymbol = boundCall.Type
            Dim constantValue As [Optional](Of Object) = ConvertToOptional(boundCall.ConstantValueOpt)
            Dim isImplicit As Boolean = boundCall.WasCompilerGenerated
            Return New LazyInvocationExpression(targetMethod, instance, isVirtual, argumentsInEvaluationOrder, _semanticModel, syntax, type, constantValue, isImplicit)
        End Function

        Private Function CreateBoundOmittedArgumentOperation(boundOmittedArgument As BoundOmittedArgument) As IOmittedArgumentExpression
            Dim syntax As SyntaxNode = boundOmittedArgument.Syntax
            Dim type As ITypeSymbol = boundOmittedArgument.Type
            Dim constantValue As [Optional](Of Object) = ConvertToOptional(boundOmittedArgument.ConstantValueOpt)
            Dim isImplicit As Boolean = boundOmittedArgument.WasCompilerGenerated
            Return New OmittedArgumentExpression(_semanticModel, syntax, type, constantValue, isImplicit)
        End Function

        Private Function CreateBoundParenthesizedOperation(boundParenthesized As BoundParenthesized) As IParenthesizedExpression
            Dim operand As Lazy(Of IOperation) = New Lazy(Of IOperation)(Function() Create(boundParenthesized.Expression))
            Dim syntax As SyntaxNode = boundParenthesized.Syntax
            Dim type As ITypeSymbol = boundParenthesized.Type
            Dim constantValue As [Optional](Of Object) = ConvertToOptional(boundParenthesized.ConstantValueOpt)
            Dim isImplicit As Boolean = boundParenthesized.WasCompilerGenerated
            Return New LazyParenthesizedExpression(operand, _semanticModel, syntax, type, constantValue, isImplicit)
        End Function

        Private Function CreateBoundArrayAccessOperation(boundArrayAccess As BoundArrayAccess) As IArrayElementReferenceExpression
            Dim arrayReference As Lazy(Of IOperation) = New Lazy(Of IOperation)(Function() Create(boundArrayAccess.Expression))
            Dim indices As Lazy(Of ImmutableArray(Of IOperation)) = New Lazy(Of ImmutableArray(Of IOperation))(Function() boundArrayAccess.Indices.SelectAsArray(Function(n) DirectCast(Create(n), IOperation)))
            Dim syntax As SyntaxNode = boundArrayAccess.Syntax
            Dim type As ITypeSymbol = boundArrayAccess.Type
            Dim constantValue As [Optional](Of Object) = ConvertToOptional(boundArrayAccess.ConstantValueOpt)
            Dim isImplicit As Boolean = boundArrayAccess.WasCompilerGenerated
            Return New LazyArrayElementReferenceExpression(arrayReference, indices, _semanticModel, syntax, type, constantValue, isImplicit)
        End Function

        Private Function CreateBoundUnaryOperatorOperation(boundUnaryOperator As BoundUnaryOperator) As IUnaryOperatorExpression
            Dim operatorKind As UnaryOperatorKind = Helper.DeriveUnaryOperatorKind(boundUnaryOperator.OperatorKind)
            Dim operand As Lazy(Of IOperation) = New Lazy(Of IOperation)(Function() Create(boundUnaryOperator.Operand))
            Dim usesOperatorMethod As Boolean = False
            Dim operatorMethod As IMethodSymbol = Nothing
            Dim syntax As SyntaxNode = boundUnaryOperator.Syntax
            Dim type As ITypeSymbol = boundUnaryOperator.Type
            Dim constantValue As [Optional](Of Object) = ConvertToOptional(boundUnaryOperator.ConstantValueOpt)
            Dim isLifted As Boolean = (boundUnaryOperator.OperatorKind And VisualBasic.UnaryOperatorKind.Lifted) <> 0
            Dim isChecked As Boolean = boundUnaryOperator.Checked
            Dim isImplicit As Boolean = boundUnaryOperator.WasCompilerGenerated
            Return New LazyUnaryOperatorExpression(operatorKind, operand, isLifted, isChecked, usesOperatorMethod, operatorMethod, _semanticModel, syntax, type, constantValue, isImplicit)
        End Function

        Private Function CreateBoundUserDefinedUnaryOperatorOperation(boundUserDefinedUnaryOperator As BoundUserDefinedUnaryOperator) As IUnaryOperatorExpression
            Dim operatorKind As UnaryOperatorKind = Helper.DeriveUnaryOperatorKind(boundUserDefinedUnaryOperator.OperatorKind)
            Dim operand As Lazy(Of IOperation) = New Lazy(Of IOperation)(Function()
                                                                             If boundUserDefinedUnaryOperator.UnderlyingExpression.Kind = BoundKind.Call Then
                                                                                 Return Create(boundUserDefinedUnaryOperator.Operand)
                                                                             Else
                                                                                 Return GetChildOfBadExpression(boundUserDefinedUnaryOperator.UnderlyingExpression, 0)
                                                                             End If
                                                                         End Function)
            Dim operatorMethod As IMethodSymbol = If(boundUserDefinedUnaryOperator.UnderlyingExpression.Kind = BoundKind.Call, boundUserDefinedUnaryOperator.Call.Method, Nothing)
            Dim usesOperatorMethod As Boolean = operatorMethod IsNot Nothing
            Dim syntax As SyntaxNode = boundUserDefinedUnaryOperator.Syntax
            Dim type As ITypeSymbol = boundUserDefinedUnaryOperator.Type
            Dim constantValue As [Optional](Of Object) = ConvertToOptional(boundUserDefinedUnaryOperator.ConstantValueOpt)
            Dim isLifted As Boolean = (boundUserDefinedUnaryOperator.OperatorKind And VisualBasic.UnaryOperatorKind.Lifted) <> 0
            Dim isChecked As Boolean = False
            Dim isImplicit As Boolean = boundUserDefinedUnaryOperator.WasCompilerGenerated
            Return New LazyUnaryOperatorExpression(operatorKind, operand, isLifted, isChecked, usesOperatorMethod, operatorMethod, _semanticModel, syntax, type, constantValue, isImplicit)
        End Function

        Private Function CreateBoundBinaryOperatorOperation(boundBinaryOperator As BoundBinaryOperator) As IBinaryOperatorExpression
            Dim operatorKind As BinaryOperatorKind = Helper.DeriveBinaryOperatorKind(boundBinaryOperator.OperatorKind, boundBinaryOperator.Left)
            Dim leftOperand As Lazy(Of IOperation) = New Lazy(Of IOperation)(Function() Create(boundBinaryOperator.Left))
            Dim rightOperand As Lazy(Of IOperation) = New Lazy(Of IOperation)(Function() Create(boundBinaryOperator.Right))
            Dim usesOperatorMethod As Boolean = False
            Dim operatorMethod As IMethodSymbol = Nothing
            Dim syntax As SyntaxNode = boundBinaryOperator.Syntax
            Dim type As ITypeSymbol = boundBinaryOperator.Type
            Dim constantValue As [Optional](Of Object) = ConvertToOptional(boundBinaryOperator.ConstantValueOpt)
            Dim isLifted As Boolean = (boundBinaryOperator.OperatorKind And VisualBasic.BinaryOperatorKind.Lifted) <> 0
            Dim isChecked As Boolean = boundBinaryOperator.Checked
            Dim isCompareText As Boolean = (boundBinaryOperator.OperatorKind And VisualBasic.BinaryOperatorKind.CompareText) <> 0
            Dim isImplicit As Boolean = boundBinaryOperator.WasCompilerGenerated
            Return New LazyBinaryOperatorExpression(operatorKind, leftOperand, rightOperand, isLifted, isChecked, isCompareText, usesOperatorMethod, operatorMethod, _semanticModel, syntax, type, constantValue, isImplicit)
        End Function

        Private Function CreateBoundUserDefinedBinaryOperatorOperation(boundUserDefinedBinaryOperator As BoundUserDefinedBinaryOperator) As IBinaryOperatorExpression
            Dim operatorKind As BinaryOperatorKind = Helper.DeriveBinaryOperatorKind(boundUserDefinedBinaryOperator.OperatorKind, leftOpt:=Nothing)
            Dim leftOperand As Lazy(Of IOperation) = New Lazy(Of IOperation)(Function() GetUserDefinedBinaryOperatorChild(boundUserDefinedBinaryOperator, 0))
            Dim rightOperand As Lazy(Of IOperation) = New Lazy(Of IOperation)(Function() GetUserDefinedBinaryOperatorChild(boundUserDefinedBinaryOperator, 1))
            Dim operatorMethod As IMethodSymbol = If(boundUserDefinedBinaryOperator.UnderlyingExpression.Kind = BoundKind.Call, boundUserDefinedBinaryOperator.Call.Method, Nothing)
            Dim usesOperatorMethod As Boolean = operatorMethod IsNot Nothing
            Dim syntax As SyntaxNode = boundUserDefinedBinaryOperator.Syntax
            Dim type As ITypeSymbol = boundUserDefinedBinaryOperator.Type
            Dim constantValue As [Optional](Of Object) = ConvertToOptional(boundUserDefinedBinaryOperator.ConstantValueOpt)
            Dim isLifted As Boolean = (boundUserDefinedBinaryOperator.OperatorKind And VisualBasic.BinaryOperatorKind.Lifted) <> 0
            Dim isChecked As Boolean = boundUserDefinedBinaryOperator.Checked
            Dim isCompareText As Boolean = False
            Dim isImplicit As Boolean = boundUserDefinedBinaryOperator.WasCompilerGenerated
            Return New LazyBinaryOperatorExpression(operatorKind, leftOperand, rightOperand, isLifted, isChecked, isCompareText, usesOperatorMethod, operatorMethod, _semanticModel, syntax, type, constantValue, isImplicit)
        End Function

        Private Function CreateBoundBinaryConditionalExpressionOperation(boundBinaryConditionalExpression As BoundBinaryConditionalExpression) As ICoalesceExpression
            Dim expression As Lazy(Of IOperation) = New Lazy(Of IOperation)(Function() Create(boundBinaryConditionalExpression.TestExpression))
            Dim whenNull As Lazy(Of IOperation) = New Lazy(Of IOperation)(Function() Create(boundBinaryConditionalExpression.ElseExpression))
            Dim syntax As SyntaxNode = boundBinaryConditionalExpression.Syntax
            Dim type As ITypeSymbol = boundBinaryConditionalExpression.Type
            Dim constantValue As [Optional](Of Object) = ConvertToOptional(boundBinaryConditionalExpression.ConstantValueOpt)
            Dim isImplicit As Boolean = boundBinaryConditionalExpression.WasCompilerGenerated
            Return New LazyCoalesceExpression(expression, whenNull, _semanticModel, syntax, type, constantValue, isImplicit)
        End Function

        Private Function CreateBoundUserDefinedShortCircuitingOperatorOperation(boundUserDefinedShortCircuitingOperator As BoundUserDefinedShortCircuitingOperator) As IBinaryOperatorExpression
            Dim operatorKind As BinaryOperatorKind = If((boundUserDefinedShortCircuitingOperator.BitwiseOperator.OperatorKind And VisualBasic.BinaryOperatorKind.And) <> 0, BinaryOperatorKind.ConditionalAnd, BinaryOperatorKind.ConditionalOr)
            Dim leftOperand As Lazy(Of IOperation) = New Lazy(Of IOperation)(Function() Create(boundUserDefinedShortCircuitingOperator.LeftOperand))
            Dim rightOperand As Lazy(Of IOperation) = New Lazy(Of IOperation)(Function() Create(boundUserDefinedShortCircuitingOperator.BitwiseOperator.Right))
            Dim usesOperatorMethod As Boolean = True
            Dim operatorMethod As IMethodSymbol = boundUserDefinedShortCircuitingOperator.BitwiseOperator.Call.Method
            Dim syntax As SyntaxNode = boundUserDefinedShortCircuitingOperator.Syntax
            Dim type As ITypeSymbol = boundUserDefinedShortCircuitingOperator.Type
            Dim constantValue As [Optional](Of Object) = ConvertToOptional(boundUserDefinedShortCircuitingOperator.ConstantValueOpt)
            Dim isLifted As Boolean = (boundUserDefinedShortCircuitingOperator.BitwiseOperator.OperatorKind And VisualBasic.BinaryOperatorKind.Lifted) <> 0
            Dim isChecked As Boolean = False
            Dim isCompareText As Boolean = False
            Dim isImplicit As Boolean = boundUserDefinedShortCircuitingOperator.WasCompilerGenerated
            Return New LazyBinaryOperatorExpression(operatorKind, leftOperand, rightOperand, isLifted, isChecked, isCompareText, usesOperatorMethod, operatorMethod, _semanticModel, syntax, type, constantValue, isImplicit)
        End Function

        Private Function CreateBoundBadExpressionOperation(boundBadExpression As BoundBadExpression) As IInvalidExpression
            Dim children As Lazy(Of ImmutableArray(Of IOperation)) = New Lazy(Of ImmutableArray(Of IOperation))(Function() boundBadExpression.ChildBoundNodes.SelectAsArray(Function(n) Create(n)))
            Dim syntax As SyntaxNode = boundBadExpression.Syntax
            Dim type As ITypeSymbol = boundBadExpression.Type
            Dim constantValue As [Optional](Of Object) = ConvertToOptional(boundBadExpression.ConstantValueOpt)
            Dim isImplicit As Boolean = boundBadExpression.WasCompilerGenerated
            Return New LazyInvalidExpression(children, _semanticModel, syntax, type, constantValue, isImplicit)
        End Function

        Private Function CreateBoundTryCastOperation(boundTryCast As BoundTryCast) As IConversionExpression
            Dim operand As Lazy(Of IOperation) = New Lazy(Of IOperation)(Function() Create(boundTryCast.Operand))
            Dim syntax As SyntaxNode = boundTryCast.Syntax
            Dim conversion As Conversion = New Conversion(New KeyValuePair(Of ConversionKind, MethodSymbol)(boundTryCast.ConversionKind, Nothing))
            Dim isExplicitCastInCode As Boolean = True
            Dim isTryCast As Boolean = True
            Dim isChecked As Boolean = False
            Dim type As ITypeSymbol = boundTryCast.Type
            Dim constantValue As [Optional](Of Object) = ConvertToOptional(boundTryCast.ConstantValueOpt)
            Dim isImplicit As Boolean = boundTryCast.WasCompilerGenerated
            Return New LazyVisualBasicConversionExpression(operand, conversion, isExplicitCastInCode, isTryCast, isChecked, _semanticModel, syntax, type, constantValue, isImplicit)
        End Function

        Private Function CreateBoundDirectCastOperation(boundDirectCast As BoundDirectCast) As IConversionExpression
            Dim operand As Lazy(Of IOperation) = New Lazy(Of IOperation)(Function() Create(boundDirectCast.Operand))
            Dim syntax As SyntaxNode = boundDirectCast.Syntax
            Dim conversion As Conversion = New Conversion(New KeyValuePair(Of ConversionKind, MethodSymbol)(boundDirectCast.ConversionKind, Nothing))
            Dim isExplicit As Boolean = True
            Dim isTryCast As Boolean = False
            Dim isChecked As Boolean = False
            Dim type As ITypeSymbol = boundDirectCast.Type
            Dim constantValue As [Optional](Of Object) = ConvertToOptional(boundDirectCast.ConstantValueOpt)
            Dim isImplicit As Boolean = boundDirectCast.WasCompilerGenerated
            Return New LazyVisualBasicConversionExpression(operand, conversion, isExplicit, isTryCast, isChecked, _semanticModel, syntax, type, constantValue, isImplicit)
        End Function

        Private Function CreateBoundConversionOperation(boundConversion As BoundConversion) As IConversionExpression
            Dim operand As Lazy(Of IOperation)
            Dim methodSymbol As MethodSymbol

            If (boundConversion.ConversionKind And VisualBasic.ConversionKind.UserDefined) = VisualBasic.ConversionKind.UserDefined Then
                Dim userDefinedConversion As BoundUserDefinedConversion = DirectCast(boundConversion.Operand, BoundUserDefinedConversion)
                methodSymbol = userDefinedConversion.Call.Method
                operand = New Lazy(Of IOperation)(Function() Create(userDefinedConversion.Operand))
            Else
                methodSymbol = Nothing
                operand = New Lazy(Of IOperation)(Function() Create(boundConversion.Operand))
            End If

            Dim conversion = New Conversion(New KeyValuePair(Of ConversionKind, MethodSymbol)(boundConversion.ConversionKind, methodSymbol))
            Dim syntax As SyntaxNode = boundConversion.Syntax
            Dim isExplicit As Boolean = boundConversion.ExplicitCastInCode
            Dim isTryCast As Boolean = False
            Dim isChecked As Boolean = False
            Dim type As ITypeSymbol = boundConversion.Type
            Dim constantValue As [Optional](Of Object) = ConvertToOptional(boundConversion.ConstantValueOpt)
            Dim isImplicit As Boolean = boundConversion.WasCompilerGenerated
            Return New LazyVisualBasicConversionExpression(operand, conversion, isExplicit, isTryCast, isChecked, _semanticModel, syntax, type, constantValue, isImplicit)
        End Function

        Private Function CreateBoundTernaryConditionalExpressionOperation(boundTernaryConditionalExpression As BoundTernaryConditionalExpression) As IConditionalExpression
            Dim condition As Lazy(Of IOperation) = New Lazy(Of IOperation)(Function() Create(boundTernaryConditionalExpression.Condition))
            Dim whenTrue As Lazy(Of IOperation) = New Lazy(Of IOperation)(Function() Create(boundTernaryConditionalExpression.WhenTrue))
            Dim whenFalse As Lazy(Of IOperation) = New Lazy(Of IOperation)(Function() Create(boundTernaryConditionalExpression.WhenFalse))
            Dim syntax As SyntaxNode = boundTernaryConditionalExpression.Syntax
            Dim type As ITypeSymbol = boundTernaryConditionalExpression.Type
            Dim constantValue As [Optional](Of Object) = ConvertToOptional(boundTernaryConditionalExpression.ConstantValueOpt)
            Dim isImplicit As Boolean = boundTernaryConditionalExpression.WasCompilerGenerated
            Return New LazyConditionalExpression(condition, whenTrue, whenFalse, _semanticModel, syntax, type, constantValue, isImplicit)
        End Function

        Private Function CreateBoundTypeOfOperation(boundTypeOf As BoundTypeOf) As IIsTypeExpression
            Dim operand As Lazy(Of IOperation) = New Lazy(Of IOperation)(Function() Create(boundTypeOf.Operand))
            Dim isType As ITypeSymbol = boundTypeOf.TargetType
            Dim isNotTypeExpression As Boolean = boundTypeOf.IsTypeOfIsNotExpression
            Dim syntax As SyntaxNode = boundTypeOf.Syntax
            Dim type As ITypeSymbol = boundTypeOf.Type
            Dim constantValue As [Optional](Of Object) = ConvertToOptional(boundTypeOf.ConstantValueOpt)
            Dim isImplicit As Boolean = boundTypeOf.WasCompilerGenerated
            Return New LazyIsTypeExpression(operand, isType, isNotTypeExpression, _semanticModel, syntax, type, constantValue, isImplicit)
        End Function

        Private Function CreateBoundObjectCreationExpressionOperation(boundObjectCreationExpression As BoundObjectCreationExpression) As IObjectCreationExpression
            Dim constructor As IMethodSymbol = boundObjectCreationExpression.ConstructorOpt
            Dim memberInitializers As Lazy(Of IObjectOrCollectionInitializerExpression) = New Lazy(Of IObjectOrCollectionInitializerExpression)(
                Function()
                    Return DirectCast(Create(boundObjectCreationExpression.InitializerOpt), IObjectOrCollectionInitializerExpression)
                End Function)

            Debug.Assert(boundObjectCreationExpression.ConstructorOpt IsNot Nothing OrElse boundObjectCreationExpression.Arguments.IsEmpty())
            Dim argumentsInEvaluationOrder As Lazy(Of ImmutableArray(Of IArgument)) = New Lazy(Of ImmutableArray(Of IArgument))(
                Function()
                    Return If(boundObjectCreationExpression.ConstructorOpt Is Nothing,
                        ImmutableArray(Of IArgument).Empty,
                        DeriveArguments(boundObjectCreationExpression.Arguments, boundObjectCreationExpression.ConstructorOpt.Parameters))
                End Function)

            Dim syntax As SyntaxNode = boundObjectCreationExpression.Syntax
            Dim type As ITypeSymbol = boundObjectCreationExpression.Type
            Dim constantValue As [Optional](Of Object) = ConvertToOptional(boundObjectCreationExpression.ConstantValueOpt)
            Dim isImplicit As Boolean = boundObjectCreationExpression.WasCompilerGenerated
            Return New LazyObjectCreationExpression(constructor, memberInitializers, argumentsInEvaluationOrder, _semanticModel, syntax, type, constantValue, isImplicit)
        End Function

        Private Function CreateBoundObjectInitializerExpressionOperation(boundObjectInitializerExpression As BoundObjectInitializerExpression) As IObjectOrCollectionInitializerExpression
            Dim initializers As Lazy(Of ImmutableArray(Of IOperation)) = New Lazy(Of ImmutableArray(Of IOperation))(Function() boundObjectInitializerExpression.Initializers.SelectAsArray(Function(n) Create(n)))
            Dim syntax As SyntaxNode = boundObjectInitializerExpression.Syntax
            Dim type As ITypeSymbol = boundObjectInitializerExpression.Type
            Dim constantValue As [Optional](Of Object) = ConvertToOptional(boundObjectInitializerExpression.ConstantValueOpt)
            Dim isImplicit As Boolean = boundObjectInitializerExpression.WasCompilerGenerated
            Return New LazyObjectOrCollectionInitializerExpression(initializers, _semanticModel, syntax, type, constantValue, isImplicit)
        End Function

        Private Function CreateBoundCollectionInitializerExpressionOperation(boundCollectionInitializerExpression As BoundCollectionInitializerExpression) As IObjectOrCollectionInitializerExpression
            Dim initializers As Lazy(Of ImmutableArray(Of IOperation)) = New Lazy(Of ImmutableArray(Of IOperation))(Function() boundCollectionInitializerExpression.Initializers.SelectAsArray(Function(n) CreateBoundCollectionElementInitializerOperation(n)))
            Dim syntax As SyntaxNode = boundCollectionInitializerExpression.Syntax
            Dim type As ITypeSymbol = boundCollectionInitializerExpression.Type
            Dim constantValue As [Optional](Of Object) = ConvertToOptional(boundCollectionInitializerExpression.ConstantValueOpt)
            Dim isImplicit As Boolean = boundCollectionInitializerExpression.WasCompilerGenerated
            Return New LazyObjectOrCollectionInitializerExpression(initializers, _semanticModel, syntax, type, constantValue, isImplicit)
        End Function

        Private Function CreateBoundCollectionElementInitializerOperation(boundExpression As BoundExpression) As IOperation
            If boundExpression.Kind <> BoundKind.Call Then
                ' Error case, not an Add method call for collection element initializer
                Return Create(boundExpression)
            End If
            Dim boundCall = DirectCast(boundExpression, BoundCall)
            Dim addMethod As IMethodSymbol = boundCall.Method
            Dim arguments As Lazy(Of ImmutableArray(Of IOperation)) = New Lazy(Of ImmutableArray(Of IOperation))(Function() boundCall.Arguments.SelectAsArray(Function(n) Create(n)))
            Dim isDynamic As Boolean = addMethod Is Nothing
            Dim syntax As SyntaxNode = boundExpression.Syntax
            Dim type As ITypeSymbol = boundExpression.Type
            Dim constantValue As [Optional](Of Object) = ConvertToOptional(boundExpression.ConstantValueOpt)
            Dim isImplicit As Boolean = boundExpression.WasCompilerGenerated
            Return New LazyCollectionElementInitializerExpression(addMethod, arguments, isDynamic, _semanticModel, syntax, type, constantValue, isImplicit)
        End Function

        Private Function CreateBoundNewTOperation(boundNewT As BoundNewT) As ITypeParameterObjectCreationExpression
            Dim initializer As Lazy(Of IObjectOrCollectionInitializerExpression) = New Lazy(Of IObjectOrCollectionInitializerExpression)(Function() DirectCast(Create(boundNewT.InitializerOpt), IObjectOrCollectionInitializerExpression))
            Dim syntax As SyntaxNode = boundNewT.Syntax
            Dim type As ITypeSymbol = boundNewT.Type
            Dim constantValue As [Optional](Of Object) = ConvertToOptional(boundNewT.ConstantValueOpt)
            Dim isImplicit As Boolean = boundNewT.WasCompilerGenerated
            Return New LazyTypeParameterObjectCreationExpression(initializer, _semanticModel, syntax, type, constantValue, isImplicit)
        End Function

        Private Function CreateBoundArrayCreationOperation(boundArrayCreation As BoundArrayCreation) As IArrayCreationExpression
            Dim elementType As ITypeSymbol = TryCast(boundArrayCreation.Type, IArrayTypeSymbol)?.ElementType
            Dim dimensionSizes As Lazy(Of ImmutableArray(Of IOperation)) = New Lazy(Of ImmutableArray(Of IOperation))(Function() boundArrayCreation.Bounds.SelectAsArray(Function(n) Create(n)))
            Dim initializer As Lazy(Of IArrayInitializer) = New Lazy(Of IArrayInitializer)(Function() DirectCast(Create(boundArrayCreation.InitializerOpt), IArrayInitializer))
            Dim syntax As SyntaxNode = boundArrayCreation.Syntax
            Dim type As ITypeSymbol = boundArrayCreation.Type
            Dim constantValue As [Optional](Of Object) = ConvertToOptional(boundArrayCreation.ConstantValueOpt)
            Dim isImplicit As Boolean = boundArrayCreation.WasCompilerGenerated
            Return New LazyArrayCreationExpression(elementType, dimensionSizes, initializer, _semanticModel, syntax, type, constantValue, isImplicit)
        End Function

        Private Function CreateBoundArrayInitializationOperation(boundArrayInitialization As BoundArrayInitialization) As IArrayInitializer
            Dim elementValues As Lazy(Of ImmutableArray(Of IOperation)) = New Lazy(Of ImmutableArray(Of IOperation))(Function() boundArrayInitialization.Initializers.SelectAsArray(Function(n) Create(n)))
            Dim syntax As SyntaxNode = boundArrayInitialization.Syntax
            Dim type As ITypeSymbol = boundArrayInitialization.Type
            Dim constantValue As [Optional](Of Object) = ConvertToOptional(boundArrayInitialization.ConstantValueOpt)
            Dim isImplicit As Boolean = boundArrayInitialization.WasCompilerGenerated
            Return New LazyArrayInitializer(elementValues, _semanticModel, syntax, type, constantValue, isImplicit)
        End Function

        Private Function CreateBoundPropertyAccessOperation(boundPropertyAccess As BoundPropertyAccess) As IPropertyReferenceExpression
            Dim instance As Lazy(Of IOperation) = New Lazy(Of IOperation)(
                Function()
                    If boundPropertyAccess.PropertySymbol.IsShared Then
                        Return Nothing
                    Else
                        Return Create(boundPropertyAccess.ReceiverOpt)
                    End If
                End Function)

            Dim [property] As IPropertySymbol = boundPropertyAccess.PropertySymbol
            Dim argumentsInEvaluationOrder As Lazy(Of ImmutableArray(Of IArgument)) = New Lazy(Of ImmutableArray(Of IArgument))(
                Function()
                    Return If(boundPropertyAccess.Arguments.Length = 0,
                        ImmutableArray(Of IArgument).Empty,
                        DeriveArguments(boundPropertyAccess.Arguments, boundPropertyAccess.PropertySymbol.Parameters))
                End Function)
            Dim syntax As SyntaxNode = boundPropertyAccess.Syntax
            Dim type As ITypeSymbol = boundPropertyAccess.Type
            Dim constantValue As [Optional](Of Object) = ConvertToOptional(boundPropertyAccess.ConstantValueOpt)
            Dim isImplicit As Boolean = boundPropertyAccess.WasCompilerGenerated
            Return New LazyPropertyReferenceExpression([property], instance, [property], argumentsInEvaluationOrder, _semanticModel, syntax, type, constantValue, isImplicit)
        End Function

        Private Function CreateBoundEventAccessOperation(boundEventAccess As BoundEventAccess) As IEventReferenceExpression
            Dim instance As Lazy(Of IOperation) = New Lazy(Of IOperation)(
                Function()
                    If boundEventAccess.EventSymbol.IsShared Then
                        Return Nothing
                    Else
                        Return Create(boundEventAccess.ReceiverOpt)
                    End If
                End Function)

            Dim [event] As IEventSymbol = boundEventAccess.EventSymbol
            Dim syntax As SyntaxNode = boundEventAccess.Syntax
            Dim type As ITypeSymbol = boundEventAccess.Type
            Dim constantValue As [Optional](Of Object) = ConvertToOptional(boundEventAccess.ConstantValueOpt)
            Dim isImplicit As Boolean = boundEventAccess.WasCompilerGenerated
            Return New LazyEventReferenceExpression([event], instance, [event], _semanticModel, syntax, type, constantValue, isImplicit)
        End Function

        Private Function CreateBoundFieldAccessOperation(boundFieldAccess As BoundFieldAccess) As IFieldReferenceExpression
            Dim field As IFieldSymbol = boundFieldAccess.FieldSymbol
            Dim isDeclaration As Boolean = False
            Dim instance As Lazy(Of IOperation) = New Lazy(Of IOperation)(
                Function()
                    If boundFieldAccess.FieldSymbol.IsShared Then
                        Return Nothing
                    Else
                        Return Create(boundFieldAccess.ReceiverOpt)
                    End If
                End Function)

            Dim member As ISymbol = boundFieldAccess.FieldSymbol
            Dim syntax As SyntaxNode = boundFieldAccess.Syntax
            Dim type As ITypeSymbol = boundFieldAccess.Type
            Dim constantValue As [Optional](Of Object) = ConvertToOptional(boundFieldAccess.ConstantValueOpt)
            Dim isImplicit As Boolean = boundFieldAccess.WasCompilerGenerated
            Return New LazyFieldReferenceExpression(field, isDeclaration, instance, member, _semanticModel, syntax, type, constantValue, isImplicit)
        End Function

        Private Function CreateBoundConditionalAccessOperation(boundConditionalAccess As BoundConditionalAccess) As IConditionalAccessExpression
            Dim whenNotNull As Lazy(Of IOperation) = New Lazy(Of IOperation)(Function() Create(boundConditionalAccess.AccessExpression))
            Dim expression As Lazy(Of IOperation) = New Lazy(Of IOperation)(Function() Create(boundConditionalAccess.Receiver))
            Dim syntax As SyntaxNode = boundConditionalAccess.Syntax
            Dim type As ITypeSymbol = boundConditionalAccess.Type
            Dim constantValue As [Optional](Of Object) = ConvertToOptional(boundConditionalAccess.ConstantValueOpt)
            Dim isImplicit As Boolean = boundConditionalAccess.WasCompilerGenerated
            Return New LazyConditionalAccessExpression(whenNotNull, expression, _semanticModel, syntax, type, constantValue, isImplicit)
        End Function

        Private Function CreateBoundConditionalAccessReceiverPlaceholderOperation(boundConditionalAccessReceiverPlaceholder As BoundConditionalAccessReceiverPlaceholder) As IConditionalAccessInstanceExpression
            Dim syntax As SyntaxNode = boundConditionalAccessReceiverPlaceholder.Syntax
            Dim type As ITypeSymbol = boundConditionalAccessReceiverPlaceholder.Type
            Dim constantValue As [Optional](Of Object) = ConvertToOptional(boundConditionalAccessReceiverPlaceholder.ConstantValueOpt)
            Dim isImplicit As Boolean = boundConditionalAccessReceiverPlaceholder.WasCompilerGenerated
            Return New ConditionalAccessInstanceExpression(_semanticModel, syntax, type, constantValue, isImplicit)
        End Function

        Private Function CreateBoundParameterOperation(boundParameter As BoundParameter) As IParameterReferenceExpression
            Dim parameter As IParameterSymbol = boundParameter.ParameterSymbol
            Dim syntax As SyntaxNode = boundParameter.Syntax
            Dim type As ITypeSymbol = boundParameter.Type
            Dim constantValue As [Optional](Of Object) = ConvertToOptional(boundParameter.ConstantValueOpt)
            Dim isImplicit As Boolean = boundParameter.WasCompilerGenerated
            Return New ParameterReferenceExpression(parameter, _semanticModel, syntax, type, constantValue, isImplicit)
        End Function

        Private Function CreateBoundLocalOperation(boundLocal As BoundLocal) As ILocalReferenceExpression
            Dim local As ILocalSymbol = boundLocal.LocalSymbol
            Dim isDeclaration As Boolean = False
            Dim syntax As SyntaxNode = boundLocal.Syntax
            Dim type As ITypeSymbol = boundLocal.Type
            Dim constantValue As [Optional](Of Object) = ConvertToOptional(boundLocal.ConstantValueOpt)
            Dim isImplicit As Boolean = boundLocal.WasCompilerGenerated
            Return New LocalReferenceExpression(local, isDeclaration, _semanticModel, syntax, type, constantValue, isImplicit)
        End Function

        Private Function CreateBoundLateMemberAccessOperation(boundLateMemberAccess As BoundLateMemberAccess) As IDynamicMemberReferenceExpression
            Dim instance As Lazy(Of IOperation) = New Lazy(Of IOperation)(Function() Create(boundLateMemberAccess.ReceiverOpt))
            Dim memberName As String = boundLateMemberAccess.NameOpt
            Dim typeArguments As ImmutableArray(Of ITypeSymbol) = ImmutableArray(Of ITypeSymbol).Empty
            If boundLateMemberAccess.TypeArgumentsOpt IsNot Nothing Then
                typeArguments = ImmutableArray(Of ITypeSymbol).CastUp(boundLateMemberAccess.TypeArgumentsOpt.Arguments)
            End If
            Dim containingType As ITypeSymbol = Nothing
            ' If there's nothing being late-bound against, something is very wrong
            Debug.Assert(boundLateMemberAccess.ReceiverOpt IsNot Nothing OrElse boundLateMemberAccess.ContainerTypeOpt IsNot Nothing)
            ' Only set containing type if the container is set to something, and either there is no reciever, or the receiver's type
            ' does not match the type of the containing type.
            If (boundLateMemberAccess.ContainerTypeOpt IsNot Nothing AndAlso
                (boundLateMemberAccess.ReceiverOpt Is Nothing OrElse
                 boundLateMemberAccess.ContainerTypeOpt <> boundLateMemberAccess.ReceiverOpt.Type)) Then
                containingType = boundLateMemberAccess.ContainerTypeOpt
            End If
            Dim syntax As SyntaxNode = boundLateMemberAccess.Syntax
            Dim type As ITypeSymbol = boundLateMemberAccess.Type
            Dim constantValue As [Optional](Of Object) = ConvertToOptional(boundLateMemberAccess.ConstantValueOpt)
            Dim isImplicit As Boolean = boundLateMemberAccess.WasCompilerGenerated
            Return New LazyDynamicMemberReferenceExpression(instance, memberName, typeArguments, containingType, _semanticModel, syntax, type, constantValue, isImplicit)
        End Function

        Private Function CreateBoundFieldInitializerOperation(boundFieldInitializer As BoundFieldInitializer) As IFieldInitializer
            Dim initializedFields As ImmutableArray(Of IFieldSymbol) = ImmutableArray(Of IFieldSymbol).CastUp(boundFieldInitializer.InitializedFields)
            Dim value As Lazy(Of IOperation) = New Lazy(Of IOperation)(Function() Create(boundFieldInitializer.InitialValue))
            Dim kind As OperationKind = OperationKind.FieldInitializer
            Dim syntax As SyntaxNode = boundFieldInitializer.Syntax
            Dim type As ITypeSymbol = Nothing
            Dim constantValue As [Optional](Of Object) = New [Optional](Of Object)()
            Dim isImplicit As Boolean = boundFieldInitializer.WasCompilerGenerated
            Return New LazyFieldInitializer(initializedFields, value, kind, _semanticModel, syntax, type, constantValue, isImplicit)
        End Function

        Private Function CreateBoundPropertyInitializerOperation(boundPropertyInitializer As BoundPropertyInitializer) As IPropertyInitializer
            Dim initializedProperty As IPropertySymbol = boundPropertyInitializer.InitializedProperties.FirstOrDefault()
            Dim value As Lazy(Of IOperation) = New Lazy(Of IOperation)(Function() Create(boundPropertyInitializer.InitialValue))
            Dim kind As OperationKind = OperationKind.PropertyInitializer
            Dim syntax As SyntaxNode = boundPropertyInitializer.Syntax
            Dim type As ITypeSymbol = Nothing
            Dim constantValue As [Optional](Of Object) = New [Optional](Of Object)()
            Dim isImplicit As Boolean = boundPropertyInitializer.WasCompilerGenerated
            Return New LazyPropertyInitializer(initializedProperty, value, kind, _semanticModel, syntax, type, constantValue, isImplicit)
        End Function

        Private Function CreateBoundParameterEqualsValueOperation(boundParameterEqualsValue As BoundParameterEqualsValue) As IParameterInitializer
            Dim parameter As IParameterSymbol = boundParameterEqualsValue.Parameter
            Dim value As Lazy(Of IOperation) = New Lazy(Of IOperation)(Function() Create(boundParameterEqualsValue.Value))
            Dim kind As OperationKind = OperationKind.ParameterInitializer
            Dim syntax As SyntaxNode = boundParameterEqualsValue.Syntax
            Dim type As ITypeSymbol = Nothing
            Dim constantValue As [Optional](Of Object) = New [Optional](Of Object)()
            Dim isImplicit As Boolean = boundParameterEqualsValue.WasCompilerGenerated
            Return New LazyParameterInitializer(parameter, value, kind, _semanticModel, syntax, type, constantValue, isImplicit)
        End Function

        Private Function CreateBoundRValuePlaceholderOperation(boundRValuePlaceholder As BoundRValuePlaceholder) As IPlaceholderExpression
            Dim syntax As SyntaxNode = boundRValuePlaceholder.Syntax
            Dim type As ITypeSymbol = boundRValuePlaceholder.Type
            Dim constantValue As [Optional](Of Object) = ConvertToOptional(boundRValuePlaceholder.ConstantValueOpt)
            Dim isImplicit As Boolean = boundRValuePlaceholder.WasCompilerGenerated
            Return New PlaceholderExpression(_semanticModel, syntax, type, constantValue, isImplicit)
        End Function

        Private Function CreateBoundIfStatementOperation(boundIfStatement As BoundIfStatement) As IIfStatement
            Dim condition As Lazy(Of IOperation) = New Lazy(Of IOperation)(Function() Create(boundIfStatement.Condition))
            Dim ifTrueStatement As Lazy(Of IOperation) = New Lazy(Of IOperation)(Function() Create(boundIfStatement.Consequence))
            Dim ifFalseStatement As Lazy(Of IOperation) = New Lazy(Of IOperation)(Function() Create(boundIfStatement.AlternativeOpt))
            Dim syntax As SyntaxNode = boundIfStatement.Syntax
            Dim type As ITypeSymbol = Nothing
            Dim constantValue As [Optional](Of Object) = New [Optional](Of Object)()
            Dim isImplicit As Boolean = boundIfStatement.WasCompilerGenerated
            Return New LazyIfStatement(condition, ifTrueStatement, ifFalseStatement, _semanticModel, syntax, type, constantValue, isImplicit)
        End Function

        Private Function CreateBoundSelectStatementOperation(boundSelectStatement As BoundSelectStatement) As ISwitchStatement
            Dim value As Lazy(Of IOperation) = New Lazy(Of IOperation)(Function() Create(boundSelectStatement.ExpressionStatement.Expression))
            Dim cases As Lazy(Of ImmutableArray(Of ISwitchCase)) = New Lazy(Of ImmutableArray(Of ISwitchCase))(Function() boundSelectStatement.CaseBlocks.SelectAsArray(Function(n) DirectCast(Create(n), ISwitchCase)))
            Dim syntax As SyntaxNode = boundSelectStatement.Syntax
            Dim type As ITypeSymbol = Nothing
            Dim constantValue As [Optional](Of Object) = New [Optional](Of Object)()
            Dim isImplicit As Boolean = boundSelectStatement.WasCompilerGenerated
            Return New LazySwitchStatement(value, cases, _semanticModel, syntax, type, constantValue, isImplicit)
        End Function

        Private Function CreateBoundCaseBlockOperation(boundCaseBlock As BoundCaseBlock) As ISwitchCase
            Dim clauses As Lazy(Of ImmutableArray(Of ICaseClause)) = New Lazy(Of ImmutableArray(Of ICaseClause))(
                Function()
                    ' `CaseElseClauseSyntax` is bound to `BoundCaseStatement` with an empty list of case clauses,
                    ' so we explicitly create an IOperation node for Case-Else clause to differentiate it from Case clause.
                    Dim caseStatement = boundCaseBlock.CaseStatement
                    If caseStatement.CaseClauses.IsEmpty AndAlso caseStatement.Syntax.Kind() = SyntaxKind.CaseElseStatement Then
                        Return ImmutableArray.Create(Of ICaseClause)(
                            New DefaultCaseClause(
                                _semanticModel,
                                caseStatement.Syntax,
                                type:=Nothing,
                                constantValue:=Nothing,
                                isImplicit:=boundCaseBlock.WasCompilerGenerated))
                    Else
                        Return caseStatement.CaseClauses.SelectAsArray(Function(n) DirectCast(Create(n), ICaseClause))
                    End If
                End Function)
            Dim body As Lazy(Of ImmutableArray(Of IOperation)) = New Lazy(Of ImmutableArray(Of IOperation))(Function() ImmutableArray.Create(Create(boundCaseBlock.Body)))
            Dim syntax As SyntaxNode = boundCaseBlock.Syntax
            Dim type As ITypeSymbol = Nothing
            Dim constantValue As [Optional](Of Object) = New [Optional](Of Object)()
            Dim isImplicit As Boolean = boundCaseBlock.WasCompilerGenerated
            Return New LazySwitchCase(clauses, body, _semanticModel, syntax, type, constantValue, isImplicit)
        End Function

        Private Function CreateBoundSimpleCaseClauseOperation(boundSimpleCaseClause As BoundSimpleCaseClause) As ISingleValueCaseClause
            Dim clauseValue = GetSingleValueCaseClauseValue(boundSimpleCaseClause)
            Dim value As Lazy(Of IOperation) = New Lazy(Of IOperation)(Function() Create(clauseValue))
            Dim CaseKind As CaseKind = CaseKind.SingleValue
            Dim syntax As SyntaxNode = boundSimpleCaseClause.Syntax
            Dim type As ITypeSymbol = Nothing
            Dim constantValue As [Optional](Of Object) = New [Optional](Of Object)()
            Dim isImplicit As Boolean = boundSimpleCaseClause.WasCompilerGenerated
            Return New LazySingleValueCaseClause(value, CaseKind, _semanticModel, syntax, type, constantValue, isImplicit)
        End Function

        Private Function CreateBoundRangeCaseClauseOperation(boundRangeCaseClause As BoundRangeCaseClause) As IRangeCaseClause
            Dim minimumValue As Lazy(Of IOperation) = New Lazy(Of IOperation)(
                Function()
                    If boundRangeCaseClause.LowerBoundOpt IsNot Nothing Then
                        Return Create(boundRangeCaseClause.LowerBoundOpt)
                    End If

                    If boundRangeCaseClause.LowerBoundConditionOpt.Kind = BoundKind.BinaryOperator Then
                        Dim lowerBound As BoundBinaryOperator = DirectCast(boundRangeCaseClause.LowerBoundConditionOpt, BoundBinaryOperator)
                        If lowerBound.OperatorKind = VisualBasic.BinaryOperatorKind.GreaterThanOrEqual Then
                            Return Create(lowerBound.Right)
                        End If
                    End If

                    Return Nothing
                End Function)
            Dim maximumValue As Lazy(Of IOperation) = New Lazy(Of IOperation)(
                Function()
                    If boundRangeCaseClause.UpperBoundOpt IsNot Nothing Then
                        Return Create(boundRangeCaseClause.UpperBoundOpt)
                    End If

                    If boundRangeCaseClause.UpperBoundConditionOpt.Kind = BoundKind.BinaryOperator Then
                        Dim upperBound As BoundBinaryOperator = DirectCast(boundRangeCaseClause.UpperBoundConditionOpt, BoundBinaryOperator)
                        If upperBound.OperatorKind = VisualBasic.BinaryOperatorKind.LessThanOrEqual Then
                            Return Create(upperBound.Right)
                        End If
                    End If

                    Return Nothing
                End Function)
            Dim CaseKind As CaseKind = CaseKind.Range
            Dim syntax As SyntaxNode = boundRangeCaseClause.Syntax
            Dim type As ITypeSymbol = Nothing
            Dim constantValue As [Optional](Of Object) = New [Optional](Of Object)()
            Dim isImplicit As Boolean = boundRangeCaseClause.WasCompilerGenerated
            Return New LazyRangeCaseClause(minimumValue, maximumValue, CaseKind, _semanticModel, syntax, type, constantValue, isImplicit)
        End Function

        Private Function CreateBoundRelationalCaseClauseOperation(boundRelationalCaseClause As BoundRelationalCaseClause) As IRelationalCaseClause
            Dim valueExpression = GetRelationalCaseClauseValue(boundRelationalCaseClause)
            Dim value As Lazy(Of IOperation) = New Lazy(Of IOperation)(Function() Create(valueExpression))
            Dim relation As BinaryOperatorKind = If(valueExpression IsNot Nothing, Helper.DeriveBinaryOperatorKind(boundRelationalCaseClause.OperatorKind, leftOpt:=Nothing), BinaryOperatorKind.Invalid)
            Dim CaseKind As CaseKind = CaseKind.Relational
            Dim syntax As SyntaxNode = boundRelationalCaseClause.Syntax
            Dim type As ITypeSymbol = Nothing
            Dim constantValue As [Optional](Of Object) = New [Optional](Of Object)()
            Dim isImplicit As Boolean = boundRelationalCaseClause.WasCompilerGenerated
            Return New LazyRelationalCaseClause(value, relation, CaseKind, _semanticModel, syntax, type, constantValue, isImplicit)
        End Function

        Private Function CreateBoundDoLoopStatementOperation(boundDoLoopStatement As BoundDoLoopStatement) As IWhileUntilLoopStatement
            Dim isTopTest As Boolean = boundDoLoopStatement.ConditionIsTop
            Dim isWhile As Boolean = Not boundDoLoopStatement.ConditionIsUntil
            Dim condition As Lazy(Of IOperation) = New Lazy(Of IOperation)(Function() Create(boundDoLoopStatement.ConditionOpt))
            Dim LoopKind As LoopKind = LoopKind.WhileUntil
            Dim body As Lazy(Of IOperation) = New Lazy(Of IOperation)(Function() Create(boundDoLoopStatement.Body))
            Dim syntax As SyntaxNode = boundDoLoopStatement.Syntax
            Dim type As ITypeSymbol = Nothing
            Dim constantValue As [Optional](Of Object) = New [Optional](Of Object)()
            Dim isImplicit As Boolean = boundDoLoopStatement.WasCompilerGenerated
            Return New LazyWhileUntilLoopStatement(isTopTest, isWhile, condition, LoopKind, body, _semanticModel, syntax, type, constantValue, isImplicit)
        End Function

        Private Function CreateBoundForToStatementOperation(boundForToStatement As BoundForToStatement) As IForLoopStatement
            Dim before As Lazy(Of ImmutableArray(Of IOperation)) = New Lazy(Of ImmutableArray(Of IOperation))(
                Function()
                    Return GetForLoopStatementBefore(
                        boundForToStatement.ControlVariable,
                        boundForToStatement.InitialValue,
                        _semanticModel.CloneOperation(Create(boundForToStatement.LimitValue)),
                        _semanticModel.CloneOperation(Create(boundForToStatement.StepValue)))
                End Function)
            Dim atLoopBottom As Lazy(Of ImmutableArray(Of IOperation)) = New Lazy(Of ImmutableArray(Of IOperation))(
                Function()
                    Return GetForLoopStatementAtLoopBottom(
                        _semanticModel.CloneOperation(Create(boundForToStatement.ControlVariable)),
                        boundForToStatement.StepValue,
                        boundForToStatement.OperatorsOpt)
                End Function)
            Dim locals As ImmutableArray(Of ILocalSymbol) = ImmutableArray(Of ILocalSymbol).Empty
            Dim condition As Lazy(Of IOperation) = New Lazy(Of IOperation)(
                Function()
                    Return GetForWhileUntilLoopStatementCondition(
                        boundForToStatement.ControlVariable,
                        boundForToStatement.LimitValue,
                        boundForToStatement.StepValue,
                        boundForToStatement.OperatorsOpt)
                End Function)
            Dim LoopKind As LoopKind = LoopKind.For
            Dim body As Lazy(Of IOperation) = New Lazy(Of IOperation)(Function() Create(boundForToStatement.Body))
            Dim syntax As SyntaxNode = boundForToStatement.Syntax
            Dim type As ITypeSymbol = Nothing
            Dim constantValue As [Optional](Of Object) = New [Optional](Of Object)()
            Dim isImplicit As Boolean = boundForToStatement.WasCompilerGenerated
            Return New LazyForLoopStatement(before, atLoopBottom, locals, condition, LoopKind, body, _semanticModel, syntax, type, constantValue, isImplicit)
        End Function

        Private Function CreateBoundForEachStatementOperation(boundForEachStatement As BoundForEachStatement) As IForEachLoopStatement
            Dim iterationVariable As ILocalSymbol = TryCast(boundForEachStatement.ControlVariable, BoundLocal)?.LocalSymbol
            Dim collection As Lazy(Of IOperation) = New Lazy(Of IOperation)(Function() Create(boundForEachStatement.Collection))
            Dim LoopKind As LoopKind = LoopKind.ForEach
            Dim body As Lazy(Of IOperation) = New Lazy(Of IOperation)(Function() Create(boundForEachStatement.Body))
            Dim syntax As SyntaxNode = boundForEachStatement.Syntax
            Dim type As ITypeSymbol = Nothing
            Dim constantValue As [Optional](Of Object) = New [Optional](Of Object)()
            Dim isImplicit As Boolean = boundForEachStatement.WasCompilerGenerated
            Return New LazyForEachLoopStatement(iterationVariable, collection, LoopKind, body, _semanticModel, syntax, type, constantValue, isImplicit)
        End Function

        Private Function CreateBoundTryStatementOperation(boundTryStatement As BoundTryStatement) As ITryStatement
            Dim body As Lazy(Of IBlockStatement) = New Lazy(Of IBlockStatement)(Function() DirectCast(Create(boundTryStatement.TryBlock), IBlockStatement))
            Dim catches As Lazy(Of ImmutableArray(Of ICatchClause)) = New Lazy(Of ImmutableArray(Of ICatchClause))(Function() boundTryStatement.CatchBlocks.SelectAsArray(Function(n) DirectCast(Create(n), ICatchClause)))
            Dim finallyHandler As Lazy(Of IBlockStatement) = New Lazy(Of IBlockStatement)(Function() DirectCast(Create(boundTryStatement.FinallyBlockOpt), IBlockStatement))
            Dim syntax As SyntaxNode = boundTryStatement.Syntax
            Dim type As ITypeSymbol = Nothing
            Dim constantValue As [Optional](Of Object) = New [Optional](Of Object)()
            Dim isImplicit As Boolean = boundTryStatement.WasCompilerGenerated
            Return New LazyTryStatement(body, catches, finallyHandler, _semanticModel, syntax, type, constantValue, isImplicit)
        End Function

        Private Function CreateBoundCatchBlockOperation(boundCatchBlock As BoundCatchBlock) As ICatchClause
            Dim handler As Lazy(Of IBlockStatement) = New Lazy(Of IBlockStatement)(Function() DirectCast(Create(boundCatchBlock.Body), IBlockStatement))
            Dim caughtType As ITypeSymbol = boundCatchBlock.ExceptionFilterOpt?.Type
            Dim filter As Lazy(Of IOperation) = New Lazy(Of IOperation)(Function() Create(boundCatchBlock.ExceptionFilterOpt))
            Dim exceptionLocal As ILocalSymbol = boundCatchBlock.LocalOpt
            Dim syntax As SyntaxNode = boundCatchBlock.Syntax
            Dim type As ITypeSymbol = Nothing
            Dim constantValue As [Optional](Of Object) = New [Optional](Of Object)()
            Dim isImplicit As Boolean = boundCatchBlock.WasCompilerGenerated
            Return New LazyCatchClause(handler, caughtType, filter, exceptionLocal, _semanticModel, syntax, type, constantValue, isImplicit)
        End Function

        Private Function CreateBoundBlockOperation(boundBlock As BoundBlock) As IBlockStatement
            Dim statements As Lazy(Of ImmutableArray(Of IOperation)) = New Lazy(Of ImmutableArray(Of IOperation))(
                Function()
                    Return boundBlock.Statements.Select(Function(n) Create(n)).Where(Function(s) s.Kind <> OperationKind.None).ToImmutableArray()
                End Function)
            Dim locals As ImmutableArray(Of ILocalSymbol) = boundBlock.Locals.As(Of ILocalSymbol)()
            Dim syntax As SyntaxNode = boundBlock.Syntax
            Dim type As ITypeSymbol = Nothing
            Dim constantValue As [Optional](Of Object) = New [Optional](Of Object)()
            Dim isImplicit As Boolean = boundBlock.WasCompilerGenerated
            Return New LazyBlockStatement(statements, locals, _semanticModel, syntax, type, constantValue, isImplicit)
        End Function

        Private Function CreateBoundBadStatementOperation(boundBadStatement As BoundBadStatement) As IInvalidStatement
            Dim children As Lazy(Of ImmutableArray(Of IOperation)) = New Lazy(Of ImmutableArray(Of IOperation))(
                Function()
                    Dim builder As ArrayBuilder(Of IOperation) = ArrayBuilder(Of IOperation).GetInstance(boundBadStatement.ChildBoundNodes.Length)
                    For Each childNode In boundBadStatement.ChildBoundNodes
                        Dim operation = Create(childNode)
                        If operation IsNot Nothing Then
                            builder.Add(operation)
                        End If
                    Next

                    Return builder.ToImmutableAndFree()
                End Function)
            Dim syntax As SyntaxNode = boundBadStatement.Syntax
            Dim type As ITypeSymbol = Nothing
            Dim constantValue As [Optional](Of Object) = New [Optional](Of Object)()
            Dim isImplicit As Boolean = boundBadStatement.WasCompilerGenerated
            Return New LazyInvalidStatement(children, _semanticModel, syntax, type, constantValue, isImplicit)
        End Function

        Private Function CreateBoundReturnStatementOperation(boundReturnStatement As BoundReturnStatement) As IReturnStatement
            Dim returnedValue As Lazy(Of IOperation) = New Lazy(Of IOperation)(Function() Create(boundReturnStatement.ExpressionOpt))
            Dim syntax As SyntaxNode = boundReturnStatement.Syntax
            Dim type As ITypeSymbol = Nothing
            Dim constantValue As [Optional](Of Object) = New [Optional](Of Object)()
            Dim isImplicit As Boolean = boundReturnStatement.WasCompilerGenerated
            Return New LazyReturnStatement(OperationKind.ReturnStatement, returnedValue, _semanticModel, syntax, type, constantValue, isImplicit)
        End Function

        Private Function CreateBoundThrowStatementOperation(boundThrowStatement As BoundThrowStatement) As IExpressionStatement
            Dim thrownObject As Lazy(Of IOperation) = New Lazy(Of IOperation)(Function() Create(boundThrowStatement.ExpressionOpt))
            Dim syntax As SyntaxNode = boundThrowStatement.Syntax
            Dim expressionType As ITypeSymbol = boundThrowStatement.ExpressionOpt?.Type
            Dim statementType As ITypeSymbol = Nothing
            Dim constantValue As [Optional](Of Object) = New [Optional](Of Object)()
            Dim isImplicit As Boolean = boundThrowStatement.WasCompilerGenerated
            Dim throwExpression As IOperation = New LazyThrowExpression(thrownObject, _semanticModel, syntax, expressionType, constantValue, isImplicit)
            Return New ExpressionStatement(throwExpression, _semanticModel, syntax, statementType, constantValue, isImplicit)
        End Function

        Private Function CreateBoundWhileStatementOperation(boundWhileStatement As BoundWhileStatement) As IWhileUntilLoopStatement
            Dim isTopTest As Boolean = True
            Dim isWhile As Boolean = True
            Dim condition As Lazy(Of IOperation) = New Lazy(Of IOperation)(Function() Create(boundWhileStatement.Condition))
            Dim LoopKind As LoopKind = LoopKind.WhileUntil
            Dim body As Lazy(Of IOperation) = New Lazy(Of IOperation)(Function() Create(boundWhileStatement.Body))
            Dim syntax As SyntaxNode = boundWhileStatement.Syntax
            Dim type As ITypeSymbol = Nothing
            Dim constantValue As [Optional](Of Object) = New [Optional](Of Object)()
            Dim isImplicit As Boolean = boundWhileStatement.WasCompilerGenerated
            Return New LazyWhileUntilLoopStatement(isTopTest, isWhile, condition, LoopKind, body, _semanticModel, syntax, type, constantValue, isImplicit)
        End Function

        Private Function CreateBoundDimStatementOperation(boundDimStatement As BoundDimStatement) As IVariableDeclarationStatement
            Dim declarations As Lazy(Of ImmutableArray(Of IVariableDeclaration)) = New Lazy(Of ImmutableArray(Of IVariableDeclaration))(Function() GetVariableDeclarationStatementVariables(boundDimStatement))
            Dim syntax As SyntaxNode = boundDimStatement.Syntax
            Dim type As ITypeSymbol = Nothing
            Dim constantValue As [Optional](Of Object) = New [Optional](Of Object)()
            Dim isImplicit As Boolean = boundDimStatement.WasCompilerGenerated
            Return New LazyVariableDeclarationStatement(declarations, _semanticModel, syntax, type, constantValue, isImplicit)
        End Function

        Private Function CreateBoundYieldStatementOperation(boundYieldStatement As BoundYieldStatement) As IReturnStatement
            Dim returnedValue As Lazy(Of IOperation) = New Lazy(Of IOperation)(Function() Create(boundYieldStatement.Expression))
            Dim syntax As SyntaxNode = boundYieldStatement.Syntax
            Dim type As ITypeSymbol = Nothing
            Dim constantValue As [Optional](Of Object) = New [Optional](Of Object)()
            Dim isImplicit As Boolean = boundYieldStatement.WasCompilerGenerated
            Return New LazyReturnStatement(OperationKind.YieldReturnStatement, returnedValue, _semanticModel, syntax, type, constantValue, isImplicit)
        End Function

        Private Function CreateBoundLabelStatementOperation(boundLabelStatement As BoundLabelStatement) As ILabeledStatement
            Dim label As ILabelSymbol = boundLabelStatement.Label
            Dim statement As Lazy(Of IOperation) = New Lazy(Of IOperation)(Function() Nothing)
            Dim syntax As SyntaxNode = boundLabelStatement.Syntax
            Dim type As ITypeSymbol = Nothing
            Dim constantValue As [Optional](Of Object) = New [Optional](Of Object)()
            Dim isImplicit As Boolean = boundLabelStatement.WasCompilerGenerated
            Return New LazyLabeledStatement(label, statement, _semanticModel, syntax, type, constantValue, isImplicit)
        End Function

        Private Function CreateBoundGotoStatementOperation(boundGotoStatement As BoundGotoStatement) As IBranchStatement
            Dim target As ILabelSymbol = boundGotoStatement.Label
            Dim branchKind As BranchKind = BranchKind.GoTo
            Dim syntax As SyntaxNode = boundGotoStatement.Syntax
            Dim type As ITypeSymbol = Nothing
            Dim constantValue As [Optional](Of Object) = New [Optional](Of Object)()
            Dim isImplicit As Boolean = boundGotoStatement.WasCompilerGenerated
            Return New BranchStatement(target, branchKind, _semanticModel, syntax, type, constantValue, isImplicit)
        End Function

        Private Function CreateBoundContinueStatementOperation(boundContinueStatement As BoundContinueStatement) As IBranchStatement
            Dim target As ILabelSymbol = boundContinueStatement.Label
            Dim branchKind As BranchKind = BranchKind.Continue
            Dim syntax As SyntaxNode = boundContinueStatement.Syntax
            Dim type As ITypeSymbol = Nothing
            Dim constantValue As [Optional](Of Object) = New [Optional](Of Object)()
            Dim isImplicit As Boolean = boundContinueStatement.WasCompilerGenerated
            Return New BranchStatement(target, branchKind, _semanticModel, syntax, type, constantValue, isImplicit)
        End Function

        Private Function CreateBoundExitStatementOperation(boundExitStatement As BoundExitStatement) As IBranchStatement
            Dim target As ILabelSymbol = boundExitStatement.Label
            Dim branchKind As BranchKind = BranchKind.Break
            Dim syntax As SyntaxNode = boundExitStatement.Syntax
            Dim type As ITypeSymbol = Nothing
            Dim constantValue As [Optional](Of Object) = New [Optional](Of Object)()
            Dim isImplicit As Boolean = boundExitStatement.WasCompilerGenerated
            Return New BranchStatement(target, branchKind, _semanticModel, syntax, type, constantValue, isImplicit)
        End Function

        Private Function CreateBoundSyncLockStatementOperation(boundSyncLockStatement As BoundSyncLockStatement) As ILockStatement
            Dim expression As Lazy(Of IOperation) = New Lazy(Of IOperation)(Function() Create(boundSyncLockStatement.LockExpression))
            Dim body As Lazy(Of IOperation) = New Lazy(Of IOperation)(Function() Create(boundSyncLockStatement.Body))
            Dim syntax As SyntaxNode = boundSyncLockStatement.Syntax
            Dim type As ITypeSymbol = Nothing
            Dim constantValue As [Optional](Of Object) = New [Optional](Of Object)()
            Dim isImplicit As Boolean = boundSyncLockStatement.WasCompilerGenerated
            Return New LazyLockStatement(expression, body, _semanticModel, syntax, type, constantValue, isImplicit)
        End Function

        Private Function CreateBoundNoOpStatementOperation(boundNoOpStatement As BoundNoOpStatement) As IEmptyStatement
            Dim syntax As SyntaxNode = boundNoOpStatement.Syntax
            Dim type As ITypeSymbol = Nothing
            Dim constantValue As [Optional](Of Object) = New [Optional](Of Object)()
            Dim isImplicit As Boolean = boundNoOpStatement.WasCompilerGenerated
            Return New EmptyStatement(_semanticModel, syntax, type, constantValue, isImplicit)
        End Function

        Private Function CreateBoundStopStatementOperation(boundStopStatement As BoundStopStatement) As IStopStatement
            Dim syntax As SyntaxNode = boundStopStatement.Syntax
            Dim type As ITypeSymbol = Nothing
            Dim constantValue As [Optional](Of Object) = New [Optional](Of Object)()
            Dim isImplicit As Boolean = boundStopStatement.WasCompilerGenerated
            Return New StopStatement(_semanticModel, syntax, type, constantValue, isImplicit)
        End Function

        Private Function CreateBoundEndStatementOperation(boundEndStatement As BoundEndStatement) As IEndStatement
            Dim syntax As SyntaxNode = boundEndStatement.Syntax
            Dim type As ITypeSymbol = Nothing
            Dim constantValue As [Optional](Of Object) = New [Optional](Of Object)()
            Dim isImplicit As Boolean = boundEndStatement.WasCompilerGenerated
            Return New EndStatement(_semanticModel, syntax, type, constantValue, isImplicit)
        End Function

        Private Function CreateBoundWithStatementOperation(boundWithStatement As BoundWithStatement) As IWithStatement
            Dim body As Lazy(Of IOperation) = New Lazy(Of IOperation)(Function() Create(boundWithStatement.Body))
            Dim value As Lazy(Of IOperation) = New Lazy(Of IOperation)(Function() Create(boundWithStatement.OriginalExpression))
            Dim syntax As SyntaxNode = boundWithStatement.Syntax
            Dim type As ITypeSymbol = Nothing
            Dim constantValue As [Optional](Of Object) = New [Optional](Of Object)()
            Dim isImplicit As Boolean = boundWithStatement.WasCompilerGenerated
            Return New LazyWithStatement(body, value, _semanticModel, syntax, type, constantValue, isImplicit)
        End Function

        Private Function CreateBoundUsingStatementOperation(boundUsingStatement As BoundUsingStatement) As IUsingStatement
            Dim body As Lazy(Of IOperation) = New Lazy(Of IOperation)(Function() Create(boundUsingStatement.Body))
            Dim declaration As Lazy(Of IVariableDeclarationStatement) = New Lazy(Of IVariableDeclarationStatement)(
                Function()
                    Return GetUsingStatementDeclaration(boundUsingStatement.ResourceList, DirectCast(boundUsingStatement.Syntax, UsingBlockSyntax).UsingStatement)
                End Function)
            Dim value As Lazy(Of IOperation) = New Lazy(Of IOperation)(Function() Create(boundUsingStatement.ResourceExpressionOpt))
            Dim syntax As SyntaxNode = boundUsingStatement.Syntax
            Dim type As ITypeSymbol = Nothing
            Dim constantValue As [Optional](Of Object) = New [Optional](Of Object)()
            Dim isImplicit As Boolean = boundUsingStatement.WasCompilerGenerated
            Return New LazyUsingStatement(body, declaration, value, _semanticModel, syntax, type, constantValue, isImplicit)
        End Function

        Private Function CreateBoundExpressionStatementOperation(boundExpressionStatement As BoundExpressionStatement) As IExpressionStatement
            Dim expression As Lazy(Of IOperation) = New Lazy(Of IOperation)(Function() Create(boundExpressionStatement.Expression))
            Dim syntax As SyntaxNode = boundExpressionStatement.Syntax
            Dim type As ITypeSymbol = Nothing
            Dim constantValue As [Optional](Of Object) = New [Optional](Of Object)()
            Dim isImplicit As Boolean = boundExpressionStatement.WasCompilerGenerated
            Return New LazyExpressionStatement(expression, _semanticModel, syntax, type, constantValue, isImplicit)
        End Function

        Private Function CreateBoundRaiseEventStatementOperation(boundRaiseEventStatement As BoundRaiseEventStatement) As IExpressionStatement
            Dim expression As Lazy(Of IOperation) = New Lazy(Of IOperation)(Function() Create(boundRaiseEventStatement.EventInvocation))
            Dim syntax As SyntaxNode = boundRaiseEventStatement.Syntax
            Dim type As ITypeSymbol = Nothing
            Dim constantValue As [Optional](Of Object) = New [Optional](Of Object)()
            Dim isImplicit As Boolean = boundRaiseEventStatement.WasCompilerGenerated
            Return New LazyExpressionStatement(expression, _semanticModel, syntax, type, constantValue, isImplicit)
        End Function

        Private Function CreateBoundAddHandlerStatementOperation(boundAddHandlerStatement As BoundAddHandlerStatement) As IExpressionStatement
            Dim expression As Lazy(Of IOperation) = New Lazy(Of IOperation)(Function() GetAddRemoveHandlerStatementExpression(boundAddHandlerStatement))
            Dim syntax As SyntaxNode = boundAddHandlerStatement.Syntax
            Dim type As ITypeSymbol = Nothing
            Dim constantValue As [Optional](Of Object) = New [Optional](Of Object)()
            Dim isImplicit As Boolean = boundAddHandlerStatement.WasCompilerGenerated
            Return New LazyExpressionStatement(expression, _semanticModel, syntax, type, constantValue, isImplicit)
        End Function

        Private Function CreateBoundRemoveHandlerStatementOperation(boundRemoveHandlerStatement As BoundRemoveHandlerStatement) As IExpressionStatement
            Dim expression As Lazy(Of IOperation) = New Lazy(Of IOperation)(Function() GetAddRemoveHandlerStatementExpression(boundRemoveHandlerStatement))
            Dim syntax As SyntaxNode = boundRemoveHandlerStatement.Syntax
            Dim type As ITypeSymbol = Nothing
            Dim constantValue As [Optional](Of Object) = New [Optional](Of Object)()
            Dim isImplicit As Boolean = boundRemoveHandlerStatement.WasCompilerGenerated
            Return New LazyExpressionStatement(expression, _semanticModel, syntax, type, constantValue, isImplicit)
        End Function

        Private Function CreateBoundTupleExpressionOperation(boundTupleExpression As BoundTupleExpression) As ITupleExpression
            Dim elements As New Lazy(Of ImmutableArray(Of IOperation))(Function() boundTupleExpression.Arguments.SelectAsArray(Function(element) Create(element)))
            Dim syntax As SyntaxNode = boundTupleExpression.Syntax
            Dim type As ITypeSymbol = boundTupleExpression.Type
            Dim constantValue As [Optional](Of Object) = Nothing
            Dim isImplicit As Boolean = boundTupleExpression.WasCompilerGenerated
            Return New LazyTupleExpression(elements, _semanticModel, syntax, type, constantValue, isImplicit)
        End Function

        Private Function CreateBoundInterpolatedStringExpressionOperation(boundInterpolatedString As BoundInterpolatedStringExpression) As IInterpolatedStringExpression
            Dim parts As New Lazy(Of ImmutableArray(Of IInterpolatedStringContent))(
                Function()
                    Return boundInterpolatedString.Contents.SelectAsArray(Function(interpolatedStringContent) CreateBoundInterpolatedStringContentOperation(interpolatedStringContent))
                End Function)

            Dim syntax As SyntaxNode = boundInterpolatedString.Syntax
            Dim type As ITypeSymbol = boundInterpolatedString.Type
            Dim constantValue As [Optional](Of Object) = ConvertToOptional(boundInterpolatedString.ConstantValueOpt)
            Dim isImplicit As Boolean = boundInterpolatedString.WasCompilerGenerated
            Return New LazyInterpolatedStringExpression(parts, _semanticModel, syntax, type, constantValue, isImplicit)
        End Function

        Private Function CreateBoundInterpolatedStringContentOperation(boundNode As BoundNode) As IInterpolatedStringContent
            If boundNode.Kind = BoundKind.Interpolation Then
                Return DirectCast(Create(boundNode), IInterpolatedStringContent)
            Else
                Return CreateBoundInterpolatedStringTextOperation(boundNode)
            End If
        End Function

        Private Function CreateBoundInterpolationOperation(boundInterpolation As BoundInterpolation) As IInterpolation
            Dim expression As Lazy(Of IOperation) = New Lazy(Of IOperation)(Function() Create(boundInterpolation.Expression))
            Dim alignment As Lazy(Of IOperation) = New Lazy(Of IOperation)(Function() Create(boundInterpolation.AlignmentOpt))
            Dim format As Lazy(Of IOperation) = New Lazy(Of IOperation)(Function() Create(boundInterpolation.FormatStringOpt))
            Dim syntax As SyntaxNode = boundInterpolation.Syntax
            Dim type As ITypeSymbol = Nothing
            Dim constantValue As [Optional](Of Object) = Nothing
            Dim isImplicit As Boolean = boundInterpolation.WasCompilerGenerated
            Return New LazyInterpolation(expression, alignment, format, _semanticModel, syntax, type, constantValue, isImplicit)
        End Function

        Private Function CreateBoundInterpolatedStringTextOperation(boundNode As BoundNode) As IInterpolatedStringText
            Dim text As Lazy(Of IOperation) = New Lazy(Of IOperation)(Function() Create(boundNode))
            Dim syntax As SyntaxNode = boundNode.Syntax
            Dim type As ITypeSymbol = Nothing
            Dim constantValue As [Optional](Of Object) = Nothing
            Dim isImplicit As Boolean = boundNode.WasCompilerGenerated
            Return New LazyInterpolatedStringText(text, _semanticModel, syntax, type, constantValue, isImplicit)
        End Function

        Private Function CreateBoundAnonymousTypeCreationExpressionOperation(boundAnonymousTypeCreationExpression As BoundAnonymousTypeCreationExpression) As IAnonymousObjectCreationExpression
            Dim initializers As Lazy(Of ImmutableArray(Of IOperation)) = New Lazy(Of ImmutableArray(Of IOperation))(
                Function()
                    Return GetAnonymousTypeCreationInitializers(boundAnonymousTypeCreationExpression)
                End Function)

            Dim syntax As SyntaxNode = boundAnonymousTypeCreationExpression.Syntax
            Dim type As ITypeSymbol = boundAnonymousTypeCreationExpression.Type
            Dim constantValue As [Optional](Of Object) = ConvertToOptional(boundAnonymousTypeCreationExpression.ConstantValueOpt)
            Dim isImplicit As Boolean = boundAnonymousTypeCreationExpression.WasCompilerGenerated
            Return New LazyAnonymousObjectCreationExpression(initializers, _semanticModel, syntax, type, constantValue, isImplicit)
        End Function

        Private Function CreateBoundAnonymousTypePropertyAccessOperation(boundAnonymousTypePropertyAccess As BoundAnonymousTypePropertyAccess) As IPropertyReferenceExpression
            Dim instance As Lazy(Of IOperation) = New Lazy(Of IOperation)(Function() Nothing)
            Dim [property] As IPropertySymbol = DirectCast(boundAnonymousTypePropertyAccess.ExpressionSymbol, IPropertySymbol)
            Dim argumentsInEvaluationOrder As Lazy(Of ImmutableArray(Of IArgument)) = New Lazy(Of ImmutableArray(Of IArgument))(Function() ImmutableArray(Of IArgument).Empty)
            Dim syntax As SyntaxNode = boundAnonymousTypePropertyAccess.Syntax
            Dim type As ITypeSymbol = boundAnonymousTypePropertyAccess.Type
            Dim constantValue As [Optional](Of Object) = ConvertToOptional(boundAnonymousTypePropertyAccess.ConstantValueOpt)
            Dim isImplicit As Boolean = boundAnonymousTypePropertyAccess.WasCompilerGenerated
            Return New LazyPropertyReferenceExpression([property], instance, [property], argumentsInEvaluationOrder, _semanticModel, syntax, type, constantValue, isImplicit)
        End Function
    End Class
End Namespace

<|MERGE_RESOLUTION|>--- conflicted
+++ resolved
@@ -34,22 +34,10 @@
                 Return _semanticModel.CloneOperation(CreateInternal(boundNode))
             End If
 
-<<<<<<< HEAD
-=======
-            ' this should be removed once this issue is fixed
-            ' https://github.com/dotnet/roslyn/issues/21187
-            If IsIgnoredNode(boundNode) Then
-                ' due to how IOperation is set up, some of VB BoundNode must be ignored
-                ' while generating IOperation. otherwise, 2 different IOperation trees will be created
-                ' for nodes under same sub tree
-                Return Nothing
-            End If
-
             ' A BoundUserDefined conversion is always the operand of a BoundConversion, and is handled
             ' by the BoundConversion creation. We should never receive one in this top level create call.
             Debug.Assert(boundNode.Kind <> BoundKind.UserDefinedConversion)
 
->>>>>>> f5cee85f
             Return _cache.GetOrAdd(boundNode, Function(n) CreateInternal(n))
         End Function
 
@@ -1095,7 +1083,7 @@
 
         Private Function CreateBoundGotoStatementOperation(boundGotoStatement As BoundGotoStatement) As IBranchStatement
             Dim target As ILabelSymbol = boundGotoStatement.Label
-            Dim branchKind As BranchKind = BranchKind.GoTo
+            Dim branchKind As BranchKind = branchKind.GoTo
             Dim syntax As SyntaxNode = boundGotoStatement.Syntax
             Dim type As ITypeSymbol = Nothing
             Dim constantValue As [Optional](Of Object) = New [Optional](Of Object)()
@@ -1105,7 +1093,7 @@
 
         Private Function CreateBoundContinueStatementOperation(boundContinueStatement As BoundContinueStatement) As IBranchStatement
             Dim target As ILabelSymbol = boundContinueStatement.Label
-            Dim branchKind As BranchKind = BranchKind.Continue
+            Dim branchKind As BranchKind = branchKind.Continue
             Dim syntax As SyntaxNode = boundContinueStatement.Syntax
             Dim type As ITypeSymbol = Nothing
             Dim constantValue As [Optional](Of Object) = New [Optional](Of Object)()
@@ -1115,7 +1103,7 @@
 
         Private Function CreateBoundExitStatementOperation(boundExitStatement As BoundExitStatement) As IBranchStatement
             Dim target As ILabelSymbol = boundExitStatement.Label
-            Dim branchKind As BranchKind = BranchKind.Break
+            Dim branchKind As BranchKind = branchKind.Break
             Dim syntax As SyntaxNode = boundExitStatement.Syntax
             Dim type As ITypeSymbol = Nothing
             Dim constantValue As [Optional](Of Object) = New [Optional](Of Object)()

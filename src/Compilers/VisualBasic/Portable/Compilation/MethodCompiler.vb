--- conflicted
+++ resolved
@@ -872,14 +872,9 @@
             Debug.Assert(_moduleBeingBuiltOpt IsNot Nothing)
 
             Dim compilationState As New TypeCompilationState(_compilation, _moduleBeingBuiltOpt, initializeComponentOpt:=Nothing)
-<<<<<<< HEAD
-            For Each method As MethodSymbol In privateImplClass.GetMethods(Nothing)
-                Dim diagnosticsThisMethod = BindingDiagnosticBag.GetInstance(_diagnostics)
-=======
             For Each methodDef In privateImplClass.GetMethods(Nothing)
                 Dim method = DirectCast(methodDef.GetInternalSymbol(), MethodSymbol)
-                Dim diagnosticsThisMethod = DiagnosticBag.GetInstance()
->>>>>>> 1afc0cf9
+                Dim diagnosticsThisMethod = BindingDiagnosticBag.GetInstance(_diagnostics)
 
                 Dim boundBody = method.GetBoundMethodBody(compilationState, diagnosticsThisMethod)
 

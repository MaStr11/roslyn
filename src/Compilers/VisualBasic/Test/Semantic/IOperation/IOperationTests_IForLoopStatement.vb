--- conflicted
+++ resolved
@@ -57,13 +57,8 @@
                     Array reference: ILocalReferenceExpression: myarray (OperationKind.LocalReferenceExpression, Type: System.Int32()) (Syntax: 'myarray')
                     Indices(1):
                         ILocalReferenceExpression: i (OperationKind.LocalReferenceExpression, Type: System.Int32) (Syntax: 'i')
-<<<<<<< HEAD
                   InConversion: CommonConversion (Exists: True, IsIdentity: True, IsNumeric: False, IsReference: False, IsUserDefined: False) (MethodSymbol: null)
                   OutConversion: CommonConversion (Exists: True, IsIdentity: True, IsNumeric: False, IsReference: False, IsUserDefined: False) (MethodSymbol: null)
-=======
-                  InConversion: null
-                  OutConversion: null
->>>>>>> 718c6631
 ]]>.Value
 
             VerifyOperationTreeForTest(Of ForBlockSyntax)(source, expectedOperationTree)
@@ -429,13 +424,8 @@
                   Arguments(1):
                       IArgument (ArgumentKind.Explicit, Matching Parameter: value) (OperationKind.Argument) (Syntax: 'I')
                         ILocalReferenceExpression: I (OperationKind.LocalReferenceExpression, Type: System.Int32) (Syntax: 'I')
-<<<<<<< HEAD
                         InConversion: CommonConversion (Exists: True, IsIdentity: True, IsNumeric: False, IsReference: False, IsUserDefined: False) (MethodSymbol: null)
                         OutConversion: CommonConversion (Exists: True, IsIdentity: True, IsNumeric: False, IsReference: False, IsUserDefined: False) (MethodSymbol: null)
-=======
-                        InConversion: null
-                        OutConversion: null
->>>>>>> 718c6631
 ]]>.Value
 
             VerifyOperationTreeForTest(Of ForBlockSyntax)(source, expectedOperationTree)
@@ -503,13 +493,8 @@
                   Arguments(1):
                       IArgument (ArgumentKind.Explicit, Matching Parameter: value) (OperationKind.Argument) (Syntax: 'J')
                         ILocalReferenceExpression: J (OperationKind.LocalReferenceExpression, Type: System.Int32) (Syntax: 'J')
-<<<<<<< HEAD
                         InConversion: CommonConversion (Exists: True, IsIdentity: True, IsNumeric: False, IsReference: False, IsUserDefined: False) (MethodSymbol: null)
                         OutConversion: CommonConversion (Exists: True, IsIdentity: True, IsNumeric: False, IsReference: False, IsUserDefined: False) (MethodSymbol: null)
-=======
-                        InConversion: null
-                        OutConversion: null
->>>>>>> 718c6631
 ]]>.Value
 
             VerifyOperationTreeForTest(Of ForBlockSyntax)(source, expectedOperationTree)
@@ -576,13 +561,8 @@
             Arguments(1):
                 IArgument (ArgumentKind.Explicit, Matching Parameter: value) (OperationKind.Argument) (Syntax: 'I')
                   ILocalReferenceExpression: I (OperationKind.LocalReferenceExpression, Type: System.Int32) (Syntax: 'I')
-<<<<<<< HEAD
                   InConversion: CommonConversion (Exists: True, IsIdentity: True, IsNumeric: False, IsReference: False, IsUserDefined: False) (MethodSymbol: null)
                   OutConversion: CommonConversion (Exists: True, IsIdentity: True, IsNumeric: False, IsReference: False, IsUserDefined: False) (MethodSymbol: null)
-=======
-                  InConversion: null
-                  OutConversion: null
->>>>>>> 718c6631
 ]]>.Value
 
             VerifyOperationTreeForTest(Of ForBlockSyntax)(source, expectedOperationTree)

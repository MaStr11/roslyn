--- conflicted
+++ resolved
@@ -31,17 +31,10 @@
   Value: 
     IParameterReferenceOperation: c (OperationKind.ParameterReference, Type: C) (Syntax: 'c')
   Body: 
-<<<<<<< HEAD
-    IBlockOperation (2 statements) (OperationKind.Block, Type: null) (Syntax: 'With c'BIND ... End With')
+    IBlockOperation (2 statements) (OperationKind.Block, Type: null, IsImplicit) (Syntax: 'With c'BIND ... End With')
       IExpressionStatementOperation (OperationKind.ExpressionStatement, Type: null) (Syntax: '.I = 0')
         Expression: 
-          ISimpleAssignmentOperation (OperationKind.SimpleAssignment, Type: System.Int32) (Syntax: '.I = 0')
-=======
-    IBlockStatement (2 statements) (OperationKind.BlockStatement, IsImplicit) (Syntax: 'With c'BIND ... End With')
-      IExpressionStatement (OperationKind.ExpressionStatement) (Syntax: '.I = 0')
-        Expression: 
-          ISimpleAssignmentExpression (OperationKind.SimpleAssignmentExpression, Type: System.Int32, IsImplicit) (Syntax: '.I = 0')
->>>>>>> 7cdd69e7
+          ISimpleAssignmentOperation (OperationKind.SimpleAssignment, Type: System.Int32, IsImplicit) (Syntax: '.I = 0')
             Left: 
               IFieldReferenceOperation: C.I As System.Int32 (OperationKind.FieldReference, Type: System.Int32) (Syntax: '.I')
                 Instance Receiver: 
@@ -50,11 +43,7 @@
               ILiteralOperation (OperationKind.Literal, Type: System.Int32, Constant: 0) (Syntax: '0')
       IExpressionStatementOperation (OperationKind.ExpressionStatement, Type: null) (Syntax: '.J = 0')
         Expression: 
-<<<<<<< HEAD
-          ISimpleAssignmentOperation (OperationKind.SimpleAssignment, Type: System.Int32) (Syntax: '.J = 0')
-=======
-          ISimpleAssignmentExpression (OperationKind.SimpleAssignmentExpression, Type: System.Int32, IsImplicit) (Syntax: '.J = 0')
->>>>>>> 7cdd69e7
+          ISimpleAssignmentOperation (OperationKind.SimpleAssignment, Type: System.Int32, IsImplicit) (Syntax: '.J = 0')
             Left: 
               IFieldReferenceOperation: C.J As System.Int32 (OperationKind.FieldReference, Type: System.Int32) (Syntax: '.J')
                 Instance Receiver: 
@@ -92,17 +81,10 @@
     Value: 
       IParameterReferenceOperation: c (OperationKind.ParameterReference, Type: C) (Syntax: 'c')
     Body: 
-<<<<<<< HEAD
-      IBlockOperation (2 statements) (OperationKind.Block, Type: null) (Syntax: 'With c ... End With')
+      IBlockOperation (2 statements) (OperationKind.Block, Type: null, IsImplicit) (Syntax: 'With c ... End With')
         IExpressionStatementOperation (OperationKind.ExpressionStatement, Type: null) (Syntax: '.I = 0')
           Expression: 
-            ISimpleAssignmentOperation (OperationKind.SimpleAssignment, Type: System.Int32) (Syntax: '.I = 0')
-=======
-      IBlockStatement (2 statements) (OperationKind.BlockStatement, IsImplicit) (Syntax: 'With c ... End With')
-        IExpressionStatement (OperationKind.ExpressionStatement) (Syntax: '.I = 0')
-          Expression: 
-            ISimpleAssignmentExpression (OperationKind.SimpleAssignmentExpression, Type: System.Int32, IsImplicit) (Syntax: '.I = 0')
->>>>>>> 7cdd69e7
+            ISimpleAssignmentOperation (OperationKind.SimpleAssignment, Type: System.Int32, IsImplicit) (Syntax: '.I = 0')
               Left: 
                 IFieldReferenceOperation: C.I As System.Int32 (OperationKind.FieldReference, Type: System.Int32) (Syntax: '.I')
                   Instance Receiver: 
@@ -111,29 +93,17 @@
                 ILiteralOperation (OperationKind.Literal, Type: System.Int32, Constant: 0) (Syntax: '0')
         IExpressionStatementOperation (OperationKind.ExpressionStatement, Type: null) (Syntax: '.J = 0')
           Expression: 
-<<<<<<< HEAD
-            ISimpleAssignmentOperation (OperationKind.SimpleAssignment, Type: System.Int32) (Syntax: '.J = 0')
-=======
-            ISimpleAssignmentExpression (OperationKind.SimpleAssignmentExpression, Type: System.Int32, IsImplicit) (Syntax: '.J = 0')
->>>>>>> 7cdd69e7
+            ISimpleAssignmentOperation (OperationKind.SimpleAssignment, Type: System.Int32, IsImplicit) (Syntax: '.J = 0')
               Left: 
                 IFieldReferenceOperation: C.J As System.Int32 (OperationKind.FieldReference, Type: System.Int32) (Syntax: '.J')
                   Instance Receiver: 
                     IInstanceReferenceOperation (OperationKind.InstanceReference, Type: C, IsImplicit) (Syntax: 'c')
               Right: 
-<<<<<<< HEAD
                 ILiteralOperation (OperationKind.Literal, Type: System.Int32, Constant: 0) (Syntax: '0')
-  ILabeledOperation (Label: exit) (OperationKind.Labeled, Type: null) (Syntax: 'End Sub')
+  ILabeledOperation (Label: exit) (OperationKind.Labeled, Type: null, IsImplicit) (Syntax: 'End Sub')
     Statement: 
       null
-  IReturnOperation (OperationKind.Return, Type: null) (Syntax: 'End Sub')
-=======
-                ILiteralExpression (OperationKind.LiteralExpression, Type: System.Int32, Constant: 0) (Syntax: '0')
-  ILabeledStatement (Label: exit) (OperationKind.LabeledStatement, IsImplicit) (Syntax: 'End Sub')
-    Statement: 
-      null
-  IReturnStatement (OperationKind.ReturnStatement, IsImplicit) (Syntax: 'End Sub')
->>>>>>> 7cdd69e7
+  IReturnOperation (OperationKind.Return, Type: null, IsImplicit) (Syntax: 'End Sub')
     ReturnedValue: 
       null
 ]]>.Value

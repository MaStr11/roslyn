--- conflicted
+++ resolved
@@ -16,12 +16,9 @@
 using Microsoft.CodeAnalysis.CSharp.Symbols;
 using Microsoft.CodeAnalysis.CSharp.Symbols.Metadata.PE;
 using Microsoft.CodeAnalysis.Emit;
-<<<<<<< HEAD
-using Microsoft.CodeAnalysis.PooledObjects;
-=======
 using Microsoft.CodeAnalysis.FlowAnalysis;
 using Microsoft.CodeAnalysis.Operations;
->>>>>>> 916a09e7
+using Microsoft.CodeAnalysis.PooledObjects;
 using Microsoft.CodeAnalysis.Test.Utilities;
 using Microsoft.CodeAnalysis.Text;
 using Microsoft.Metadata.Tools;
@@ -323,15 +320,8 @@
             TargetFramework targetFramework = TargetFramework.Standard,
             IEnumerable<MetadataReference> references = null,
             CSharpCompilationOptions options = null,
-<<<<<<< HEAD
-            CSharpParseOptions parseOptions = null,
-            bool appendDefaultHeader = true)
-        {
-            return CreateCompilationWithILAndMscorlib40(source, ilSource, TargetFramework.Standard, references, options, parseOptions, appendDefaultHeader);
-        }
-=======
-            bool appendDefaultHeader = true) => CreateCompilationWithILAndMscorlib40(source, ilSource, targetFramework, references, options, appendDefaultHeader);
->>>>>>> 916a09e7
+            CSharpParseOptions parseOptions = null,
+            bool appendDefaultHeader = true) => CreateCompilationWithILAndMscorlib40(source, ilSource, targetFramework, references, options, parseOptions, appendDefaultHeader);
 
         public static CSharpCompilation CreateCompilationWithILAndMscorlib40(
             CSharpTestSource source,
